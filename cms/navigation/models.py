from typing import TYPE_CHECKING, ClassVar, Union

from django.contrib.contenttypes.fields import GenericRelation
from django.db import models
from django.utils.translation import gettext_lazy as _
from wagtail.admin.panels import PublishingPanel
from wagtail.contrib.settings.models import register_setting
from wagtail.models import DraftStateMixin, PreviewableMixin, RevisionMixin

from cms.core.fields import StreamField
from cms.core.models import BaseSiteSetting
from cms.navigation.blocks import ColumnBlock, HighlightsBlock, LinksColumn
from cms.navigation.forms import FooterMenuAdminForm, MainMenuAdminForm

if TYPE_CHECKING:
    from django.http import HttpRequest
    from wagtail.admin.panels import Panel


class MainMenu(DraftStateMixin, RevisionMixin, PreviewableMixin, models.Model):
    base_form_class = MainMenuAdminForm

    highlights = StreamField(
        [("highlight", HighlightsBlock())],
        blank=True,
        max_num=3,
        help_text=_("Up to 3 highlights. Each highlight must have either a page or a URL."),
    )
    columns = StreamField(
        [("column", ColumnBlock())],
        blank=True,
        max_num=3,
        help_text=_("Up to 3 columns. Each column contains sections with links."),
    )

    _revisions = GenericRelation("wagtailcore.Revision", related_query_name="main_menu")

    @property
    def revisions(self):  # type: ignore[no-untyped-def]
        return self._revisions

    panels: ClassVar[list[Union[str, "Panel"]]] = [
        "highlights",
        "columns",
        PublishingPanel(),
    ]

    def get_preview_template(self, request: "HttpRequest", mode_name: str) -> str:
        return "templates/components/navigation/main_menu_preview.html"

    def __str__(self) -> str:
        return "Main Menu"


class FooterMenu(DraftStateMixin, RevisionMixin, PreviewableMixin, models.Model):
    base_form_class = FooterMenuAdminForm
    columns = StreamField(
        [("column", LinksColumn())],
        blank=True,
        max_num=3,
        help_text=_("Up to 3 columns. Each column contains a title with links."),
    )
    _revisions = GenericRelation("wagtailcore.Revision", related_query_name="footer_menu")

    @property
    def revisions(self):  # type: ignore[no-untyped-def]
        return self._revisions

    panels: ClassVar[list] = [
        FieldPanel("columns"),
        PublishingPanel(),
    ]

    def get_preview_template(self, request: "HttpRequest", mode_name: str) -> str:
        return "templates/components/navigation/footer_menu_preview.html"

    def __str__(self) -> str:
        return "Footer Menu"


@register_setting(icon="list-ul")
class NavigationSettings(BaseSiteSetting):
    main_menu = models.ForeignKey(
        MainMenu,
        on_delete=models.SET_NULL,
        null=True,
        blank=True,
        related_name="+",
        help_text=_("Select the main menu to display on the site."),
    )

<<<<<<< HEAD
    footer_menu = models.ForeignKey(
        FooterMenu,
        on_delete=models.SET_NULL,
        null=True,
        blank=True,
        related_name="+",
        help_text=_("Select the footer menu to display on the site."),
    )

    panels: ClassVar[list] = [
        FieldPanel("main_menu"),
        FieldPanel("footer_menu"),
    ]
=======
    panels: ClassVar[list[str]] = ["main_menu"]
>>>>>>> 9968ad39
<|MERGE_RESOLUTION|>--- conflicted
+++ resolved
@@ -3,7 +3,7 @@
 from django.contrib.contenttypes.fields import GenericRelation
 from django.db import models
 from django.utils.translation import gettext_lazy as _
-from wagtail.admin.panels import PublishingPanel
+from wagtail.admin.panels import FieldPanel, PublishingPanel
 from wagtail.contrib.settings.models import register_setting
 from wagtail.models import DraftStateMixin, PreviewableMixin, RevisionMixin
 
@@ -89,7 +89,6 @@
         help_text=_("Select the main menu to display on the site."),
     )
 
-<<<<<<< HEAD
     footer_menu = models.ForeignKey(
         FooterMenu,
         on_delete=models.SET_NULL,
@@ -102,7 +101,4 @@
     panels: ClassVar[list] = [
         FieldPanel("main_menu"),
         FieldPanel("footer_menu"),
-    ]
-=======
-    panels: ClassVar[list[str]] = ["main_menu"]
->>>>>>> 9968ad39
+    ]