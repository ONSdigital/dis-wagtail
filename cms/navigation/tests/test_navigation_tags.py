--- conflicted
+++ resolved
@@ -4,17 +4,10 @@
 from cms.core.tests.factories import LinkBlockFactory
 from cms.navigation.templatetags.navigation_tags import footer_menu_columns, main_menu_columns, main_menu_highlights
 from cms.navigation.tests.factories import (
-<<<<<<< HEAD
-    ColumnBlockFactory,
-    FooterMenuFactory,
-    HighlightsBlockFactory,
-    LinksColumnFactory,
-=======
     FooterMenuFactory,
     HighlightsBlockFactory,
     LinksColumnFactory,
     MainMenuColumnBlockFactory,
->>>>>>> 26366877
     MainMenuFactory,
     MainMenuSectionBlockFactory,
     TopicLinkBlockFactory,
