--- conflicted
+++ resolved
@@ -1,27 +1,3 @@
-<<<<<<< HEAD
-//  temporary css rule so the file is not empty
-body {
-    display: block;
-}
-
-//  Custom CSS from Wagtail doc to enable responsive video embeds
-.responsive-object {
-    position: relative;
-}
-
-.responsive-object iframe,
-.responsive-object object,
-.responsive-object embed {
-    position: absolute;
-    top: 0;
-    // stylelint-disable-next-line property-disallowed-list
-    left: 0;
-    width: 100%;
-    height: 100%;
-
-   // stylelint-enable-next-line property-allowed-list */
-}
-=======
 /* The main scss file for the site, which imports all other scss files
 Don't add css code directly to this file, add it to the relevant component file instead */
 
@@ -49,5 +25,4 @@
 @use 'components/design_system_overrides/grid';
 @use 'components/design_system_overrides/header';
 @use 'components/design_system_overrides/page';
-@use 'components/design_system_overrides/toc';
->>>>>>> 3538ca7a
+@use 'components/design_system_overrides/toc';