/* global Highcharts */
import CommonChartOptions from './common-chart-options';
import LineChartPlotOptions from './line-chart-plot-options';
import BarChartPlotOptions from './bar-chart-plot-options';
import ColumnChartPlotOptions from './column-chart-plot-options';

class HighchartsBaseChart {
  static selector() {
    return '[data-highcharts-base-chart]';
  }

  constructor(node) {
    this.node = node;
    this.chartType = this.node.dataset.highchartsType;
    this.theme = this.node.dataset.highchartsTheme;
    this.title = this.node.dataset.highchartsTitle;
    this.useStackedLayout = this.node.hasAttribute('data-highcharts-use-stacked-layout');
    const chartNode = this.node.querySelector('[data-highcharts-chart]');
    const chartId = chartNode.dataset.highchartsId;
    // We start with some config in the correct Highcharts format supplied by Wagtail
    // This gets some further modifications
    this.apiConfig = JSON.parse(this.node.querySelector(`#config--${chartId}`).textContent);
    if (this.node.querySelector(`#annotations-values--${chartId}`)) {
      this.annotationsValues = JSON.parse(
        this.node.querySelector(`#annotations-values--${chartId}`).textContent,
      );
    }

<<<<<<< HEAD
    // Hide data labels for clustered bar charts with more than 2 series, and also for stacked bar charts
    const hideDataLabels =
      (this.chartType === 'bar' &&
        this.useStackedLayout === false &&
        this.apiConfig.series.length > 2) ||
      this.useStackedLayout === true;
    if (hideDataLabels) {
=======
    // Hide data labels for clustered bar charts with more than 2 series
    if (
      this.chartType === 'bar' &&
      this.useStackedLayout === false &&
      this.apiConfig.series.length > 2
    ) {
>>>>>>> 2e8c493d
      this.apiConfig.series.forEach((series) => {
        /* eslint-disable no-param-reassign */
        series.dataLabels = {
          enabled: false,
        };
        /* eslint-enable no-param-reassign */
      });
    }

    this.commonChartOptions = new CommonChartOptions(this.theme, this.title, this.chartType);

    // Configure the chart styling options common to all charts
    // Will only run once per page load
    this.setCommonChartOptions();

    // Configure any annotations that have been specified
    if (this.annotationsValues) {
      this.configureAnnotations();
    }

    this.apiConfig.chart.events = {};
    this.apiConfig.chart.events.load = (event) => {
      if (this.chartType === 'bar') {
        if (this.useStackedLayout === false) {
          this.updateBarChartHeight(event);
        }
<<<<<<< HEAD
        if (!hideDataLabels) {
          this.postLoadDataLabels(event);
        }
=======
        this.postLoadDataLabels(event);
>>>>>>> 2e8c493d
      }
    };

    // Create the chart
    Highcharts.chart(chartNode, this.apiConfig);
  }

  // Set up the global Highcharts options
  setCommonChartOptions = () => {
    // currently set each time a chart is rendered as some options depend on the chart type
    const chartOptions = this.commonChartOptions.getOptions();
<<<<<<< HEAD
    chartOptions.plotOptions = new LineChartPlotOptions().plotOptions;
=======
>>>>>>> 2e8c493d
    chartOptions.plotOptions = {
      bar: new BarChartPlotOptions().plotOptions.bar,
      column: new ColumnChartPlotOptions().plotOptions.column,
      line: new LineChartPlotOptions().plotOptions.line,
    };

    // Apply the options globally
    Highcharts.setOptions(chartOptions);
  };

  // This updates the height of the vertical axis and overall chart to fit the number of categories
  // Note that the vertical axis on a bar chart is the x axis
  updateBarChartHeight = (event) => {
    const currentChart = event.target;
    const numberOfCategories = this.apiConfig.xAxis.categories.length;
    const numberOfSeries = currentChart.series.length; // Get number of bar series
    let barHeight = 30; // Height of each individual bar - set in bar-chart-plot-options
    let groupSpacing = 0; // Space we want between category groups, or betweeen series groups for cluster charts
    let categoriesTotalHeight = 0;
    let totalSpaceHeight = 0;
    if (numberOfSeries > 1) {
      // slighly lower bar height for cluster charts
      barHeight = 28;
      // for cluster charts there is no space between the bars within a series, and 14px between each series
      groupSpacing = 14;
      // lower barHeight for series with 3 categories or more
      if (numberOfSeries >= 3) {
        barHeight = 20;
      }
      categoriesTotalHeight = numberOfCategories * barHeight * numberOfSeries;

      totalSpaceHeight = numberOfCategories * groupSpacing;
      // work out the group padding for cluster charts which is measured in xAxis units.
      const plotHeight = categoriesTotalHeight + totalSpaceHeight;
      const xUnitHeight = plotHeight / numberOfCategories;
      const groupPadding = groupSpacing / 2 / xUnitHeight;
      currentChart.series.forEach((series) => {
        series.update({
          groupPadding: groupPadding,
          pointWidth: barHeight,
        });
      });
    } else {
      groupSpacing = 10;
      categoriesTotalHeight = numberOfCategories * barHeight;
      totalSpaceHeight = (numberOfCategories - 1) * groupSpacing;
    }

    this.apiConfig.xAxis.height = categoriesTotalHeight + totalSpaceHeight;
    const totalHeight =
      currentChart.plotTop + this.apiConfig.xAxis.height + currentChart.marginBottom;

    if (totalHeight !== currentChart.chartHeight) {
      currentChart.setSize(null, totalHeight, false);
    }

    currentChart.redraw();
  };

  // Updates the config to move the data labels inside the bars, but only if the bar is wide enough
  // This may also need to run when the chart is resized
<<<<<<< HEAD
  postLoadDataLabels = (event) => {
    const currentChart = event.target;
    const options = {
      dataLabels: this.commonChartOptions.getBarChartLabelsInsideOptions(),
    };

    currentChart.series.forEach((series) => {
      const points = series.data;
      points.forEach((point) => {
        // Get the actual width of the data label
        const labelWidth = point.dataLabel && point.dataLabel.absoluteBox.width;
        // Move the data labels inside the bar if the bar is wider than the label
        if (point.shapeArgs.height > labelWidth) {
          point.update(options, false);
        }
      });
=======
  // Todo: adapt for stacked charts
  /* eslint-disable class-methods-use-this */
  postLoadDataLabels = (event) => {
    const currentChart = event.target;
    const points = currentChart.series[0].data;
    const options = {
      // to do: move this to common-chart-options and fetch from there
      dataLabels: {
        inside: true,
        align: 'right',
        verticalAlign: 'middle',
        style: {
          color: 'white',
          fontWeight: 'bold',
        },
      },
    };

    points.forEach((point) => {
      // Move the data labels inside the bar if the label is longer than 50px
      if (point.shapeArgs.height > 50) {
        point.update(options, false);
      }
>>>>>>> 2e8c493d
    });

    currentChart.redraw();
  };
<<<<<<< HEAD
=======
  /* eslint-enable class-methods-use-this */
>>>>>>> 2e8c493d

  // Updates the config object to include any annotations that have been specified
  // Needs amending for bar charts
  configureAnnotations = () => {
    const annotationConfig = {
      draggable: '',
      labelOptions: this.commonChartOptions.getAnnotationLabelOptions(),
      labels: [],
      shapes: [],
    };

    this.annotationsValues.forEach((annotation) => {
      annotationConfig.labels.push({
        text: annotation.text,
        point: {
          x: annotation.xValue,
          // hard coded to be 20px from the top of the chart
          y: 20,
          xAxis: 0,
          yAxis: undefined, // allows the 20px offset to be relative to the overall chart, not to the y axis
        },
      });

      annotationConfig.shapes.push({
        type: 'path',
        points: [
          // the position of the top of the arrow
          {
            x: annotation.xValue,
            y: 30, // hard coded to be 10px from the label
            xAxis: 0,
          },
          // the position of the bottom of the arrow - at the point being labelled
          {
            x: annotation.xValue,
            y: annotation.yValue,
            xAxis: 0,
            yAxis: 0,
          },
        ],
        markerEnd: 'arrow',
        stroke: '#414042',
        strokeWidth: 1,
      });
    });

    this.apiConfig.annotations = [annotationConfig];
  };
}

export default HighchartsBaseChart;<|MERGE_RESOLUTION|>--- conflicted
+++ resolved
@@ -26,7 +26,6 @@
       );
     }
 
-<<<<<<< HEAD
     // Hide data labels for clustered bar charts with more than 2 series, and also for stacked bar charts
     const hideDataLabels =
       (this.chartType === 'bar' &&
@@ -34,14 +33,6 @@
         this.apiConfig.series.length > 2) ||
       this.useStackedLayout === true;
     if (hideDataLabels) {
-=======
-    // Hide data labels for clustered bar charts with more than 2 series
-    if (
-      this.chartType === 'bar' &&
-      this.useStackedLayout === false &&
-      this.apiConfig.series.length > 2
-    ) {
->>>>>>> 2e8c493d
       this.apiConfig.series.forEach((series) => {
         /* eslint-disable no-param-reassign */
         series.dataLabels = {
@@ -68,13 +59,9 @@
         if (this.useStackedLayout === false) {
           this.updateBarChartHeight(event);
         }
-<<<<<<< HEAD
         if (!hideDataLabels) {
           this.postLoadDataLabels(event);
         }
-=======
-        this.postLoadDataLabels(event);
->>>>>>> 2e8c493d
       }
     };
 
@@ -86,10 +73,6 @@
   setCommonChartOptions = () => {
     // currently set each time a chart is rendered as some options depend on the chart type
     const chartOptions = this.commonChartOptions.getOptions();
-<<<<<<< HEAD
-    chartOptions.plotOptions = new LineChartPlotOptions().plotOptions;
-=======
->>>>>>> 2e8c493d
     chartOptions.plotOptions = {
       bar: new BarChartPlotOptions().plotOptions.bar,
       column: new ColumnChartPlotOptions().plotOptions.column,
@@ -151,7 +134,6 @@
 
   // Updates the config to move the data labels inside the bars, but only if the bar is wide enough
   // This may also need to run when the chart is resized
-<<<<<<< HEAD
   postLoadDataLabels = (event) => {
     const currentChart = event.target;
     const options = {
@@ -168,39 +150,10 @@
           point.update(options, false);
         }
       });
-=======
-  // Todo: adapt for stacked charts
-  /* eslint-disable class-methods-use-this */
-  postLoadDataLabels = (event) => {
-    const currentChart = event.target;
-    const points = currentChart.series[0].data;
-    const options = {
-      // to do: move this to common-chart-options and fetch from there
-      dataLabels: {
-        inside: true,
-        align: 'right',
-        verticalAlign: 'middle',
-        style: {
-          color: 'white',
-          fontWeight: 'bold',
-        },
-      },
-    };
-
-    points.forEach((point) => {
-      // Move the data labels inside the bar if the label is longer than 50px
-      if (point.shapeArgs.height > 50) {
-        point.update(options, false);
-      }
->>>>>>> 2e8c493d
     });
 
     currentChart.redraw();
   };
-<<<<<<< HEAD
-=======
-  /* eslint-enable class-methods-use-this */
->>>>>>> 2e8c493d
 
   // Updates the config object to include any annotations that have been specified
   // Needs amending for bar charts
