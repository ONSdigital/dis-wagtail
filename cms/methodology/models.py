from typing import TYPE_CHECKING, Any, ClassVar, Union

from django.conf import settings
from django.core.exceptions import ValidationError
from django.db import models
from django.http import HttpRequest
from django.utils.functional import cached_property
from django.utils.translation import gettext_lazy as _
from modelcluster.fields import ParentalKey
from wagtail.admin.panels import FieldPanel, FieldRowPanel, InlinePanel, MultiFieldPanel, PageChooserPanel
from wagtail.fields import RichTextField
from wagtail.models import Orderable, Page
from wagtail.search import index

from cms.bundles.mixins import BundledPageMixin
from cms.core.blocks.stream_blocks import SectionStoryBlock
from cms.core.fields import StreamField
from cms.core.forms import PageWithEquationsAdminForm
from cms.core.models import BasePage
from cms.core.query import order_by_pk_position
from cms.core.widgets import date_widget
from cms.taxonomy.mixins import GenericTaxonomyMixin

if TYPE_CHECKING:
    import datetime

<<<<<<< HEAD
=======
    from django_stubs_ext import StrPromise
>>>>>>> f6a88856
    from wagtail.admin.panels import Panel
    from wagtail.query import PageQuerySet


class MethodologyRelatedPage(Orderable):
    """Related pages for Methodology pages."""

    parent = ParentalKey("MethodologyPage", on_delete=models.CASCADE, related_name="related_pages")
    page = models.ForeignKey[Page](
        "wagtailcore.Page",
        on_delete=models.CASCADE,
        related_name="+",
    )

    panels: ClassVar[list[FieldPanel]] = [PageChooserPanel("page", page_type=["articles.StatisticalArticlePage"])]


class MethodologyPage(BundledPageMixin, GenericTaxonomyMixin, BasePage):  # type: ignore[django-manager-missing]
<<<<<<< HEAD
=======
    base_form_class = PageWithEquationsAdminForm
>>>>>>> f6a88856
    parent_page_types: ClassVar[list[str]] = ["topics.TopicPage"]
    search_index_content_type: ClassVar[str] = "static_methodology"
    template = "templates/pages/methodology_page.html"
    label = _("Methodology")  # type: ignore[assignment]

    summary = RichTextField(features=settings.RICH_TEXT_BASIC)
    publication_date = models.DateField()
    last_revised_date = models.DateField(blank=True, null=True)

    contact_details = models.ForeignKey(
        "core.ContactDetails",
        null=True,
        blank=True,
        on_delete=models.SET_NULL,
        related_name="+",
    )

    content = StreamField(SectionStoryBlock())

    show_cite_this_page = models.BooleanField(default=True)

    content_panels: ClassVar[list["Panel"]] = [
        *BundledPageMixin.panels,
        *BasePage.content_panels,
        "summary",
        MultiFieldPanel(
            [
                FieldRowPanel(
                    [
                        FieldPanel("publication_date", date_widget),
                        FieldPanel("last_revised_date", date_widget),
                    ]
                ),
                "contact_details",
                "show_cite_this_page",
            ],
            heading="Metadata",
            icon="cog",
        ),
        FieldPanel("content", icon="list-ul"),
        InlinePanel("related_pages", label="Related publications"),
    ]

    search_fields: ClassVar[list[index.BaseField]] = [
        *BasePage.search_fields,
        index.SearchField("summary"),
        index.SearchField("content"),
    ]

    def clean(self) -> None:
        """Additional validation on save."""
        super().clean()

        if self.last_revised_date and self.last_revised_date <= self.publication_date:
            raise ValidationError({"last_revised_date": "The last revised date must be after the published date."})

    def get_context(self, request: HttpRequest, *args: Any, **kwargs: Any) -> dict:
        """Additional context for the template."""
        context: dict = super().get_context(request, *args, **kwargs)
        context["table_of_contents"] = self.table_of_contents
        context["related_publications"] = self.get_formatted_related_publications_list(request=request)
        return context

    @property
    def release_date(self) -> "datetime.date":
        return self.publication_date

    @cached_property
    def related_publications(self) -> "PageQuerySet":
        """Return a `PageQuerySet` of the StatisticalArticlePage page model via the
        `MethodologyRelatedPage` through model, which is suitable for display.
        The result is ordered to match that specified by editors using
        the 'page_related_pages' `InlinePanel`.
        """
        # NOTE: avoiding values_list() here for compatibility with preview
        # See: https://github.com/wagtail/django-modelcluster/issues/30
        ordered_page_pks = tuple(item.page_id for item in self.related_pages.all().only("page"))
        return order_by_pk_position(
            Page.objects.live().public().specific(),
            pks=ordered_page_pks,
            exclude_non_matches=True,
        )

<<<<<<< HEAD
    def get_formatted_related_publications_list(self, request: HttpRequest | None = None) -> list[dict[str, str]]:
        """Returns a formatted list of related internal pages for use with the Design System list component."""
        items = []
        for page in self.related_publications:
            items.append(
                {
                    "title": getattr(page, "display_title", page.title),
                    "url": page.get_url(request=request),
                }
            )
        return items
=======
    def get_formatted_related_publications_list(
        self, request: HttpRequest | None = None
    ) -> dict[str, Union[str, "StrPromise", list[dict[str, str]]]]:
        """Returns a formatted list of related internal pages for use with the Design System list component."""
        items = [
            {
                "title": getattr(page, "display_title", page.title),
                "url": page.get_url(request=request),
            }
            for page in self.related_publications
        ]

        return {"title": _("Related publications"), "itemsList": items} if items else {}
>>>>>>> f6a88856

    @cached_property
    def table_of_contents(self) -> list[dict[str, str | object]]:
        """Table of contents formatted to Design System specs."""
        items = []
        for block in self.content:  # pylint: disable=not-an-iterable,useless-suppression
            if hasattr(block.block, "to_table_of_contents_items"):
                items += block.block.to_table_of_contents_items(block.value)
        if self.related_publications:
            items += [{"url": "#related-publications", "text": _("Related publications")}]
        if self.show_cite_this_page:
            items += [{"url": "#cite-this-page", "text": _("Cite this methodology")}]
        if self.contact_details_id:
            items += [{"url": "#contact-details", "text": _("Contact details")}]
        return items<|MERGE_RESOLUTION|>--- conflicted
+++ resolved
@@ -24,10 +24,7 @@
 if TYPE_CHECKING:
     import datetime
 
-<<<<<<< HEAD
-=======
     from django_stubs_ext import StrPromise
->>>>>>> f6a88856
     from wagtail.admin.panels import Panel
     from wagtail.query import PageQuerySet
 
@@ -46,10 +43,7 @@
 
 
 class MethodologyPage(BundledPageMixin, GenericTaxonomyMixin, BasePage):  # type: ignore[django-manager-missing]
-<<<<<<< HEAD
-=======
     base_form_class = PageWithEquationsAdminForm
->>>>>>> f6a88856
     parent_page_types: ClassVar[list[str]] = ["topics.TopicPage"]
     search_index_content_type: ClassVar[str] = "static_methodology"
     template = "templates/pages/methodology_page.html"
@@ -133,19 +127,6 @@
             exclude_non_matches=True,
         )
 
-<<<<<<< HEAD
-    def get_formatted_related_publications_list(self, request: HttpRequest | None = None) -> list[dict[str, str]]:
-        """Returns a formatted list of related internal pages for use with the Design System list component."""
-        items = []
-        for page in self.related_publications:
-            items.append(
-                {
-                    "title": getattr(page, "display_title", page.title),
-                    "url": page.get_url(request=request),
-                }
-            )
-        return items
-=======
     def get_formatted_related_publications_list(
         self, request: HttpRequest | None = None
     ) -> dict[str, Union[str, "StrPromise", list[dict[str, str]]]]:
@@ -159,7 +140,6 @@
         ]
 
         return {"title": _("Related publications"), "itemsList": items} if items else {}
->>>>>>> f6a88856
 
     @cached_property
     def table_of_contents(self) -> list[dict[str, str | object]]:
