from typing import TYPE_CHECKING, Any, ClassVar

from django.conf import settings
from django.core.exceptions import ValidationError
from django.db import models
from django.http import HttpRequest
from django.utils.functional import cached_property
from django.utils.translation import gettext_lazy as _
from modelcluster.fields import ParentalKey
from wagtail.admin.panels import FieldPanel, FieldRowPanel, InlinePanel, MultiFieldPanel, PageChooserPanel
from wagtail.fields import RichTextField
from wagtail.models import Orderable, Page
from wagtail.search import index

from cms.bundles.mixins import BundledPageMixin
from cms.core.blocks.stream_blocks import SectionStoryBlock
from cms.core.fields import StreamField
from cms.core.models import BasePage
from cms.core.query import order_by_pk_position
from cms.core.widgets import date_widget
from cms.taxonomy.mixins import GenericTaxonomyMixin

if TYPE_CHECKING:
    import datetime

    from wagtail.admin.panels import Panel
    from wagtail.query import PageQuerySet


class MethodologyRelatedPage(Orderable):
    """Related pages for Methodology pages."""

    parent = ParentalKey("MethodologyPage", on_delete=models.CASCADE, related_name="related_pages")
    page = models.ForeignKey[Page](
        "wagtailcore.Page",
        on_delete=models.CASCADE,
        related_name="+",
    )

    panels: ClassVar[list[FieldPanel]] = [PageChooserPanel("page", page_type=["articles.StatisticalArticlePage"])]


class MethodologyPage(BundledPageMixin, GenericTaxonomyMixin, BasePage):  # type: ignore[django-manager-missing]
    parent_page_types: ClassVar[list[str]] = ["topics.TopicPage"]
    search_index_content_type: ClassVar[str] = "static_methodology"
    template = "templates/pages/methodology_page.html"
    label = _("Methodology")  # type: ignore[assignment]

    summary = RichTextField(features=settings.RICH_TEXT_BASIC)
    publication_date = models.DateField()
    last_revised_date = models.DateField(blank=True, null=True)

    contact_details = models.ForeignKey(
        "core.ContactDetails",
        null=True,
        blank=True,
        on_delete=models.SET_NULL,
        related_name="+",
    )

    content = StreamField(SectionStoryBlock())

    show_cite_this_page = models.BooleanField(default=True)

    content_panels: ClassVar[list["Panel"]] = [
        *BasePage.content_panels,
        "summary",
        MultiFieldPanel(
<<<<<<< HEAD
            [FieldRowPanel(["publication_date", "last_revised_date"]), "contact_details", "show_cite_this_page"],
=======
            [
                FieldRowPanel(
                    [
                        FieldPanel("publication_date", date_widget),
                        FieldPanel("last_revised_date", date_widget),
                    ]
                ),
                "contact_details",
                "show_cite_this_page",
            ],
>>>>>>> 44c938e9
            heading="Metadata",
            icon="cog",
        ),
        FieldPanel("content", icon="list-ul"),
        InlinePanel("related_pages", label="Related publications"),
        *BundledPageMixin.panels,
    ]

    search_fields: ClassVar[list[index.BaseField]] = [
        *BasePage.search_fields,
        index.SearchField("summary"),
        index.SearchField("content"),
    ]

    def clean(self) -> None:
        """Additional validation on save."""
        super().clean()

        if self.last_revised_date and self.last_revised_date <= self.publication_date:
            raise ValidationError({"last_revised_date": "The last revised date must be after the published date."})

    def get_context(self, request: HttpRequest, *args: Any, **kwargs: Any) -> dict:
        """Additional context for the template."""
        context: dict = super().get_context(request, *args, **kwargs)
        context["table_of_contents"] = self.table_of_contents
        context["related_publications"] = self.get_formatted_related_publications_list(request=request)
        return context

    @property
    def release_date(self) -> "datetime.date":
        return self.publication_date

    @cached_property
    def related_publications(self) -> "PageQuerySet":
        """Return a `PageQuerySet` of the StatisticalArticlePage page model via the
        `MethodologyRelatedPage` through model, which is suitable for display.
        The result is ordered to match that specified by editors using
        the 'page_related_pages' `InlinePanel`.
        """
        # NOTE: avoiding values_list() here for compatibility with preview
        # See: https://github.com/wagtail/django-modelcluster/issues/30
        ordered_page_pks = tuple(item.page_id for item in self.related_pages.all().only("page"))
        return order_by_pk_position(
            Page.objects.live().public().specific(),
            pks=ordered_page_pks,
            exclude_non_matches=True,
        )

    def get_formatted_related_publications_list(self, request: HttpRequest | None = None) -> list[dict[str, str]]:
        """Returns a formatted list of related internal pages for use with the Design System list component."""
        items = []
        for page in self.related_publications:
            items.append(
                {
                    "title": getattr(page, "display_title", page.title),
                    "url": page.get_url(request=request),
                }
            )
        return items

    @cached_property
    def table_of_contents(self) -> list[dict[str, str | object]]:
        """Table of contents formatted to Design System specs."""
        items = []
        for block in self.content:  # pylint: disable=not-an-iterable,useless-suppression
            if hasattr(block.block, "to_table_of_contents_items"):
                items += block.block.to_table_of_contents_items(block.value)
        if self.related_publications:
            items += [{"url": "#related-publications", "text": _("Related publications")}]
        if self.show_cite_this_page:
            items += [{"url": "#cite-this-page", "text": _("Cite this methodology")}]
        if self.contact_details_id:
            items += [{"url": "#contact-details", "text": _("Contact details")}]
        return items<|MERGE_RESOLUTION|>--- conflicted
+++ resolved
@@ -66,9 +66,6 @@
         *BasePage.content_panels,
         "summary",
         MultiFieldPanel(
-<<<<<<< HEAD
-            [FieldRowPanel(["publication_date", "last_revised_date"]), "contact_details", "show_cite_this_page"],
-=======
             [
                 FieldRowPanel(
                     [
@@ -79,7 +76,6 @@
                 "contact_details",
                 "show_cite_this_page",
             ],
->>>>>>> 44c938e9
             heading="Metadata",
             icon="cog",
         ),
