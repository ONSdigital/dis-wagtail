import logging
import time
import uuid
from functools import cache
<<<<<<< HEAD
from typing import TYPE_CHECKING, Any, Literal
=======
from typing import TYPE_CHECKING, Any, cast
>>>>>>> a53ddadb

from django.urls import reverse
from wagtail.coreutils import resolve_model_string
from wagtail.log_actions import log
from wagtail.models import Page, get_page_models

from cms.bundles.enums import ACTIVE_BUNDLE_STATUSES, BundleStatus
from cms.bundles.permissions import user_can_manage_bundles
from cms.core.fields import StreamField
from cms.release_calendar.enums import ReleaseStatus

logger = logging.getLogger(__name__)

if TYPE_CHECKING:
    from django.contrib.auth.models import AnonymousUser

    from cms.bundles.models import Bundle
    from cms.users.models import User


@cache
def get_bundleable_page_types() -> list[type[Page]]:
    # using this rather than inline import to placate pyright complaining about cyclic imports
    module = __import__("cms.bundles.mixins", fromlist=["BundledPageMixin"])
    bundle_page_mixin_class = module.BundledPageMixin

    return [model for model in get_page_models() if issubclass(model, bundle_page_mixin_class)]


def get_pages_in_active_bundles() -> list[int]:
    # using this rather than inline import to placate pyright complaining about cyclic imports
    bundle_page_class = resolve_model_string("bundles.BundlePage")

    return list(
        bundle_page_class.objects.filter(parent__status__in=ACTIVE_BUNDLE_STATUSES).values_list("page", flat=True)
    )


def _create_content_dict_for_pages(pages: list[tuple[dict[str, Any], str]]) -> list[dict[str, Any]]:
    """Helper function to create content dictionary for article and methodology pages."""
    article_pages: list[dict[str, Any]] = []
    methodology_pages: list[dict[str, Any]] = []
    content: list[dict[str, Any]] = []

    for serialized_page, page_type in pages:
        match page_type:
            case "StatisticalArticlePage":
                article_pages.append(serialized_page)
            case "MethodologyPage":
                methodology_pages.append(serialized_page)
    if article_pages:
        content.append({"type": "release_content", "value": {"title": "Publications", "links": article_pages}})
    if methodology_pages:
        content.append({"type": "release_content", "value": {"title": "Methodology", "links": methodology_pages}})
    return content


def serialize_page(page: "Page") -> dict[str, Any]:
    """Serializes a page to a dictionary."""
    return {
        "id": uuid.uuid4(),
        "type": "item",
        "value": {"page": page.pk, "title": "", "description": "", "external_url": ""},
    }


def serialize_preview_page(page: "Page", bundle_id: int, is_previewable: bool) -> dict[str, Any]:
    specific_page = page.specific_deferred
    if workflow_state := specific_page.current_workflow_state:
        state = workflow_state.current_task_state.task.name
    else:
        state = "Draft"
    return {
        "id": uuid.uuid4(),
        "type": "item",
        "value": {
            "page": None,
            "title": f"{specific_page.title} ({state})",
            "description": getattr(specific_page, "summary", ""),
            "external_url": reverse("bundles:preview", args=[bundle_id, page.pk]) if is_previewable else "#",
        },
    }


def serialize_bundle_content_for_published_release_calendar_page(bundle: "Bundle") -> list[dict[str, Any]]:
    """Serializes the content of a bundle for a published release calendar page."""
    all_bundled_pages = bundle.get_bundled_pages()
    # Create a list of tuples with serialized pages and their specific class names
    all_pages = [(serialize_page(page), page.specific_class.__name__) for page in all_bundled_pages]

    return _create_content_dict_for_pages(all_pages)


def serialize_bundle_content_for_preview_release_calendar_page(
    bundle: "Bundle", previewing_user: "User | AnonymousUser"
) -> list[dict[str, Any]]:
    """Serializes the content of a bundle for a release calendar page.

    The pages will be serialized with additional information such as the workflow
    state and linked to the preview URL.

    Args:
        bundle (Bundle): The bundle to serialize.
        previewing_user (User | AnonymousUser): The user previewing the bundle.

    Returns:
        list[dict[str, Any]]: A list of dictionaries representing the serialized content of the bundle.
    """
    all_pages = []
    previewable_pages = []

    all_bundled_pages = bundle.get_bundled_pages()

    if user_can_manage_bundles(previewing_user):
        previewable_pages = all_bundled_pages
    else:
        # NB: Currently previewers can see all possible pages which get displayed
        # in the release calendar, but this could be restricted in the future.
        previewable_pages = bundle.get_pages_for_previewers()
    for page in all_bundled_pages:
        serialized_page = serialize_preview_page(page, bundle.pk, page in previewable_pages)
        all_pages.append((serialized_page, page.specific_class.__name__))

    return _create_content_dict_for_pages(all_pages)


def serialize_datasets_for_release_calendar_page(bundle: "Bundle") -> list[dict[str, Any]]:
    """Serializes the datasets of a bundle for a release calendar page."""
    return [
        {"type": "dataset_lookup", "id": uuid.uuid4(), "value": dataset["dataset"]}
        for dataset in bundle.bundled_datasets.all().values("dataset")
    ]


def get_preview_items_for_bundle(bundle: "Bundle", page_id: int, pages_in_bundle: list[Page]) -> list[dict[str, Any]]:
    """Generates a list of preview items for the bundle.

    Args:
        bundle (Bundle): The bundle for which to generate preview items.
        page_id (int): The ID of the page being currently previewed.
        pages_in_bundle (list[Page]): The list of pages in the bundle to be used for generating preview items.

    Returns:
        list[dict[str, Any]]: A list of dictionaries representing the preview items.
    """
    preview_items = [
        {
            "text": getattr(item, "display_title", item.title),
            "value": reverse("bundles:preview", args=[bundle.id, item.pk]),
            "selected": item.pk == page_id,
        }
        for item in pages_in_bundle
    ]

    if release_calendar_page := bundle.release_calendar_page:
        preview_items.insert(
            0,
            {
                "text": getattr(release_calendar_page, "display_title", release_calendar_page.title),
                "value": reverse("bundles:preview_release_calendar", args=[bundle.id]),
                "selected": False,
            },
        )

    return preview_items


<<<<<<< HEAD
def get_preview_teams_for_bundle(bundle: "Bundle") -> list[dict[Literal["id"], str]]:
    """Get formatted preview teams for a bundle for API usage."""
    team_identifiers = bundle.teams.values_list("team__identifier", flat=True)
    return [{"id": identifier} for identifier in team_identifiers]


def build_bundle_data_for_api(bundle: "Bundle") -> dict[str, Any]:
    """Build the dictionary of bundle data for the API."""
    # Determine bundle_type based on scheduling
    bundle_type = "SCHEDULED" if bundle.scheduled_publication_date else "MANUAL"

    # Get preview teams
    preview_teams = get_preview_teams_for_bundle(bundle)

    return {
        "title": bundle.name,
        "bundle_type": bundle_type,
        "state": bundle.status,
        "managed_by": "WAGTAIL",
        "preview_teams": preview_teams,
        "scheduled_at": bundle.scheduled_publication_date.isoformat() if bundle.scheduled_publication_date else None,
    }
=======
def get_page_title_with_workflow_status(page: Page) -> str:
    title: str = page.specific_deferred.get_admin_display_title()

    if workflow_state := page.current_workflow_state:
        return f"{title} ({workflow_state.current_task_state.task.name})"

    return f"{title} (Draft)"


def update_bundle_linked_release_calendar_page(bundle: "Bundle") -> None:
    """Updates the release calendar page related to the bundle with the pages in the bundle."""
    page = bundle.release_calendar_page
    if page:  # To satisfy mypy, ensure page is not None
        content = serialize_bundle_content_for_published_release_calendar_page(bundle)
        datasets = serialize_datasets_for_release_calendar_page(bundle)

        page.content = cast(StreamField, content)
        page.datasets = cast(StreamField, datasets)
        page.status = ReleaseStatus.PUBLISHED
        revision = page.save_revision(log_action=True)
        revision.publish()


def publish_bundle(bundle: "Bundle", *, update_status: bool = True) -> None:
    """Publishes a given bundle.

    This means it publishes the related pages, as well as updates the linked release calendar.
    """
    # using this rather than inline import to placate pyright complaining about cyclic imports
    notifications = __import__(
        "cms.bundles.notifications.slack", fromlist=["notify_slack_of_publication_start", "notify_slack_of_publish_end"]
    )

    logger.info(
        "Publishing Bundle",
        extra={
            "bundle_id": bundle.pk,
            "event": "publishing_bundle",
        },
    )
    start_time = time.time()
    notifications.notify_slack_of_publication_start(bundle, url=bundle.full_inspect_url)
    for page in bundle.get_bundled_pages().specific(defer=True).select_related("latest_revision"):
        if workflow_state := page.current_workflow_state:
            # finish the workflow
            workflow_state.current_task_state.approve()
        elif page.latest_revision:
            # just run publish
            page.latest_revision.publish(log_action="wagtail.publish.scheduled")
        else:
            logger.error(
                "Did not publish page as it is not in a workflow or has no revisions",
                extra={
                    "bundle_id": bundle.pk,
                    "page_id": page.pk,
                    "event": "publish_page_failed",
                },
            )

    # update the related release calendar and publish
    if bundle.release_calendar_page_id:
        update_bundle_linked_release_calendar_page(bundle)

    if update_status:
        bundle.status = BundleStatus.PUBLISHED
        bundle.save()
    publish_duration = time.time() - start_time
    logger.info(
        "Published bundle",
        extra={
            "bundle_id": bundle.pk,
            "duration": round(publish_duration * 1000, 3),
            "event": "published_bundle",
        },
    )

    notifications.notify_slack_of_publish_end(bundle, publish_duration, url=bundle.full_inspect_url)

    log(action="wagtail.publish.scheduled", instance=bundle)
>>>>>>> a53ddadb
<|MERGE_RESOLUTION|>--- conflicted
+++ resolved
@@ -2,11 +2,7 @@
 import time
 import uuid
 from functools import cache
-<<<<<<< HEAD
-from typing import TYPE_CHECKING, Any, Literal
-=======
-from typing import TYPE_CHECKING, Any, cast
->>>>>>> a53ddadb
+from typing import TYPE_CHECKING, Any, Literal, cast
 
 from django.urls import reverse
 from wagtail.coreutils import resolve_model_string
@@ -174,7 +170,6 @@
     return preview_items
 
 
-<<<<<<< HEAD
 def get_preview_teams_for_bundle(bundle: "Bundle") -> list[dict[Literal["id"], str]]:
     """Get formatted preview teams for a bundle for API usage."""
     team_identifiers = bundle.teams.values_list("team__identifier", flat=True)
@@ -197,7 +192,8 @@
         "preview_teams": preview_teams,
         "scheduled_at": bundle.scheduled_publication_date.isoformat() if bundle.scheduled_publication_date else None,
     }
-=======
+
+
 def get_page_title_with_workflow_status(page: Page) -> str:
     title: str = page.specific_deferred.get_admin_display_title()
 
@@ -276,5 +272,4 @@
 
     notifications.notify_slack_of_publish_end(bundle, publish_duration, url=bundle.full_inspect_url)
 
-    log(action="wagtail.publish.scheduled", instance=bundle)
->>>>>>> a53ddadb
+    log(action="wagtail.publish.scheduled", instance=bundle)