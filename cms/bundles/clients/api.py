import logging
from collections.abc import Iterator, Mapping
from http import HTTPStatus
from typing import Any

import requests
from django.conf import settings

logger = logging.getLogger(__name__)


class BundleAPIMessage:
    REQUEST_ACCEPTED = "Request accepted and is being processed"
    OPERATION_SUCCESS = "Operation completed successfully"


class BundleAPIClientError(Exception):
    """Base exception for BundleAPIClient errors."""


class BundleAPIClientError404(BundleAPIClientError):
    """Exception for 404 Not Found errors from the Bundle API."""


class BundleAPIClient:
    """Client for interacting with the ONS Dataset Bundle API endpoints.

    API spec (as of 2025-10-27)
    https://github.com/ONSdigital/dis-bundle-api/blob/584dbae87ebcdf38626be8926496add22eb591bd/swagger.yaml
    """

    # Swagger default is 20, maximum is 1000. We prefer a high default for bulk reads.
    DEFAULT_PAGE_LIMIT = 100
    MAX_LIMIT = 1000
    MIN_LIMIT = 1

    def __init__(self, *, base_url: str | None = None, access_token: str | None = None):
        """Initialize the client with the base URL.

        Args:
            base_url: The base URL for the API. If not provided, uses settings.DIS_DATASETS_BUNDLE_API_BASE_URL
            access_token: The user authorisation token, as provided by Florence/DIS auth and stored
                          in the COOKIES[settings.ACCESS_TOKEN_COOKIE_NAME]
        """
        self.base_url = base_url or settings.DIS_DATASETS_BUNDLE_API_BASE_URL
        self.session = requests.Session()
        self.is_enabled = getattr(settings, "DIS_DATASETS_BUNDLE_API_ENABLED", False)
        # Sensible default timeout for outbound HTTP calls. Overridable via settings.
        self.timeout = settings.DIS_DATASETS_BUNDLE_API_REQUEST_TIMEOUT_SECONDS

        # Set default headers for all requests
        headers = {
            "Content-Type": "application/json",
            "Accept": "application/json",
        }
        if access_token is not None:
            # Note: Don't prepend "Bearer " - it's already in the token
            headers["Authorization"] = access_token
        self.session.headers.update(headers)

    @classmethod
    def _normalise_limit(cls, limit: int | None) -> int:
        """Clamp requested limit to swagger bounds, applying a high default for throughput."""
        if limit is None:
            return cls.DEFAULT_PAGE_LIMIT

        return max(cls.MIN_LIMIT, min(limit, cls.MAX_LIMIT))

    def _make_request(  # pylint: disable=too-many-arguments  # noqa: PLR0913
        self,
        method: str,
        endpoint: str,
        *,
        data: dict[str, Any] | None = None,
        params: dict[str, str] | None = None,
        etag: str | None = None,
        timeout: float | int | None = None,
    ) -> dict[str, Any]:
        """Make a request to the API and handle common errors.

        Args:
            method: HTTP method (GET, POST, PUT, DELETE)
            endpoint: API endpoint relative to base_url
            data: Request data for POST/PUT requests. Can be a dict (for JSON) or a string.
            params: URL parameters for GET requests
            etag: Optional entity tag to send as If-Match for write operations
            timeout: Optional per-request timeout in seconds

        Returns:
            Response data as dictionary

        Raises:
            BundleAPIClientError: For API errors
        """
        url = f"{self.base_url}/{endpoint.lstrip('/')}"

        if not self.is_enabled:
            logger.info("Skipping API call to '%s' because DIS_DATASETS_BUNDLE_API_ENABLED is False", url)
            return {"status": "disabled", "message": "The CMS integration with the Bundle API is disabled"}

        try:
            request_kwargs: dict[str, Any] = {"timeout": timeout or self.timeout}
            if data is not None:
                request_kwargs["json"] = data
            if params is not None:
                # Params like pagination from get_bundles() etc.
                request_kwargs["params"] = params
            if etag is not None:
                # Set If-Match on this request only to avoid sticky headers on the session
                request_kwargs.setdefault("headers", {})
                request_kwargs["headers"]["If-Match"] = etag

            response = self.session.request(method, url, **request_kwargs)
            response.raise_for_status()
            return self._process_response(response)

        except requests.exceptions.HTTPError as e:
            error_msg = self._format_http_error(e, method, url)
            logger.error("HTTP error occurred: %s", error_msg)

            if e.response.status_code == HTTPStatus.NOT_FOUND:
                raise BundleAPIClientError404(error_msg) from e

            raise BundleAPIClientError(error_msg) from e

        except requests.exceptions.RequestException as e:
            error_msg = f"Network error for {method} {url}: {e!s}"
            logger.error("Network error for %s %s: %s", method, url, e)
            raise BundleAPIClientError(error_msg) from e

    @staticmethod
    def _process_response(response: requests.Response) -> dict[str, Any]:
        """Process successful API responses.

        Args:
            response: The requests Response object

        Returns:
            Response data as a dictionary
        """
        etag = response.headers.get("etag", "")

        # Handle 202 responses (accepted, but processing)
        if response.status_code == HTTPStatus.ACCEPTED:
            return {
                "status": "accepted",
                "location": response.headers.get("Location", ""),
                "message": BundleAPIMessage.REQUEST_ACCEPTED,
                "etag_header": etag,
            }

        # Handle 204 responses (no content)
        if response.status_code == HTTPStatus.NO_CONTENT:
            return {"status": "success", "message": BundleAPIMessage.OPERATION_SUCCESS, "etag_header": etag}

        json_data: dict[str, Any] = response.json()
        # ETag is usually returned as a header, so inject it in the response JSON
        json_data["etag_header"] = etag
        return json_data

    @staticmethod
    def _format_http_error(error: requests.exceptions.HTTPError, method: str, url: str) -> str:
        """Format HTTP error messages with appropriate context.

        Args:
            error: The HTTPError exception
            method: HTTP method used
            url: URL that failed

        Returns:
            Formatted error message
        """
        status_code = error.response.status_code
        base_msg = f"HTTP {status_code} error for {method} {url}"

        try:
            return f"{base_msg}: {HTTPStatus(status_code).phrase}"
        except ValueError:
            # Handle non-standard or unknown status codes gracefully
            return f"{base_msg}: Unknown Error"

    def _iter_pages(self, *, path: str, params: Mapping[str, str]) -> Iterator[dict[str, Any]]:
        """Page iterator for endpoints that implement pagination.

        Yields:
          The raw page JSON dict for each page.
        """
        # Ensure page size and start offset are sane
        limit = self._normalise_limit(int(params.get("limit", self.DEFAULT_PAGE_LIMIT)))
        offset = max(0, int(params.get("offset", 0)))

        total_count = None
        current_offset = offset

        while True:
            updated_params = {**params, "limit": str(limit), "offset": str(current_offset)}
            page = self._make_request("GET", path, params=updated_params)

            count = page["count"]
            if total_count is None:
                total_count = page["total_count"]

            yield page

            current_offset += count
            if current_offset >= total_count:
                break

    def _aggregate_paginated(self, *, path: str, params: Mapping[str, str]) -> dict[str, Any]:
        """Collect all pages for a paginated endpoint and return a swagger-shaped payload."""
        if not self.is_enabled:
            logger.info("Skipping API call to '%s' because DIS_DATASETS_BUNDLE_API_ENABLED is False", path)
            return {"status": "disabled", "message": "The CMS integration with the Bundle API is disabled"}

        all_items: list[dict[str, Any]] = []
        first_page: dict[str, Any] | None = None

        for page in self._iter_pages(path=path, params=params):
            if first_page is None:
                first_page = page
            all_items.extend(page.get("items") or [])

        return {
            "items": all_items,
            "count": len(all_items),
            "limit": int(params["limit"]),
            "offset": 0,
            # total_count is stable; ETag is per page. We keep the first page’s ETag only.
            "total_count": first_page["total_count"] if first_page else len(all_items),
            "etag_header": first_page["etag_header"] if first_page else "",
        }

    # --------------------------
    # Public operations
    # --------------------------

    def create_bundle(self, bundle_data: dict[str, Any]) -> dict[str, Any]:
        """Create a new bundle via the API.

        Args:
            bundle_data: Bundle data containing title and content list

        Returns:
            API response data
        """
        return self._make_request("POST", "/bundles", data=bundle_data)

    def update_bundle(self, bundle_id: str, *, bundle_data: dict[str, Any], etag: str) -> dict[str, Any]:
        """Update an existing bundle via the API.

        Args:
            bundle_id: The ID of the bundle to update
            bundle_data: Updated bundle data
            etag: The bundle ETag

        Returns:
            API response data
        """
        return self._make_request("PUT", f"/bundles/{bundle_id}", data=bundle_data, etag=etag)

    def update_bundle_state(self, bundle_id: str, *, state: str, etag: str) -> dict[str, Any]:
        """Update the state of a bundle via the API.

        Args:
            bundle_id: The ID of the bundle to update
            state: New state for the bundle (DRAFT, IN_REVIEW, APPROVED, PUBLISHED)
            etag: The bundle ETag

        Returns:
            API response data
        """
        # The swagger spec expects a JSON object with a 'state' field
        return self._make_request("PUT", f"/bundles/{bundle_id}/state", data={"state": state}, etag=etag)

    def add_content_to_bundle(self, bundle_id: str, *, content_item: dict[str, Any]) -> dict[str, Any]:
        """Add a content item to a bundle.

        Args:
            bundle_id: The ID of the bundle to add content to.
            content_item: The content item to add.

        Returns:
            API response data
        """
        return self._make_request("POST", f"/bundles/{bundle_id}/contents", data=content_item)

    def delete_content_from_bundle(self, bundle_id: str, *, content_id: str) -> dict[str, Any]:
        """Delete a content item from a bundle.

        Args:
            bundle_id: The ID of the bundle to delete content from.
            content_id: The ID of the content item to delete.

        Returns:
            API response data
        """
        return self._make_request("DELETE", f"/bundles/{bundle_id}/contents/{content_id}")

    def get_bundle_contents(self, bundle_id: str, *, limit: int | None = None, offset: int = 0) -> dict[str, Any]:
        """Get the list of all contents for a specific bundle.

        Args:
            bundle_id: The ID of the bundle to get contents for.
            limit: The maximum number of items to return. Defaults to DEFAULT_PAGE_LIMIT.
            offset: The starting index of the items to return. Defaults to 0.

        Returns:
            API response data containing the list of contents.
        """
        page_limit = self._normalise_limit(limit)
        start_offset = max(0, offset)

        params = {"limit": str(page_limit), "offset": str(start_offset)}
        return self._aggregate_paginated(path=f"/bundles/{bundle_id}/contents", params=params)

    def delete_bundle(self, bundle_id: str) -> dict[str, Any]:
        """Delete a bundle via the API.

        Args:
            bundle_id: The ID of the bundle to delete

        Returns:
            API response data
        """
        return self._make_request("DELETE", f"/bundles/{bundle_id}")

    def get_bundles(
        self, *, limit: int | None = None, offset: int = 0, publish_date: str | None = None
    ) -> dict[str, Any]:
        """Get a list of all bundles.

        Args:
            limit: The maximum number of items to return. Defaults to DEFAULT_PAGE_LIMIT.
            offset: The starting index of the items to return. Defaults to 0.
            publish_date: Filter bundles by their scheduled publication date.

        Returns:
            API response data containing a list of bundles.
        """
        page_limit = self._normalise_limit(limit)
        start_offset = max(0, offset)

        params: dict[str, str] = {"limit": str(page_limit), "offset": str(start_offset)}
        if publish_date:
            params["publish_date"] = publish_date

        return self._aggregate_paginated(path="/bundles", params=params)

    def get_bundle(self, bundle_id: str) -> dict[str, Any]:
        """Get a specific bundle by its ID.

        Args:
            bundle_id: The ID of the bundle to retrieve.

        Returns:
            API response data for the bundle.
        """
        return self._make_request("GET", f"/bundles/{bundle_id}")

    def get_health(self) -> dict[str, Any]:
        """Get the health status of the API.

        Returns:
            API response data containing the health status.
        """
<<<<<<< HEAD
        return self._make_request("GET", "/health")


def build_content_item_for_dataset(dataset: Any) -> dict[str, Any]:
    """Build a content item dict for a dataset following Bundle API swagger spec.

    Args:
        dataset: A Dataset instance with namespace, edition, and version fields

    Returns:
        A dictionary representing a ContentItem for the Bundle API
    """
    return {
        "content_type": "DATASET",
        "metadata": {
            "dataset_id": dataset.namespace,
            "edition_id": dataset.edition,
            "version_id": dataset.version,
        },
        "links": {
            "edit": get_data_admin_action_url("edit", dataset.namespace, dataset.edition, dataset.version),
            "preview": get_data_admin_action_url("preview", dataset.namespace, dataset.edition, dataset.version),
        },
    }


def get_data_admin_action_url(
    action: Literal["edit", "preview"], dataset_id: str, edition_id: str, version_id: str
) -> str:
    """Generate a relative URL for dataset actions in the ONS Data Admin interface.

    This function constructs relative URLs for dataset operations in the ONS Data Admin
    system, which is used for editing and previewing datasets.

    Args:
        action: The action to perform ("edit", "preview")
        dataset_id: The unique identifier for the dataset
        edition_id: The edition identifier for the dataset
        version_id: The version identifier for the dataset

    Returns:
        A relative URL string for the specified dataset action

    Example:
        >>> get_data_admin_action_url("edit", "cpih", "time-series", "1")
        "/data-admin/series/cpih/editions/time-series/versions/1"
    """
    prefix = "data-admin/series" if action == "edit" else "datasets"
    return f"/{prefix}/{dataset_id}/editions/{edition_id}/versions/{version_id}"
=======
        return self._make_request("GET", "/health")
>>>>>>> 3cc671cd
<|MERGE_RESOLUTION|>--- conflicted
+++ resolved
@@ -363,56 +363,4 @@
         Returns:
             API response data containing the health status.
         """
-<<<<<<< HEAD
-        return self._make_request("GET", "/health")
-
-
-def build_content_item_for_dataset(dataset: Any) -> dict[str, Any]:
-    """Build a content item dict for a dataset following Bundle API swagger spec.
-
-    Args:
-        dataset: A Dataset instance with namespace, edition, and version fields
-
-    Returns:
-        A dictionary representing a ContentItem for the Bundle API
-    """
-    return {
-        "content_type": "DATASET",
-        "metadata": {
-            "dataset_id": dataset.namespace,
-            "edition_id": dataset.edition,
-            "version_id": dataset.version,
-        },
-        "links": {
-            "edit": get_data_admin_action_url("edit", dataset.namespace, dataset.edition, dataset.version),
-            "preview": get_data_admin_action_url("preview", dataset.namespace, dataset.edition, dataset.version),
-        },
-    }
-
-
-def get_data_admin_action_url(
-    action: Literal["edit", "preview"], dataset_id: str, edition_id: str, version_id: str
-) -> str:
-    """Generate a relative URL for dataset actions in the ONS Data Admin interface.
-
-    This function constructs relative URLs for dataset operations in the ONS Data Admin
-    system, which is used for editing and previewing datasets.
-
-    Args:
-        action: The action to perform ("edit", "preview")
-        dataset_id: The unique identifier for the dataset
-        edition_id: The edition identifier for the dataset
-        version_id: The version identifier for the dataset
-
-    Returns:
-        A relative URL string for the specified dataset action
-
-    Example:
-        >>> get_data_admin_action_url("edit", "cpih", "time-series", "1")
-        "/data-admin/series/cpih/editions/time-series/versions/1"
-    """
-    prefix = "data-admin/series" if action == "edit" else "datasets"
-    return f"/{prefix}/{dataset_id}/editions/{edition_id}/versions/{version_id}"
-=======
-        return self._make_request("GET", "/health")
->>>>>>> 3cc671cd
+        return self._make_request("GET", "/health")