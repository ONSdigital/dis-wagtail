<<<<<<< HEAD
=======
from datetime import UTC, datetime
from typing import Literal

>>>>>>> b54424c0
from django.test import TestCase

from cms.articles.models import StatisticalArticlePage
from cms.articles.tests.factories import StatisticalArticlePageFactory
from cms.bundles.tests.factories import BundleFactory, BundlePageFactory
from cms.bundles.utils import (
    BundleAPIBundleMetadata,
    build_content_item_for_dataset,
    extract_content_id_from_bundle_response,
    get_bundleable_page_types,
    get_data_admin_action_url,
    get_dataset_preview_key,
    get_pages_in_active_bundles,
)
from cms.methodology.models import MethodologyPage
from cms.release_calendar.models import ReleaseCalendarPage
from cms.standard_pages.models import IndexPage, InformationPage
from cms.topics.models import TopicPage


class BundlesUtilsTestCase(TestCase):
    def test_get_bundleable_page_types(self):
        page_types = get_bundleable_page_types()
        page_types.sort(key=lambda x: x.__name__)
        self.assertListEqual(
            page_types,
            [
                IndexPage,
                InformationPage,
                MethodologyPage,
                ReleaseCalendarPage,
                StatisticalArticlePage,
                TopicPage,
            ],
        )

    def test_get_pages_in_active_bundles(self):
        self.assertListEqual(get_pages_in_active_bundles(), [])

        bundle = BundleFactory()
        published_bundle = BundleFactory(published=True)

        page_in_active_bundle = StatisticalArticlePageFactory()
        page_in_published_bundle = StatisticalArticlePageFactory(parent=page_in_active_bundle.get_parent())
        _page_not_in_bundle = StatisticalArticlePageFactory(parent=page_in_active_bundle.get_parent())

        BundlePageFactory(parent=bundle, page=page_in_active_bundle)
        BundlePageFactory(parent=published_bundle, page=page_in_published_bundle)

        self.assertListEqual(get_pages_in_active_bundles(), [page_in_active_bundle.pk])


class DatasetGetDataAdminActionUrlTests(TestCase):
    """Tests for the get_data_admin_action_url function."""

    def test_get_data_admin_action_url_with_different_actions(self):
        """Test that different actions work correctly."""
        dataset_id = "test-dataset"
        edition_id = "time-series"
        version_id = "2"

        # Test multiple actions

        url = get_data_admin_action_url("edit", dataset_id, edition_id, version_id)
        expected = f"/data-admin/series/{dataset_id}/editions/{edition_id}/versions/{version_id}"
        self.assertEqual(url, expected)

        url = get_data_admin_action_url("preview", dataset_id, edition_id, version_id)
        expected = f"/datasets/{dataset_id}/editions/{edition_id}/versions/{version_id}"
        self.assertEqual(url, expected)


class DatasetContentItemUtilityTests(TestCase):
    """Tests for content item utility functions."""

    def setUp(self):
        # Create a mock dataset object
        self.dataset = type(
            "Dataset",
            (),
            {
                "namespace": "cpih",
                "edition": "time-series",
                "version": 1,
            },
        )()

    def test_build_content_item_for_dataset(self):
        """Test that build_content_item_for_dataset creates the correct structure."""
        content_item = build_content_item_for_dataset(self.dataset)

        expected = {
            "content_type": "DATASET",
            "metadata": {
                "dataset_id": "cpih",
                "edition_id": "time-series",
                "version_id": 1,
            },
            "links": {
                "edit": "/data-admin/series/cpih/editions/time-series/versions/1",
                "preview": "/datasets/cpih/editions/time-series/versions/1",
            },
        }

        self.assertEqual(content_item, expected)

    def test_extract_content_id_from_bundle_response_found(self):
        """Test extracting content_id when the dataset is found in the response."""
        response = {
            "bundle_id": "9e4e3628-fc85-48cd-80ad-e005d9d283ff",
            "content_type": "DATASET",
            "metadata": {
                "dataset_id": "cpih",
                "edition_id": "time-series",
                "title": "Consumer Prices Index",
                "version_id": 1,
            },
            "id": "content-123",
        }

        content_id = extract_content_id_from_bundle_response(response, self.dataset)
        self.assertEqual(content_id, "content-123")

    def test_extract_content_id_from_bundle_response_not_found(self):
        """Test extracting content_id when the dataset is not found in the response."""
        response = {
            "bundle_id": "9e4e3628-fc85-48cd-80ad-e005d9d283ff",
            "content_type": "DATASET",
            "metadata": {
                "dataset_id": "other-dataset",
                "edition_id": "time-series",
                "title": "Consumer Prices Index",
                "version_id": 1,
            },
            "id": "content-456",
        }

        content_id = extract_content_id_from_bundle_response(response, self.dataset)
        self.assertIsNone(content_id)

    def test_extract_content_id_from_bundle_response_empty_contents(self):
        """Test extracting content_id when the response has no contents."""
        content_id = extract_content_id_from_bundle_response({}, self.dataset)
        self.assertIsNone(content_id)


<<<<<<< HEAD
class DatasetPreviewKeyTests(TestCase):
    """Tests for the get_dataset_preview_key function."""

    def test_get_dataset_preview_key_generates_correct_format(self):
        """Test that the function generates the correct preview key format."""
        dataset_id = "cpih"
        edition_id = "time-series"
        version_id = "1"

        key = get_dataset_preview_key(dataset_id, edition_id, version_id)
        expected = "dataset-cpih-time-series-1"

        self.assertEqual(key, expected)
=======
class BundleAPIBundleMetadataTests(TestCase):
    """Tests for BundleAPIBundleMetadata dataclass."""

    def test_as_dict_returns_all_fields(self):
        """Test that as_dict returns a dictionary with all fields."""
        data = BundleAPIBundleMetadata(
            title="Test Bundle",
            bundle_type="MANUAL",
            state="DRAFT",
            managed_by="WAGTAIL",
            preview_teams=[],
            scheduled_at=None,
        )

        result = data.as_dict()

        expected = {
            "title": "Test Bundle",
            "bundle_type": "MANUAL",
            "state": "DRAFT",
            "managed_by": "WAGTAIL",
            "preview_teams": [],
            "scheduled_at": None,
        }
        self.assertEqual(result, expected)

    def test_defaults_managed_by_to_wagtail(self):
        """Test that managed_by defaults to WAGTAIL when not provided."""
        data = BundleAPIBundleMetadata(title="Test")

        self.assertEqual(data.managed_by, "WAGTAIL")

    def test_defaults_bundle_type_to_manual_when_no_schedule(self):
        """Test that bundle_type defaults to MANUAL when scheduled_at is None."""
        data = BundleAPIBundleMetadata(title="Test", scheduled_at=None)

        self.assertEqual(data.bundle_type, "MANUAL")

    def test_defaults_bundle_type_to_scheduled_when_date_provided(self):
        """Test that bundle_type defaults to SCHEDULED when scheduled_at has a value."""
        data = BundleAPIBundleMetadata(title="Test", scheduled_at="2025-12-01T10:00:00Z")

        self.assertEqual(data.bundle_type, "SCHEDULED")

    def test_respects_explicit_bundle_type(self):
        """Test that explicitly set bundle_type is not overridden."""
        data = BundleAPIBundleMetadata(
            title="Test",
            bundle_type="MANUAL",
            scheduled_at="2025-12-01T10:00:00Z",
        )

        self.assertEqual(data.bundle_type, "MANUAL")

    def test_normalizes_preview_teams_none_to_empty_list(self):
        """Test that None preview_teams is normalized to empty list."""
        data = BundleAPIBundleMetadata(title="Test", preview_teams=None)

        self.assertEqual(data.preview_teams, [])

    def test_normalizes_preview_teams_sorting_by_id(self):
        """Test that preview_teams are sorted by id for consistent comparison.

        This ensures that [{"id": "b"}, {"id": "a"}] and [{"id": "a"}, {"id": "b"}]
        are treated as equivalent after normalization.
        """
        data = BundleAPIBundleMetadata(
            title="Test",
            preview_teams=[
                {"id": "team-c"},
                {"id": "team-a"},
                {"id": "team-b"},
            ],
        )

        self.assertEqual(
            data.preview_teams,
            [
                {"id": "team-a"},
                {"id": "team-b"},
                {"id": "team-c"},
            ],
        )

    def test_normalizes_scheduled_at_to_utc_isoformat(self):
        """Test that datetime objects are normalized to UTC ISO-8601 format without microseconds."""
        cases = [
            datetime(2025, 12, 1, 10, 30, 45, tzinfo=UTC),  # UTC datetime
            datetime(2025, 12, 1, 10, 30, 45, 123456, tzinfo=UTC),  # UTC with microseconds
            "2025-12-01T10:30:45Z",  # UTC string Zulu
            "2025-12-01T10:30:45.123456Z",  # UTC string Zulu with microseconds
            "2025-12-01T11:30:45+01:00",  # +1 hour offset
            "2025-12-01T10:30:45",  # Naive datetime string (assumed UTC)
        ]

        for case in cases:
            with self.subTest(case=case):
                data = BundleAPIBundleMetadata(title="Test", scheduled_at=case)
                self.assertEqual(data.scheduled_at, "2025-12-01T10:30:45+00:00")

    def test_returns_unparseable_date_string_unchanged(self):
        """Test that invalid date strings are returned unchanged.

        This defensive behavior prevents crashes on malformed API data.
        """
        data = BundleAPIBundleMetadata(title="Test", scheduled_at="invalid-date")

        self.assertEqual(data.scheduled_at, "invalid-date")

    def test_equality_after_normalization(self):
        """Test that two instances with equivalent data are equal after normalization.

        This validates the core purpose of BundleAPIBundleMetadata: enabling reliable
        comparison of bundle metadata from different sources (CMS vs Bundle API).
        """
        data_1 = BundleAPIBundleMetadata(
            title="Test",
            state="DRAFT",
            preview_teams=[{"id": "b"}, {"id": "a"}],
            scheduled_at=datetime(2025, 12, 1, 10, 0, 0, tzinfo=UTC),
        )

        data_2 = BundleAPIBundleMetadata(
            title="Test",
            state="DRAFT",
            preview_teams=[{"id": "a"}, {"id": "b"}],  # Different order
            scheduled_at="2025-12-01T11:00:00+01:00",  # Same instant in +1 offset
        )

        self.assertEqual(data_1.as_dict(), data_2.as_dict())


class BundleAPIBundleMetadataHelperTests(TestCase):
    """Tests for BundleAPIBundleMetadata class methods.

    These tests verify the class methods correctly construct BundleAPIBundleMetadata instances.
    The main normalization testing is in BundleAPIBundleMetadataTests above.

    Tests:
    - from_bundle: Converts CMS Bundle model -> BundleAPIBundleMetadata
    - from_api_response: Converts Bundle API JSON -> BundleAPIBundleMetadata
    """

    def test_from_bundle_creates_normalized_instance(self):
        """Test that from_bundle converts Bundle model to BundleAPIBundleMetadata."""
        bundle = BundleFactory(name="Test Bundle")

        result = BundleAPIBundleMetadata.from_bundle(bundle)

        self.assertIsInstance(result, BundleAPIBundleMetadata)
        self.assertEqual(result.title, "Test Bundle")
        self.assertEqual(result.managed_by, "WAGTAIL")
        self.assertIsNotNone(result.state)

    def test_from_api_response_creates_normalized_instance(self):
        """Test that from_api_response creates BundleAPIBundleMetadata correctly."""
        api_response = {
            "title": "Test Bundle",
            "bundle_type": "MANUAL",
            "state": "DRAFT",
            "managed_by": "WAGTAIL",
            "preview_teams": [{"id": "team1"}],
            "scheduled_at": "2025-12-01T10:00:00Z",
        }

        result = BundleAPIBundleMetadata.from_api_response(api_response)

        self.assertIsInstance(result, BundleAPIBundleMetadata)
        self.assertEqual(result.title, "Test Bundle")
        self.assertEqual(result.bundle_type, "MANUAL")
        self.assertEqual(result.state, "DRAFT")
        self.assertEqual(result.managed_by, "WAGTAIL")
        self.assertEqual(result.preview_teams, [{"id": "team1"}])
        self.assertEqual(result.scheduled_at, "2025-12-01T10:00:00+00:00")

    def test_from_api_response_normalizes_via_dataclass(self):
        """Test that normalization happens via BundleAPIBundleMetadata.__post_init__.

        Verifies that preview_teams=None and microseconds are normalized.
        """
        api_response = {
            "title": "Test",
            "state": "DRAFT",
            "preview_teams": None,
            "scheduled_at": "2025-12-01T10:30:45.123456Z",
        }

        result = BundleAPIBundleMetadata.from_api_response(api_response)

        self.assertEqual(result.preview_teams, [])
        self.assertEqual(result.scheduled_at, "2025-12-01T10:30:45+00:00")
>>>>>>> b54424c0
<|MERGE_RESOLUTION|>--- conflicted
+++ resolved
@@ -1,9 +1,4 @@
-<<<<<<< HEAD
-=======
 from datetime import UTC, datetime
-from typing import Literal
-
->>>>>>> b54424c0
 from django.test import TestCase
 
 from cms.articles.models import StatisticalArticlePage
@@ -150,21 +145,6 @@
         self.assertIsNone(content_id)
 
 
-<<<<<<< HEAD
-class DatasetPreviewKeyTests(TestCase):
-    """Tests for the get_dataset_preview_key function."""
-
-    def test_get_dataset_preview_key_generates_correct_format(self):
-        """Test that the function generates the correct preview key format."""
-        dataset_id = "cpih"
-        edition_id = "time-series"
-        version_id = "1"
-
-        key = get_dataset_preview_key(dataset_id, edition_id, version_id)
-        expected = "dataset-cpih-time-series-1"
-
-        self.assertEqual(key, expected)
-=======
 class BundleAPIBundleMetadataTests(TestCase):
     """Tests for BundleAPIBundleMetadata dataclass."""
 
@@ -356,4 +336,18 @@
 
         self.assertEqual(result.preview_teams, [])
         self.assertEqual(result.scheduled_at, "2025-12-01T10:30:45+00:00")
->>>>>>> b54424c0
+
+
+class DatasetPreviewKeyTests(TestCase):
+    """Tests for the get_dataset_preview_key function."""
+
+    def test_get_dataset_preview_key_generates_correct_format(self):
+        """Test that the function generates the correct preview key format."""
+        dataset_id = "cpih"
+        edition_id = "time-series"
+        version_id = "1"
+
+        key = get_dataset_preview_key(dataset_id, edition_id, version_id)
+        expected = "dataset-cpih-time-series-1"
+
+        self.assertEqual(key, expected)