from datetime import UTC, datetime
from typing import Literal

from django.test import TestCase

from cms.articles.models import StatisticalArticlePage
from cms.articles.tests.factories import StatisticalArticlePageFactory
from cms.bundles.tests.factories import BundleFactory, BundlePageFactory
from cms.bundles.utils import (
    BundleAPIBundleMetadata,
    build_content_item_for_dataset,
    extract_content_id_from_bundle_response,
    get_bundleable_page_types,
    get_data_admin_action_url,
    get_pages_in_active_bundles,
)
from cms.methodology.models import MethodologyPage
from cms.release_calendar.models import ReleaseCalendarPage
from cms.standard_pages.models import IndexPage, InformationPage
from cms.topics.models import TopicPage


class BundlesUtilsTestCase(TestCase):
    def test_get_bundleable_page_types(self):
        page_types = get_bundleable_page_types()
        page_types.sort(key=lambda x: x.__name__)
        self.assertListEqual(
            page_types,
            [
                IndexPage,
                InformationPage,
                MethodologyPage,
                ReleaseCalendarPage,
                StatisticalArticlePage,
                TopicPage,
            ],
        )

    def test_get_pages_in_active_bundles(self):
        self.assertListEqual(get_pages_in_active_bundles(), [])

        bundle = BundleFactory()
        published_bundle = BundleFactory(published=True)

        page_in_active_bundle = StatisticalArticlePageFactory()
        page_in_published_bundle = StatisticalArticlePageFactory(parent=page_in_active_bundle.get_parent())
        _page_not_in_bundle = StatisticalArticlePageFactory(parent=page_in_active_bundle.get_parent())

        BundlePageFactory(parent=bundle, page=page_in_active_bundle)
        BundlePageFactory(parent=published_bundle, page=page_in_published_bundle)

        self.assertListEqual(get_pages_in_active_bundles(), [page_in_active_bundle.pk])


class DatasetGetDataAdminActionUrlTests(TestCase):
    """Tests for the get_data_admin_action_url function."""

    def test_get_data_admin_action_url_with_different_actions(self):
        """Test that different actions work correctly."""
        dataset_id = "test-dataset"
        edition_id = "time-series"
        version_id = "2"

        # Test multiple actions
        actions: Literal["edit", "preview"] = ["edit", "preview"]
        for action in actions:
            url = get_data_admin_action_url(action, dataset_id, edition_id, version_id)
            expected = f"/{action}/datasets/{dataset_id}/editions/{edition_id}/versions/{version_id}"
            self.assertEqual(url, expected)


class DatasetContentItemUtilityTests(TestCase):
    """Tests for content item utility functions."""

    def setUp(self):
        # Create a mock dataset object
        self.dataset = type(
            "Dataset",
            (),
            {
                "namespace": "cpih",
                "edition": "time-series",
                "version": 1,
            },
        )()

    def test_build_content_item_for_dataset(self):
        """Test that build_content_item_for_dataset creates the correct structure."""
        content_item = build_content_item_for_dataset(self.dataset)

        expected = {
            "content_type": "DATASET",
            "metadata": {
                "dataset_id": "cpih",
                "edition_id": "time-series",
                "version_id": 1,
            },
            "links": {
                "edit": "/edit/datasets/cpih/editions/time-series/versions/1",
                "preview": "/preview/datasets/cpih/editions/time-series/versions/1",
            },
        }

        self.assertEqual(content_item, expected)

    def test_extract_content_id_from_bundle_response_found(self):
        """Test extracting content_id when the dataset is found in the response."""
        response = {
            "bundle_id": "9e4e3628-fc85-48cd-80ad-e005d9d283ff",
            "content_type": "DATASET",
            "metadata": {
                "dataset_id": "cpih",
                "edition_id": "time-series",
                "title": "Consumer Prices Index",
                "version_id": 1,
            },
            "id": "content-123",
        }

        content_id = extract_content_id_from_bundle_response(response, self.dataset)
        self.assertEqual(content_id, "content-123")

    def test_extract_content_id_from_bundle_response_not_found(self):
        """Test extracting content_id when the dataset is not found in the response."""
        response = {
            "bundle_id": "9e4e3628-fc85-48cd-80ad-e005d9d283ff",
            "content_type": "DATASET",
            "metadata": {
                "dataset_id": "other-dataset",
                "edition_id": "time-series",
                "title": "Consumer Prices Index",
                "version_id": 1,
            },
            "id": "content-456",
        }

        content_id = extract_content_id_from_bundle_response(response, self.dataset)
        self.assertIsNone(content_id)

    def test_extract_content_id_from_bundle_response_empty_contents(self):
        """Test extracting content_id when the response has no contents."""
        content_id = extract_content_id_from_bundle_response({}, self.dataset)
        self.assertIsNone(content_id)


class BundleAPIBundleMetadataTests(TestCase):
    """Tests for BundleAPIBundleMetadata dataclass."""

    def test_as_dict_returns_all_fields(self):
        """Test that as_dict returns a dictionary with all fields."""
        data = BundleAPIBundleMetadata(
            title="Test Bundle",
            bundle_type="MANUAL",
            state="DRAFT",
            managed_by="WAGTAIL",
            preview_teams=[],
            scheduled_at=None,
        )

        result = data.as_dict()

        expected = {
            "title": "Test Bundle",
            "bundle_type": "MANUAL",
            "state": "DRAFT",
            "managed_by": "WAGTAIL",
            "preview_teams": [],
            "scheduled_at": None,
        }
        self.assertEqual(result, expected)

    def test_defaults_managed_by_to_wagtail(self):
        """Test that managed_by defaults to WAGTAIL when not provided."""
        data = BundleAPIBundleMetadata(title="Test")

        self.assertEqual(data.managed_by, "WAGTAIL")

    def test_defaults_bundle_type_to_manual_when_no_schedule(self):
        """Test that bundle_type defaults to MANUAL when scheduled_at is None."""
        data = BundleAPIBundleMetadata(title="Test", scheduled_at=None)

        self.assertEqual(data.bundle_type, "MANUAL")

    def test_defaults_bundle_type_to_scheduled_when_date_provided(self):
        """Test that bundle_type defaults to SCHEDULED when scheduled_at has a value."""
        data = BundleAPIBundleMetadata(title="Test", scheduled_at="2025-12-01T10:00:00Z")

        self.assertEqual(data.bundle_type, "SCHEDULED")

    def test_respects_explicit_bundle_type(self):
        """Test that explicitly set bundle_type is not overridden."""
        data = BundleAPIBundleMetadata(
            title="Test",
            bundle_type="MANUAL",
            scheduled_at="2025-12-01T10:00:00Z",
        )

        self.assertEqual(data.bundle_type, "MANUAL")

    def test_normalizes_preview_teams_none_to_empty_list(self):
        """Test that None preview_teams is normalized to empty list."""
        data = BundleAPIBundleMetadata(title="Test", preview_teams=None)

        self.assertEqual(data.preview_teams, [])

    def test_normalizes_preview_teams_sorting_by_id(self):
        """Test that preview_teams are sorted by id for consistent comparison.

        This ensures that [{"id": "b"}, {"id": "a"}] and [{"id": "a"}, {"id": "b"}]
        are treated as equivalent after normalization.
        """
        data = BundleAPIBundleMetadata(
            title="Test",
            preview_teams=[
                {"id": "team-c"},
                {"id": "team-a"},
                {"id": "team-b"},
            ],
        )

        self.assertEqual(
            data.preview_teams,
            [
                {"id": "team-a"},
                {"id": "team-b"},
                {"id": "team-c"},
            ],
        )

    def test_normalizes_scheduled_at_to_utc_isoformat(self):
        """Test that datetime objects are normalized to UTC ISO-8601 format without microseconds."""
        cases = [
            datetime(2025, 12, 1, 10, 30, 45, tzinfo=UTC),  # UTC datetime
            datetime(2025, 12, 1, 10, 30, 45, 123456, tzinfo=UTC),  # UTC with microseconds
            "2025-12-01T10:30:45Z",  # UTC string Zulu
            "2025-12-01T10:30:45.123456Z",  # UTC string Zulu with microseconds
            "2025-12-01T11:30:45+01:00",  # +1 hour offset
            "2025-12-01T10:30:45",  # Naive datetime string (assumed UTC)
        ]

        for case in cases:
            with self.subTest(case=case):
                data = BundleAPIBundleMetadata(title="Test", scheduled_at=case)
                self.assertEqual(data.scheduled_at, "2025-12-01T10:30:45+00:00")

    def test_returns_unparseable_date_string_unchanged(self):
        """Test that invalid date strings are returned unchanged.

        This defensive behavior prevents crashes on malformed API data.
        """
        data = BundleAPIBundleMetadata(title="Test", scheduled_at="invalid-date")

        self.assertEqual(data.scheduled_at, "invalid-date")

    def test_equality_after_normalization(self):
        """Test that two instances with equivalent data are equal after normalization.

        This validates the core purpose of BundleAPIBundleMetadata: enabling reliable
        comparison of bundle metadata from different sources (CMS vs Bundle API).
        """
<<<<<<< HEAD
        data1 = BundleAPIBundleMetadata(
=======
        data_1 = BundleAPIBundleMetadata(
>>>>>>> bad9c984
            title="Test",
            state="DRAFT",
            preview_teams=[{"id": "b"}, {"id": "a"}],
            scheduled_at=datetime(2025, 12, 1, 10, 0, 0, tzinfo=UTC),
        )

<<<<<<< HEAD
        data2 = BundleAPIBundleMetadata(
=======
        data_2 = BundleAPIBundleMetadata(
>>>>>>> bad9c984
            title="Test",
            state="DRAFT",
            preview_teams=[{"id": "a"}, {"id": "b"}],  # Different order
            scheduled_at="2025-12-01T11:00:00+01:00",  # Same instant in +1 offset
        )

<<<<<<< HEAD
        self.assertEqual(data1.as_dict(), data2.as_dict())
=======
        self.assertEqual(data_1.as_dict(), data_2.as_dict())
>>>>>>> bad9c984


class BundleAPIBundleMetadataHelperTests(TestCase):
    """Tests for BundleAPIBundleMetadata class methods.

    These tests verify the class methods correctly construct BundleAPIBundleMetadata instances.
    The main normalization testing is in BundleAPIBundleMetadataTests above.

    Tests:
    - from_bundle: Converts CMS Bundle model -> BundleAPIBundleMetadata
    - from_api_response: Converts Bundle API JSON -> BundleAPIBundleMetadata
    """

    def test_from_bundle_creates_normalized_instance(self):
        """Test that from_bundle converts Bundle model to BundleAPIBundleMetadata."""
        bundle = BundleFactory(name="Test Bundle")

        result = BundleAPIBundleMetadata.from_bundle(bundle)

        self.assertIsInstance(result, BundleAPIBundleMetadata)
        self.assertEqual(result.title, "Test Bundle")
        self.assertEqual(result.managed_by, "WAGTAIL")
        self.assertIsNotNone(result.state)

    def test_from_api_response_creates_normalized_instance(self):
        """Test that from_api_response creates BundleAPIBundleMetadata correctly."""
        api_response = {
            "title": "Test Bundle",
            "bundle_type": "MANUAL",
            "state": "DRAFT",
            "managed_by": "WAGTAIL",
            "preview_teams": [{"id": "team1"}],
            "scheduled_at": "2025-12-01T10:00:00Z",
        }

        result = BundleAPIBundleMetadata.from_api_response(api_response)

        self.assertIsInstance(result, BundleAPIBundleMetadata)
        self.assertEqual(result.title, "Test Bundle")
        self.assertEqual(result.bundle_type, "MANUAL")
        self.assertEqual(result.state, "DRAFT")
        self.assertEqual(result.managed_by, "WAGTAIL")
        self.assertEqual(result.preview_teams, [{"id": "team1"}])
        self.assertEqual(result.scheduled_at, "2025-12-01T10:00:00+00:00")

    def test_from_api_response_normalizes_via_dataclass(self):
        """Test that normalization happens via BundleAPIBundleMetadata.__post_init__.

        Verifies that preview_teams=None and microseconds are normalized.
        """
        api_response = {
            "title": "Test",
            "state": "DRAFT",
            "preview_teams": None,
            "scheduled_at": "2025-12-01T10:30:45.123456Z",
        }

        result = BundleAPIBundleMetadata.from_api_response(api_response)

        self.assertEqual(result.preview_teams, [])
        self.assertEqual(result.scheduled_at, "2025-12-01T10:30:45+00:00")<|MERGE_RESOLUTION|>--- conflicted
+++ resolved
@@ -258,33 +258,21 @@
         This validates the core purpose of BundleAPIBundleMetadata: enabling reliable
         comparison of bundle metadata from different sources (CMS vs Bundle API).
         """
-<<<<<<< HEAD
-        data1 = BundleAPIBundleMetadata(
-=======
         data_1 = BundleAPIBundleMetadata(
->>>>>>> bad9c984
             title="Test",
             state="DRAFT",
             preview_teams=[{"id": "b"}, {"id": "a"}],
             scheduled_at=datetime(2025, 12, 1, 10, 0, 0, tzinfo=UTC),
         )
 
-<<<<<<< HEAD
-        data2 = BundleAPIBundleMetadata(
-=======
         data_2 = BundleAPIBundleMetadata(
->>>>>>> bad9c984
             title="Test",
             state="DRAFT",
             preview_teams=[{"id": "a"}, {"id": "b"}],  # Different order
             scheduled_at="2025-12-01T11:00:00+01:00",  # Same instant in +1 offset
         )
 
-<<<<<<< HEAD
-        self.assertEqual(data1.as_dict(), data2.as_dict())
-=======
         self.assertEqual(data_1.as_dict(), data_2.as_dict())
->>>>>>> bad9c984
 
 
 class BundleAPIBundleMetadataHelperTests(TestCase):
