from datetime import timedelta
from typing import Any

from django import forms
from django.test import TestCase
from django.utils import timezone
from wagtail.admin.panels import get_edit_handler
from wagtail.test.utils.form_data import inline_formset, nested_form_data

from cms.articles.tests.factories import ArticleSeriesPageFactory, StatisticalArticlePageFactory
from cms.bundles.admin_forms import AddToBundleForm
from cms.bundles.enums import ACTIVE_BUNDLE_STATUS_CHOICES, BundleStatus
from cms.bundles.models import Bundle
from cms.bundles.tests.factories import BundleFactory, BundlePageFactory
from cms.bundles.viewsets.bundle_chooser import BundleChooserWidget
from cms.datasets.tests.factories import DatasetFactory
from cms.release_calendar.tests.factories import ReleaseCalendarPageFactory
from cms.users.tests.factories import UserFactory
from cms.workflows.tests.utils import mark_page_as_ready_to_publish


class AddToBundleFormTestCase(TestCase):
    @classmethod
    def setUpTestData(cls):
        cls.bundle = BundleFactory(name="First Bundle")
        cls.non_editable_bundle = BundleFactory(approved=True)
        cls.page = StatisticalArticlePageFactory(title="The Statistical Article")

    def test_form_init(self):
        """Checks the form gets a bundle form field on init."""
        form = AddToBundleForm(page_to_add=self.page)
        self.assertIn("bundle", form.fields)
        self.assertIsInstance(form.fields["bundle"].widget, BundleChooserWidget)
        self.assertQuerySetEqual(
            form.fields["bundle"].queryset,
            Bundle.objects.filter(pk=self.bundle.pk),
        )

    def test_form_clean__validates_page_not_in_bundle(self):
        """Checks that we cannot add the page to a new bundle if already in an active one."""
        BundlePageFactory(parent=self.bundle, page=self.page)
        form = AddToBundleForm(page_to_add=self.page, data={"bundle": self.bundle.pk})

        self.assertFalse(form.is_valid())
        self.assertFormError(
            form, "bundle", [f"Page '{self.page.get_admin_display_title()}' is already in bundle 'First Bundle'"]
        )

    def test_form_clean__validates_page_is_bundleable(self):
        """Checks the given page inherits from BundlePageMixin."""
        form = AddToBundleForm(page_to_add=ArticleSeriesPageFactory(), data={"bundle": self.bundle.pk})
        self.assertFalse(form.is_valid())
        self.assertFormError(form, None, ["Pages of this type cannot be added."])


class BundleAdminFormTestCase(TestCase):
    @classmethod
    def setUpTestData(cls):
        cls.bundle = BundleFactory(name="First Bundle")
        cls.form_class = get_edit_handler(Bundle).get_form_class()

        cls.page = StatisticalArticlePageFactory(title="The Statistical Article")
        cls.page_ready_to_publish = StatisticalArticlePageFactory(title="Statistically Ready")

        cls.approver = UserFactory()
        mark_page_as_ready_to_publish(cls.page_ready_to_publish, cls.approver)

    def setUp(self):
        self.form_data = nested_form_data(self.raw_form_data())

    def raw_form_data(self) -> dict[str, Any]:
        """Returns raw form data."""
        return {
            "name": "First Bundle",
            "status": BundleStatus.IN_REVIEW,
            "bundled_pages": inline_formset([{"page": self.page.id}]),
            "teams": inline_formset([]),
            "bundled_datasets": inline_formset([]),
        }

    def test_form_init__status_choices(self):
        """Checks status choices variation."""
        cases = [
            (BundleStatus.DRAFT, ACTIVE_BUNDLE_STATUS_CHOICES),
            (BundleStatus.IN_REVIEW, ACTIVE_BUNDLE_STATUS_CHOICES),
            (BundleStatus.APPROVED, BundleStatus.choices),
            (BundleStatus.PUBLISHED, BundleStatus.choices),
        ]
        for status, choices in cases:
            with self.subTest(status=status, choices=choices):
                self.bundle.status = status
                form = self.form_class(instance=self.bundle)
                self.assertEqual(form.fields["status"].choices, choices)

    def test_form_init__approved_by_at_are_disabled(self):
        """Checks that approved_at and approved_by are disabled. They are programmatically set."""
        form = self.form_class(instance=self.bundle)
        self.assertTrue(form.fields["approved_at"].disabled)
        self.assertTrue(form.fields["approved_by"].disabled)

        self.assertIsInstance(form.fields["approved_by"].widget, forms.HiddenInput)
        self.assertIsInstance(form.fields["approved_at"].widget, forms.HiddenInput)

    def test_form_init__fields_disabled_if_status_is_approved(self):
        """Checks that all but the status field are disabled once approved to prevent further editing."""
        self.bundle.status = BundleStatus.APPROVED
        form = self.form_class(instance=self.bundle)
        fields = dict.fromkeys(form.fields, True)
        fields["status"] = False

        for field, expected in fields.items():
            with self.subTest(field=field, expected=expected):
                self.assertEqual(form.fields[field].disabled, expected)

    def test_clean__removes_deleted_page_references(self):
        """Checks that we clean up references to pages that may have been deleted since being added to the bundle."""
        raw_data = self.raw_form_data()
        raw_data["bundled_pages"] = inline_formset([{"page": ""}])
        data = nested_form_data(raw_data)

        form = self.form_class(instance=self.bundle, data=data)

        self.assertTrue(form.is_valid())
        formset = form.formsets["bundled_pages"]
        self.assertTrue(formset.forms[0].cleaned_data["DELETE"])

    def test_clean__validates_added_page_not_in_another_bundle(self):
        """Should validate that the page is not in the active bundle."""
        another_bundle = BundleFactory(name="Another Bundle")
        BundlePageFactory(parent=another_bundle, page=self.page)

        raw_data = self.raw_form_data()
        raw_data["bundled_pages"] = inline_formset([{"page": self.page.id}])

        form = self.form_class(instance=self.bundle, data=nested_form_data(raw_data))
        self.assertFalse(form.is_valid())
        self.assertFormError(form, None, ["'The Statistical Article' is already in an active bundle (Another Bundle)"])

    def test_clean__validates_release_calendar_page_not_already_used(self):
        """Should validate that the page is not in the active bundle."""
        nowish = timezone.now() + timedelta(minutes=5)
        release_calendar_page = ReleaseCalendarPageFactory(release_date=nowish, title="Release Calendar Page")
        raw_data = self.raw_form_data()
        raw_data["release_calendar_page"] = release_calendar_page.id
        raw_data["bundled_pages"] = inline_formset([{"page": release_calendar_page.id}])

        form = self.form_class(instance=self.bundle, data=nested_form_data(raw_data))
        self.assertFalse(form.is_valid())
        self.assertFormError(
            form, None, ["'Release Calendar Page' is already set as the Release Calendar page for this bundle."]
        )

    def test_clean__sets_approved_by_and_approved_at(self):
        raw_data = self.raw_form_data()
        raw_data["bundled_pages"] = inline_formset([{"page": self.page_ready_to_publish.id}])
        raw_data["status"] = BundleStatus.APPROVED
        form = self.form_class(instance=self.bundle, data=nested_form_data(raw_data), for_user=self.approver)

        self.assertTrue(form.is_valid())
        self.assertEqual(form.cleaned_data["approved_by"], self.approver)

    def test_clean__validates_page_must_be_ready_for_review(self):
        data = self.form_data
        data["status"] = BundleStatus.APPROVED
        form = self.form_class(instance=self.bundle, data=data, for_user=self.bundle.created_by)

        self.assertFalse(form.is_valid())

        self.assertFormError(form, None, "Cannot approve the bundle with 1 page not ready to be published.")
        self.assertFormSetError(form.formsets["bundled_pages"], 0, "page", "This page is not ready to be published")

        self.assertIsNone(form.cleaned_data["approved_by"])
        self.assertIsNone(form.cleaned_data["approved_at"])

    def test_clean__validates_release_calendar_page_or_publication_date(self):
        nowish = timezone.now() + timedelta(minutes=5)
        release_calendar_page = ReleaseCalendarPageFactory(release_date=nowish)
        data = self.form_data
        data["release_calendar_page"] = release_calendar_page.id
        data["publication_date"] = nowish

        form = self.form_class(data=data)

        self.assertFalse(form.is_valid())

        error = "You must choose either a Release Calendar page or a Publication date, not both."
        self.assertFormError(form, "release_calendar_page", [error])
        self.assertFormError(form, "publication_date", [error])

    def test_clean__removes_duplicate_pages(self):
        self.assertEqual(self.bundle.bundled_pages.count(), 0)

        raw_data = self.raw_form_data()
        raw_data["bundled_pages"] = inline_formset([{"page": self.page.id}, {"page": self.page.id}])

        form = self.form_class(instance=self.bundle, data=nested_form_data(raw_data))
        self.assertTrue(form.is_valid())

        form.save()

        self.assertEqual(self.bundle.bundled_pages.count(), 1)

    def test_clean_validates_release_calendar_page_date_is_future(self):
        release_calendar_page = ReleaseCalendarPageFactory(release_date=timezone.now() - timedelta(hours=2))
        data = self.form_data

        data["release_calendar_page"] = release_calendar_page.id
        data["status"] = BundleStatus.APPROVED
        form = self.form_class(instance=self.bundle, data=data)
        self.assertFalse(form.is_valid())

        self.assertFormError(
            form, "release_calendar_page", ["The release date on the release calendar page cannot be in the past."]
        )

    def test_clean_validates_release_date_is_in_future(self):
        data = self.form_data
        data["publication_date"] = timezone.now() - timedelta(hours=2)
        data["status"] = BundleStatus.APPROVED
        form = self.form_class(instance=self.bundle, data=data)
        self.assertFalse(form.is_valid())

        self.assertFormError(form, "publication_date", ["The release date cannot be in the past."])

    def test_clean_validates_the_bundle_has_content(self):
        raw_data = self.raw_form_data()
        raw_data["bundled_pages"] = inline_formset([])
        raw_data["status"] = BundleStatus.APPROVED

        form = self.form_class(instance=self.bundle, data=nested_form_data(raw_data))

        self.assertFalse(form.is_valid())
        self.assertFormError(form, None, "Cannot approve the bundle without any pages or datasets")

        # add a dataset
        DatasetFactory(id=123)
        raw_data = self.raw_form_data()
        raw_data["bundled_datasets"] = inline_formset([{"dataset": 123}])
        form = self.form_class(instance=self.bundle, data=nested_form_data(raw_data))
        self.assertTrue(form.is_valid())

    def test_clean_validates_the_bundle_has_datasets(self):
        DatasetFactory(id=123)
        raw_data = self.raw_form_data()
        raw_data["bundled_datasets"] = inline_formset([{"dataset": 123}])
        form = self.form_class(instance=self.bundle, data=nested_form_data(raw_data))

        self.assertTrue(form.is_valid())

    def test_clean_validates_the_bundle_has_valid_datasets(self):
        raw_data = self.raw_form_data()
        raw_data["bundled_datasets"] = inline_formset([{"dataset": 9999}])  # Invalid dataset ID
        form = self.form_class(instance=self.bundle, data=nested_form_data(raw_data))

        self.assertFalse(form.is_valid())

<<<<<<< HEAD
    def test_clean_sets_publication_date_seconds_to_zero(self):
        form = self.form_class(
            instance=self.bundle,
            data=nested_form_data(self.raw_form_data() | {"publication_date": timezone.now() + timedelta(days=1)}),
        )

        self.assertTrue(form.is_valid(), form.errors)

        self.assertEqual(form.cleaned_data["publication_date"].second, 0)
=======
    def test_clean__preserves_past_release_calendar_page_when_unscheduling(self):
        release_calendar_page = ReleaseCalendarPageFactory(release_date=timezone.now() - timedelta(minutes=5))
        self.bundle.release_calendar_page = release_calendar_page
        self.bundle.status = BundleStatus.APPROVED

        self.bundle.save(update_fields=["status", "release_calendar_page"])

        data = self.form_data
        # Not adding the release_calendar_page field in the data as is disabled when editing a bundle in
        # "Ready to publish", which means no data is sent
        data["status"] = BundleStatus.DRAFT.value
        form = self.form_class(instance=self.bundle, data=data)

        self.assertTrue(form.is_valid())
        self.assertEqual(form.cleaned_data["release_calendar_page"], self.bundle.release_calendar_page)

    def test_clean__preserves_past_publication_when_unscheduling(self):
        self.bundle.publication_date = timezone.now() - timedelta(minutes=5)
        self.bundle.status = BundleStatus.APPROVED
        self.bundle.save(update_fields=["status", "publication_date"])

        data = self.form_data
        # Not adding the publication_date field in the data as is disabled when editing a bundle in
        # "Ready to publish", which means no data is sent
        data["status"] = BundleStatus.DRAFT.value
        form = self.form_class(instance=self.bundle, data=data)

        self.assertTrue(form.is_valid())
        self.assertEqual(form.cleaned_data["publication_date"], self.bundle.publication_date)
>>>>>>> 48346f44
<|MERGE_RESOLUTION|>--- conflicted
+++ resolved
@@ -254,7 +254,6 @@
 
         self.assertFalse(form.is_valid())
 
-<<<<<<< HEAD
     def test_clean_sets_publication_date_seconds_to_zero(self):
         form = self.form_class(
             instance=self.bundle,
@@ -264,7 +263,7 @@
         self.assertTrue(form.is_valid(), form.errors)
 
         self.assertEqual(form.cleaned_data["publication_date"].second, 0)
-=======
+
     def test_clean__preserves_past_release_calendar_page_when_unscheduling(self):
         release_calendar_page = ReleaseCalendarPageFactory(release_date=timezone.now() - timedelta(minutes=5))
         self.bundle.release_calendar_page = release_calendar_page
@@ -293,5 +292,4 @@
         form = self.form_class(instance=self.bundle, data=data)
 
         self.assertTrue(form.is_valid())
-        self.assertEqual(form.cleaned_data["publication_date"], self.bundle.publication_date)
->>>>>>> 48346f44
+        self.assertEqual(form.cleaned_data["publication_date"], self.bundle.publication_date)