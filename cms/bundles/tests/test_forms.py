from datetime import timedelta
from typing import Any

from django import forms
from django.test import TestCase
from django.utils import timezone
from wagtail.admin.panels import get_edit_handler
from wagtail.test.utils.form_data import inline_formset, nested_form_data

from cms.articles.tests.factories import ArticleSeriesPageFactory, StatisticalArticlePageFactory
from cms.bundles.admin_forms import AddToBundleForm
from cms.bundles.enums import ACTIVE_BUNDLE_STATUS_CHOICES, BundleStatus
from cms.bundles.models import Bundle
from cms.bundles.tests.factories import BundleFactory, BundlePageFactory
from cms.bundles.viewsets.bundle_chooser import BundleChooserWidget
<<<<<<< HEAD
=======
from cms.datasets.tests.factories import DatasetFactory
>>>>>>> f6a88856
from cms.release_calendar.tests.factories import ReleaseCalendarPageFactory
from cms.users.tests.factories import UserFactory
from cms.workflows.tests.utils import mark_page_as_ready_to_publish


class AddToBundleFormTestCase(TestCase):
    @classmethod
    def setUpTestData(cls):
        cls.bundle = BundleFactory(name="First Bundle")
        cls.non_editable_bundle = BundleFactory(approved=True)
        cls.page = StatisticalArticlePageFactory(title="The Statistical Article")

    def test_form_init(self):
        """Checks the form gets a bundle form field on init."""
        form = AddToBundleForm(page_to_add=self.page)
        self.assertIn("bundle", form.fields)
        self.assertIsInstance(form.fields["bundle"].widget, BundleChooserWidget)
        self.assertQuerySetEqual(
            form.fields["bundle"].queryset,
            Bundle.objects.filter(pk=self.bundle.pk),
        )

    def test_form_clean__validates_page_not_in_bundle(self):
        """Checks that we cannot add the page to a new bundle if already in an active one."""
        BundlePageFactory(parent=self.bundle, page=self.page)
        form = AddToBundleForm(page_to_add=self.page, data={"bundle": self.bundle.pk})

        self.assertFalse(form.is_valid())
        self.assertFormError(
            form, "bundle", [f"Page '{self.page.get_admin_display_title()}' is already in bundle 'First Bundle'"]
        )

    def test_form_clean__validates_page_is_bundleable(self):
        """Checks the given page inherits from BundlePageMixin."""
        form = AddToBundleForm(page_to_add=ArticleSeriesPageFactory(), data={"bundle": self.bundle.pk})
        self.assertFalse(form.is_valid())
        self.assertFormError(form, None, ["Pages of this type cannot be added."])


class BundleAdminFormTestCase(TestCase):
    @classmethod
    def setUpTestData(cls):
        cls.bundle = BundleFactory(name="First Bundle")
        cls.form_class = get_edit_handler(Bundle).get_form_class()

        cls.page = StatisticalArticlePageFactory(title="The Statistical Article")
        cls.page_ready_to_publish = StatisticalArticlePageFactory(title="Statistically Ready")

        cls.approver = UserFactory()
        mark_page_as_ready_to_publish(cls.page_ready_to_publish, cls.approver)

    def setUp(self):
        self.form_data = nested_form_data(self.raw_form_data())

    def raw_form_data(self) -> dict[str, Any]:
        """Returns raw form data."""
        return {
            "name": "First Bundle",
            "status": BundleStatus.IN_REVIEW,
            "bundled_pages": inline_formset([{"page": self.page.id}]),
            "teams": inline_formset([]),
<<<<<<< HEAD
=======
            "bundled_datasets": inline_formset([]),
>>>>>>> f6a88856
        }

    def test_form_init__status_choices(self):
        """Checks status choices variation."""
        cases = [
            (BundleStatus.DRAFT, ACTIVE_BUNDLE_STATUS_CHOICES),
            (BundleStatus.IN_REVIEW, ACTIVE_BUNDLE_STATUS_CHOICES),
            (BundleStatus.APPROVED, BundleStatus.choices),
            (BundleStatus.PUBLISHED, BundleStatus.choices),
        ]
        for status, choices in cases:
            with self.subTest(status=status, choices=choices):
                self.bundle.status = status
                form = self.form_class(instance=self.bundle)
                self.assertEqual(form.fields["status"].choices, choices)

    def test_form_init__approved_by_at_are_disabled(self):
        """Checks that approved_at and approved_by are disabled. They are programmatically set."""
        form = self.form_class(instance=self.bundle)
        self.assertTrue(form.fields["approved_at"].disabled)
        self.assertTrue(form.fields["approved_by"].disabled)

        self.assertIsInstance(form.fields["approved_by"].widget, forms.HiddenInput)
        self.assertIsInstance(form.fields["approved_at"].widget, forms.HiddenInput)

    def test_form_init__fields_disabled_if_status_is_approved(self):
        """Checks that all but the status field are disabled once approved to prevent further editing."""
        self.bundle.status = BundleStatus.APPROVED
        form = self.form_class(instance=self.bundle)
        fields = {field: True for field in form.fields}
        fields["status"] = False

        for field, expected in fields.items():
            with self.subTest(field=field, expected=expected):
                self.assertEqual(form.fields[field].disabled, expected)

    def test_clean__removes_deleted_page_references(self):
        """Checks that we clean up references to pages that may have been deleted since being added to the bundle."""
        raw_data = self.raw_form_data()
        raw_data["bundled_pages"] = inline_formset([{"page": ""}])
        data = nested_form_data(raw_data)

        form = self.form_class(instance=self.bundle, data=data)

        self.assertTrue(form.is_valid())
        formset = form.formsets["bundled_pages"]
        self.assertTrue(formset.forms[0].cleaned_data["DELETE"])

    def test_clean__validates_added_page_not_in_another_bundle(self):
        """Should validate that the page is not in the active bundle."""
        another_bundle = BundleFactory(name="Another Bundle")
        BundlePageFactory(parent=another_bundle, page=self.page)

        raw_data = self.raw_form_data()
        raw_data["bundled_pages"] = inline_formset([{"page": self.page.id}])

        form = self.form_class(instance=self.bundle, data=nested_form_data(raw_data))
        self.assertFalse(form.is_valid())
        self.assertFormError(form, None, ["'The Statistical Article' is already in an active bundle (Another Bundle)"])

    def test_clean__validates_release_calendar_page_not_already_used(self):
        """Should validate that the page is not in the active bundle."""
        nowish = timezone.now() + timedelta(minutes=5)
        release_calendar_page = ReleaseCalendarPageFactory(release_date=nowish, title="Release Calendar Page")
        raw_data = self.raw_form_data()
        raw_data["release_calendar_page"] = release_calendar_page.id
        raw_data["bundled_pages"] = inline_formset([{"page": release_calendar_page.id}])

        form = self.form_class(instance=self.bundle, data=nested_form_data(raw_data))
        self.assertFalse(form.is_valid())
        self.assertFormError(
            form, None, ["'Release Calendar Page' is already set as the Release Calendar page for this bundle."]
        )

    def test_clean__sets_approved_by_and_approved_at(self):
        raw_data = self.raw_form_data()
        raw_data["bundled_pages"] = inline_formset([{"page": self.page_ready_to_publish.id}])
        raw_data["status"] = BundleStatus.APPROVED
        form = self.form_class(instance=self.bundle, data=nested_form_data(raw_data), for_user=self.approver)

        self.assertTrue(form.is_valid())
        self.assertEqual(form.cleaned_data["approved_by"], self.approver)

    def test_clean__validates_page_must_be_ready_for_review(self):
        data = self.form_data
        data["status"] = BundleStatus.APPROVED
        form = self.form_class(instance=self.bundle, data=data, for_user=self.bundle.created_by)

        self.assertFalse(form.is_valid())

        self.assertFormError(form, None, "Cannot approve the bundle with 1 page not ready to be published.")
        self.assertFormSetError(form.formsets["bundled_pages"], 0, "page", "This page is not ready to be published")

        self.assertIsNone(form.cleaned_data["approved_by"])
        self.assertIsNone(form.cleaned_data["approved_at"])

    def test_clean__validates_release_calendar_page_or_publication_date(self):
        nowish = timezone.now() + timedelta(minutes=5)
        release_calendar_page = ReleaseCalendarPageFactory(release_date=nowish)
        data = self.form_data
        data["release_calendar_page"] = release_calendar_page.id
        data["publication_date"] = nowish

        form = self.form_class(data=data)

        self.assertFalse(form.is_valid())

        error = "You must choose either a Release Calendar page or a Publication date, not both."
        self.assertFormError(form, "release_calendar_page", [error])
        self.assertFormError(form, "publication_date", [error])

    def test_clean__removes_duplicate_pages(self):
        self.assertEqual(self.bundle.bundled_pages.count(), 0)

        raw_data = self.raw_form_data()
        raw_data["bundled_pages"] = inline_formset([{"page": self.page.id}, {"page": self.page.id}])

        form = self.form_class(instance=self.bundle, data=nested_form_data(raw_data))
        self.assertTrue(form.is_valid())

        form.save()

        self.assertEqual(self.bundle.bundled_pages.count(), 1)

    def test_clean_validates_release_calendar_page_date_is_future(self):
        release_calendar_page = ReleaseCalendarPageFactory(release_date=timezone.now() - timedelta(hours=2))
        data = self.form_data

        data["release_calendar_page"] = release_calendar_page.id
        data["status"] = BundleStatus.APPROVED
        form = self.form_class(instance=self.bundle, data=data)
        self.assertFalse(form.is_valid())

        self.assertFormError(
            form, "release_calendar_page", ["The release date on the release calendar page cannot be in the past."]
        )

    def test_clean_validates_release_date_is_future(self):
        data = self.form_data
        data["publication_date"] = timezone.now() - timedelta(hours=2)
        data["status"] = BundleStatus.APPROVED
        form = self.form_class(instance=self.bundle, data=data)
        self.assertFalse(form.is_valid())

        self.assertFormError(form, "publication_date", ["The release date cannot be in the past."])

    def test_clean_validates_the_bundle_has_content(self):
        raw_data = self.raw_form_data()
        raw_data["bundled_pages"] = inline_formset([])
        raw_data["status"] = BundleStatus.APPROVED

        form = self.form_class(instance=self.bundle, data=nested_form_data(raw_data))

        self.assertFalse(form.is_valid())
<<<<<<< HEAD
        self.assertFormError(form, None, "Cannot approve the bundle without any pages")
=======
        self.assertFormError(form, None, "Cannot approve the bundle without any pages")

    def test_clean_validates_the_bundle_has_datasets(self):
        DatasetFactory(id=123)
        raw_data = self.raw_form_data()
        raw_data["bundled_datasets"] = inline_formset([{"dataset": 123}])
        form = self.form_class(instance=self.bundle, data=nested_form_data(raw_data))

        self.assertTrue(form.is_valid())

    def test_clean_validates_the_bundle_has_valid_datasets(self):
        raw_data = self.raw_form_data()
        raw_data["bundled_datasets"] = inline_formset([{"dataset": 9999}])  # Invalid dataset ID
        form = self.form_class(instance=self.bundle, data=nested_form_data(raw_data))

        self.assertFalse(form.is_valid())
>>>>>>> f6a88856
<|MERGE_RESOLUTION|>--- conflicted
+++ resolved
@@ -13,10 +13,7 @@
 from cms.bundles.models import Bundle
 from cms.bundles.tests.factories import BundleFactory, BundlePageFactory
 from cms.bundles.viewsets.bundle_chooser import BundleChooserWidget
-<<<<<<< HEAD
-=======
 from cms.datasets.tests.factories import DatasetFactory
->>>>>>> f6a88856
 from cms.release_calendar.tests.factories import ReleaseCalendarPageFactory
 from cms.users.tests.factories import UserFactory
 from cms.workflows.tests.utils import mark_page_as_ready_to_publish
@@ -78,10 +75,7 @@
             "status": BundleStatus.IN_REVIEW,
             "bundled_pages": inline_formset([{"page": self.page.id}]),
             "teams": inline_formset([]),
-<<<<<<< HEAD
-=======
             "bundled_datasets": inline_formset([]),
->>>>>>> f6a88856
         }
 
     def test_form_init__status_choices(self):
@@ -236,9 +230,6 @@
         form = self.form_class(instance=self.bundle, data=nested_form_data(raw_data))
 
         self.assertFalse(form.is_valid())
-<<<<<<< HEAD
-        self.assertFormError(form, None, "Cannot approve the bundle without any pages")
-=======
         self.assertFormError(form, None, "Cannot approve the bundle without any pages")
 
     def test_clean_validates_the_bundle_has_datasets(self):
@@ -254,5 +245,4 @@
         raw_data["bundled_datasets"] = inline_formset([{"dataset": 9999}])  # Invalid dataset ID
         form = self.form_class(instance=self.bundle, data=nested_form_data(raw_data))
 
-        self.assertFalse(form.is_valid())
->>>>>>> f6a88856
+        self.assertFalse(form.is_valid())