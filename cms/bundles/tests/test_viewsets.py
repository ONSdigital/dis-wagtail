from http import HTTPStatus
from unittest import mock

from django.test import TestCase
from django.urls import reverse
from wagtail.admin.panels import get_edit_handler
from wagtail.models import Locale, Page
from wagtail.test.utils import WagtailTestUtils
from wagtail.test.utils.form_data import inline_formset, nested_form_data

from cms.articles.tests.factories import StatisticalArticlePageFactory
from cms.bundles.enums import BundleStatus
from cms.bundles.models import Bundle, BundleTeam
<<<<<<< HEAD
from cms.bundles.tests.factories import BundleFactory, BundlePageFactory
=======
from cms.bundles.tests.factories import BundleDatasetFactory, BundleFactory, BundlePageFactory
>>>>>>> f6a88856
from cms.bundles.tests.utils import grant_all_bundle_permissions, make_bundle_viewer
from cms.bundles.viewsets.bundle_chooser import bundle_chooser_viewset
from cms.bundles.viewsets.bundle_page_chooser import PagesWithDraftsForBundleChooserWidget, bundle_page_chooser_viewset
from cms.methodology.tests.factories import MethodologyPageFactory
from cms.release_calendar.viewsets import FutureReleaseCalendarChooserWidget
from cms.standard_pages.tests.factories import InformationPageFactory
from cms.teams.models import Team
from cms.topics.tests.factories import TopicPageFactory
from cms.users.tests.factories import GroupFactory, UserFactory
from cms.workflows.tests.utils import (
    mark_page_as_ready_for_review,
    mark_page_as_ready_to_publish,
    progress_page_workflow,
)


class BundleViewSetTestCaseBase(WagtailTestUtils, TestCase):
    @classmethod
    def setUpTestData(cls):
        cls.superuser = cls.create_superuser(username="admin")

        cls.publishing_group = GroupFactory(name="Publishing Officers", access_admin=True)
        grant_all_bundle_permissions(cls.publishing_group)
        cls.publishing_officer = UserFactory(username="publishing_officer")
        cls.publishing_officer.groups.add(cls.publishing_group)

        cls.bundle_viewer = UserFactory(username="bundle.viewer", access_admin=True)
        make_bundle_viewer(cls.bundle_viewer)

        # a regular generic_user that can only access the Wagtail admin
        cls.generic_user = UserFactory(username="generic.generic_user", access_admin=True)

        cls.bundle_index_url = reverse("bundle:index")
        cls.bundle_add_url = reverse("bundle:add")

        cls.published_bundle = BundleFactory(published=True, name="Publish Bundle")
        cls.published_bundle_edit_url = reverse("bundle:edit", args=[cls.published_bundle.id])

        cls.approved_bundle = BundleFactory(approved=True, name="Approve Bundle")
        cls.approved_bundle_edit_url = reverse("bundle:edit", args=[cls.approved_bundle.id])

        cls.in_review_bundle = BundleFactory(in_review=True, name="Preview Bundle")

        preview_team = Team.objects.create(identifier="foo", name="Preview team")
        BundleTeam.objects.create(parent=cls.in_review_bundle, team=preview_team)
        BundleTeam.objects.create(parent=cls.published_bundle, team=preview_team)
        cls.bundle_viewer.teams.add(preview_team)

        cls.another_in_review_bundle = BundleFactory(in_review=True, name="Another preview Bundle")

    def setUp(self):
        self.bundle = BundleFactory(name="Original bundle", created_by=self.publishing_officer)
        self.statistical_article_page = StatisticalArticlePageFactory(title="PSF")

        self.edit_url = reverse("bundle:edit", args=[self.bundle.id])

        self.client.force_login(self.publishing_officer)


class BundleViewSetTestCase(BundleViewSetTestCaseBase):
    """Test Bundle viewset functionality."""

    def test_bundle_add_view(self):
        """Test bundle creation."""
        response = self.client.post(
            self.bundle_add_url,
            nested_form_data(
                {
                    "name": "A New Bundle",
                    "status": BundleStatus.DRAFT,
                    "bundled_pages": inline_formset([{"page": self.statistical_article_page.id}]),
                    "teams": inline_formset([]),
<<<<<<< HEAD
=======
                    "bundled_datasets": inline_formset([]),
>>>>>>> f6a88856
                }
            ),
        )

        self.assertEqual(response.status_code, 302)
        self.assertTrue(Bundle.objects.filter(name="A New Bundle").exists())

    def test_bundle_add_view__with_page_already_in_a_bundle(self):
        """Test bundle creation."""
        response = self.client.post(
            self.bundle_add_url,
            nested_form_data(
                {
                    "name": "A New Bundle",
                    "status": BundleStatus.DRAFT,
                    "bundled_pages": inline_formset([{"page": self.statistical_article_page.id}]),
                    "teams": inline_formset([]),
<<<<<<< HEAD
=======
                    "bundled_datasets": inline_formset([]),
>>>>>>> f6a88856
                }
            ),
        )

        self.assertEqual(response.status_code, 302)
        self.assertTrue(Bundle.objects.filter(name="A New Bundle").exists())

    def test_bundle_add_view__without_permissions(self):
        """Checks that users without permission cannot access the add bundle page."""
        for user in [self.generic_user, self.bundle_viewer]:
            with self.subTest(user=user):
                self.client.force_login(user)
                response = self.client.get(self.bundle_add_url, follow=True)
                self.assertRedirects(response, "/admin/")
                self.assertContains(response, "Sorry, you do not have permission to access this area.")

    def test_bundle_edit_view(self):
        """Test bundle editing."""
        response = self.client.post(
            self.edit_url,
            nested_form_data(
                {
                    "name": "Updated Bundle",
                    "status": self.bundle.status,
                    "bundled_pages": inline_formset([{"page": self.statistical_article_page.id}]),
                    "teams": inline_formset([]),
<<<<<<< HEAD
=======
                    "bundled_datasets": inline_formset([]),
>>>>>>> f6a88856
                }
            ),
        )

        self.assertEqual(response.status_code, 302)
        self.bundle.refresh_from_db()
        self.assertEqual(self.bundle.name, "Updated Bundle")

    def test_bundle_edit_view__redirects_to_index_for_published_bundles(self):
        """Released bundles should no longer be editable."""
        response = self.client.get(self.published_bundle_edit_url)
        self.assertRedirects(response, self.bundle_index_url)

    def test_bundle_edit_view__updates_approved_fields_on_save_and_approve(self):
        """Checks the fields are populated if the user clicks the 'Save and approve' button."""
        self.client.force_login(self.superuser)
        mark_page_as_ready_to_publish(self.statistical_article_page, self.superuser)
        self.client.post(
            self.edit_url,
            nested_form_data(
                {
                    "name": "Updated Bundle",
                    "status": self.bundle.status,  # correct. "save and approve" should update the status directly
                    "bundled_pages": inline_formset([{"page": self.statistical_article_page.id}]),
                    "teams": inline_formset([]),
                    "action-save-and-approve": "save-and-approve",
                    "bundled_datasets": inline_formset([]),
                }
            ),
        )
        self.bundle.refresh_from_db()
        self.assertEqual(self.bundle.status, BundleStatus.APPROVED)
        self.assertIsNotNone(self.bundle.approved_at)
        self.assertEqual(self.bundle.approved_by, self.superuser)

    def test_bundle_edit_view__page_chooser_contain_workflow_state_information(self):
        BundlePageFactory(parent=self.bundle, page=self.statistical_article_page)
        page_title = self.statistical_article_page.get_admin_display_title()

        response = self.client.get(self.edit_url)
        self.assertContains(response, f"{page_title} (not in a workflow)")

        workflow_state = mark_page_as_ready_for_review(self.statistical_article_page, self.publishing_officer)
        response = self.client.get(self.edit_url)
        self.assertContains(response, f"{page_title} (In Preview)")

        progress_page_workflow(workflow_state)
        response = self.client.get(self.edit_url)
        self.assertContains(response, f"{page_title} (Ready to publish)")

    def test_bundle_edit_view__goes_back_to_draft_on_unschedule(self):
        """Checks the fields are populated if the user clicks the 'Save and approve' button."""
        self.client.force_login(self.superuser)
        mark_page_as_ready_to_publish(self.statistical_article_page, self.superuser)
        self.client.post(
            self.edit_url,
            nested_form_data(
                {
                    "name": "Updated Bundle",
                    "status": self.bundle.status,  # correct. "unschedule" should update the status directly
                    "bundled_pages": inline_formset([{"page": self.statistical_article_page.id}]),
                    "teams": inline_formset([]),
                    "action-unschedule": "unschedule",
                }
            ),
        )
        self.bundle.refresh_from_db()
        self.assertEqual(self.bundle.status, BundleStatus.DRAFT)

    @mock.patch("cms.bundles.viewsets.bundle.notify_slack_of_status_change")
    def test_bundle_approval__happy_path(self, mock_notify_slack):
        """Test bundle approval workflow."""
        self.client.force_login(self.superuser)

        mark_page_as_ready_to_publish(self.statistical_article_page, self.superuser)

        response = self.client.post(
            self.edit_url,
            nested_form_data(
                {
                    "name": self.bundle.name,
                    "status": BundleStatus.APPROVED,
                    "bundled_pages": inline_formset([{"page": self.statistical_article_page.id}]),
                    "teams": inline_formset([]),
<<<<<<< HEAD
=======
                    "bundled_datasets": inline_formset([]),
>>>>>>> f6a88856
                }
            ),
        )

        self.assertEqual(response.status_code, 302)
        self.bundle.refresh_from_db()
        self.assertEqual(self.bundle.status, BundleStatus.APPROVED)
        self.assertIsNotNone(self.bundle.approved_at)
        self.assertEqual(self.bundle.approved_by, self.superuser)

        self.assertTrue(mock_notify_slack.called)

    @mock.patch("cms.bundles.viewsets.bundle.notify_slack_of_status_change")
    def test_bundle_approval__cannot__approve_if_pages_are_not_ready_to_publish(self, mock_notify_slack):
        """Test bundle approval workflow."""
        self.client.force_login(self.publishing_officer)
        original_status = self.bundle.status

        response = self.client.post(
            self.edit_url,
            nested_form_data(
                {
                    "name": self.bundle.name,
                    "status": BundleStatus.APPROVED,
                    "bundled_pages": inline_formset([{"page": self.statistical_article_page.id}]),
                    "teams": inline_formset([]),
                }
            ),
            follow=True,
        )

        self.assertEqual(response.status_code, HTTPStatus.OK)
        self.assertEqual(response.context["request"].path, self.edit_url)
        self.assertContains(response, "Cannot approve the bundle with 1 page not ready to be published.")

        form = response.context["form"]
        self.assertIsNone(form.cleaned_data["approved_by"])
        self.assertIsNone(form.cleaned_data["approved_at"])
        self.assertIsNone(form.fields["approved_by"].initial)
        self.assertIsNone(form.fields["approved_at"].initial)

        self.assertFormSetError(form.formsets["bundled_pages"], 0, "page", "This page is not ready to be published")

        self.bundle.refresh_from_db()
        self.assertEqual(self.bundle.status, original_status)
        self.assertIsNone(self.bundle.approved_at)
        self.assertIsNone(self.bundle.approved_by)

        self.assertFalse(mock_notify_slack.called)

    def test_bundle_form_uses_release_calendar_chooser_widget(self):
        form_class = get_edit_handler(Bundle).get_form_class()
        form = form_class(instance=self.bundle)

        self.assertIn("release_calendar_page", form.fields)
        chooser_widget = form.fields["release_calendar_page"].widget
        self.assertIsInstance(chooser_widget, FutureReleaseCalendarChooserWidget)

        self.assertEqual(
            chooser_widget.get_chooser_modal_url(),
            # the admin path + the chooser namespace
            reverse("wagtailadmin_home") + "release_calendar_chooser/",
        )

        response = self.client.get(
            self.bundle_add_url,
        )
        self.assertContains(response, "Choose Release Calendar page")

    def test_inspect_view__previewers__access(self):
        self.client.force_login(self.bundle_viewer)

        scenarios = [
            # bundle id, HTTP status code, message if not allowed
            (self.in_review_bundle.pk, HTTPStatus.OK, False),
            (self.another_in_review_bundle.pk, HTTPStatus.FOUND, True),
            (self.approved_bundle.pk, HTTPStatus.FOUND, True),
            (self.published_bundle.pk, HTTPStatus.FOUND, True),
        ]
        for bundle_id, status_code, check_message in scenarios:
            with self.subTest():
                response = self.client.get(reverse("bundle:inspect", args=[bundle_id]))
                self.assertEqual(response.status_code, status_code)
                if check_message:
                    self.assertEqual(
                        response.context["message"], "Sorry, you do not have permission to access this area."
                    )

    def test_inspect_view__managers__contains_all_fields(self):
        response = self.client.get(reverse("bundle:inspect", args=[self.in_review_bundle.pk]))

        self.assertContains(response, "Name")
        self.assertContains(response, "Pages")
        self.assertContains(response, "Created at")
        self.assertContains(response, "Created by")
        self.assertContains(response, "Scheduled publication")
        self.assertContains(response, "Approval status")
        self.assertContains(response, "Status")

    def test_inspect_view__previewers__contains_only_relevant_fields(self):
        self.client.force_login(self.bundle_viewer)
        response = self.client.get(reverse("bundle:inspect", args=[self.in_review_bundle.pk]))

        self.assertContains(response, "Name")
        self.assertContains(response, "Pages")
        self.assertContains(response, "Created at")
        self.assertContains(response, "Created by")
        self.assertContains(response, "Scheduled publication")
        self.assertNotContains(response, "Approval status")
        self.assertNotContains(response, "Status")

    def test_inspect_view__previewers__contains_only_relevant_pages(self):
        methodology_article = MethodologyPageFactory(title="The Test Methodology Article", live=False)
        statistical_article = StatisticalArticlePageFactory(title="The Test Statistical Article", live=False)
        topic_page = TopicPageFactory(title="The Test Topic Page", live=False)

        BundlePageFactory(parent=self.in_review_bundle, page=methodology_article)
        BundlePageFactory(parent=self.in_review_bundle, page=topic_page)
        BundlePageFactory(parent=self.in_review_bundle, page=statistical_article)

        mark_page_as_ready_for_review(methodology_article, self.publishing_officer)
        mark_page_as_ready_for_review(topic_page, self.publishing_officer)
        mark_page_as_ready_for_review(statistical_article, self.publishing_officer)

        # bundle viewer should only see the methodology article
        self.client.force_login(self.bundle_viewer)
        response = self.client.get(reverse("bundle:inspect", args=[self.in_review_bundle.pk]))

        self.assertContains(response, "The Test Methodology Article")
        self.assertContains(response, "The Test Statistical Article")
        self.assertNotContains(response, "The Test Topic Page")

        # superuser should see all pages
        self.client.force_login(self.superuser)

        response = self.client.get(reverse("bundle:inspect", args=[self.in_review_bundle.pk]))
        self.assertContains(response, "The Test Methodology Article")
        self.assertContains(response, "The Test Statistical Article")
        self.assertContains(response, "The Test Topic Page")

<<<<<<< HEAD
=======
    def test_inspect_view__displays_message_when_no_datasets(self):
        """Checks that the inspect view displays datasets."""
        response = self.client.get(reverse("bundle:inspect", args=[self.bundle.pk]))

        self.assertContains(response, "No datasets in bundle")

    def test_inspect_view__contains_datasets(self):
        """Checks that the inspect view displays datasets."""
        bundle_dataset_a = BundleDatasetFactory(parent=self.bundle)
        bundle_dataset_b = BundleDatasetFactory(parent=self.bundle)

        response = self.client.get(reverse("bundle:inspect", args=[self.bundle.pk]))

        self.assertNotContains(response, "No datasets in bundle")

        self.assertContains(response, bundle_dataset_a.dataset.title)
        self.assertContains(response, bundle_dataset_a.dataset.version)
        self.assertContains(response, bundle_dataset_a.dataset.edition)
        self.assertContains(response, f'href="{bundle_dataset_a.dataset.website_url}"')
        self.assertContains(response, bundle_dataset_b.dataset.title)
        self.assertContains(response, bundle_dataset_b.dataset.version)
        self.assertContains(response, bundle_dataset_b.dataset.edition)
        self.assertContains(response, f'href="{bundle_dataset_b.dataset.website_url}"')

>>>>>>> f6a88856

class BundleIndexViewTestCase(BundleViewSetTestCaseBase):
    def test_bundle_index__unhappy_paths(self):
        """Test bundle list view permissions."""
        self.client.logout()
        response = self.client.get(self.bundle_index_url)
        self.assertEqual(response.status_code, HTTPStatus.FOUND)
        self.assertRedirects(response, f"/admin/login/?next={self.bundle_index_url}")

        self.client.force_login(self.generic_user)
        response = self.client.get(self.bundle_index_url, follow=True)
        self.assertRedirects(response, "/admin/")
        self.assertContains(response, "Sorry, you do not have permission to access this area.")

    def test_bundle_index__happy_path(self):
        """Users with bundle permissions can see the index."""
        for user in [self.bundle_viewer, self.publishing_officer, self.superuser]:
            with self.subTest(user=user):
                self.client.force_login(user)
                response = self.client.get(self.bundle_index_url)
                self.assertEqual(response.status_code, HTTPStatus.OK)

    def test_index_view(self):
        """Checks the content of the index page."""
        response = self.client.get(self.bundle_index_url)
        self.assertContains(response, self.edit_url)
        self.assertContains(response, self.approved_bundle_edit_url)
        self.assertNotContains(response, self.published_bundle_edit_url)

        self.assertContains(response, BundleStatus.DRAFT.label, 2)  # status + status filter
        self.assertContains(response, BundleStatus.PUBLISHED.label, 2)  # status + status filter
        self.assertContains(response, BundleStatus.APPROVED.label, 2)  # status + status filter

        self.assertContains(response, self.published_bundle.name)
        self.assertContains(response, self.approved_bundle.name)

    def test_index_view_search(self):
        response = self.client.get(f"{self.bundle_index_url}?q=publish")
        self.assertContains(response, self.published_bundle.name)
        self.assertNotContains(response, self.approved_bundle.name)

    def test_index_view__previewers__contains_only_relevant_bundles(self):
        self.client.force_login(self.bundle_viewer)

        another_preview_team = Team.objects.create(identifier="bar", name="Another preview team")
        BundleTeam.objects.create(parent=self.in_review_bundle, team=another_preview_team)
        self.bundle_viewer.teams.add(another_preview_team)

        response = self.client.get(self.bundle_index_url)
        # the title + label for inspect link + label for the dropdown button
        self.assertContains(response, self.in_review_bundle.name, 3)
        self.assertNotContains(response, self.published_bundle.name)
        self.assertNotContains(response, self.approved_bundle.name)
        self.assertNotContains(response, self.another_in_review_bundle.name)


class BundleChooserViewsetTestCase(BundleViewSetTestCaseBase):
    def test_chooser_viewset(self):
        draft_bundle = BundleFactory(name="Draft")
        response = self.client.get(bundle_chooser_viewset.widget_class().get_chooser_modal_url())

        self.assertContains(response, draft_bundle.name)
        self.assertNotContains(response, self.published_bundle.name)
        self.assertNotContains(response, self.approved_bundle.name)

    def test_chooser_search(self):
        draft_bundle = BundleFactory(name="Draft")
        chooser_results_url = reverse(bundle_chooser_viewset.get_url_name("choose_results"))

        response = self.client.get(f"{chooser_results_url}?q=approve")

        self.assertNotContains(response, draft_bundle.name)
        self.assertNotContains(response, self.published_bundle.name)
        self.assertNotContains(response, self.approved_bundle.name)

        response = self.client.get(f"{chooser_results_url}?q=draft")

        self.assertContains(response, draft_bundle.name)
        self.assertNotContains(response, self.published_bundle.name)
        self.assertNotContains(response, self.approved_bundle.name)


class BundlePageChooserViewsetTestCase(WagtailTestUtils, TestCase):
    @classmethod
    def setUpTestData(cls):
        cls.superuser = cls.create_superuser(username="admin")

        cls.bundle = BundleFactory()

        cls.page_draft = StatisticalArticlePageFactory(live=False, title="Article draft")
        cls.page_draft.save_revision()
        cls.page_live = StatisticalArticlePageFactory(live=True, title="Live page")
        cls.page_live_plus_draft = StatisticalArticlePageFactory(live=True, title="Live page with draft")
        cls.page_live_plus_draft.save_revision()

        cls.page_draft_in_bundle = StatisticalArticlePageFactory(live=False, title="Draft page in a bundle")
        cls.page_draft_in_bundle.save_revision()
        BundlePageFactory(parent=cls.bundle, page=cls.page_draft_in_bundle)

        cls.chooser_url = bundle_page_chooser_viewset.widget_class().get_chooser_modal_url()
        cls.chooser_results_url = reverse(bundle_page_chooser_viewset.get_url_name("choose_results"))

    def setUp(self):
        self.client.force_login(self.superuser)

    def test_bundle_form_uses_bundle_page_chooser_widget(self):
        form_class = get_edit_handler(Bundle).get_form_class()
        form = form_class(instance=self.bundle).formsets["bundled_pages"].forms[0]

        self.assertIn("page", form.fields)
        chooser_widget = form.fields["page"].widget
        self.assertIsInstance(chooser_widget, PagesWithDraftsForBundleChooserWidget)

        self.assertEqual(
            chooser_widget.get_chooser_modal_url(),
            # the admin path + the chooser namespace
            reverse("wagtailadmin_home") + "bundle_page_chooser/",
        )

    def test_choose_view(self):
        welsh_page_draft = StatisticalArticlePageFactory(
            live=False, title="Article draft Welsh", locale=Locale.objects.get(language_code="cy")
        )
        welsh_page_draft.save_revision()
        response = self.client.get(self.chooser_url)

        self.assertEqual(response.status_code, 200)
        self.assertTemplateUsed(response, "wagtailadmin/generic/chooser/chooser.html")

        self.assertContains(response, self.page_draft.get_admin_display_title())
        self.assertContains(response, welsh_page_draft.get_admin_display_title())
        self.assertContains(response, self.page_live_plus_draft.get_admin_display_title())
        self.assertNotContains(response, self.page_live.get_admin_display_title())
        self.assertNotContains(response, self.page_draft_in_bundle.get_admin_display_title())

        # Test that the chooser includes the correct columns
        self.assertContains(response, "Locale")
        self.assertContains(response, "English")
        self.assertContains(response, "Welsh")
        self.assertContains(response, "Parent")
        self.assertContains(response, self.page_draft.get_parent().get_admin_display_title())

    def test_choose_view__includes_page_in_inactive_bundle(self):
        self.bundle.status = BundleStatus.PUBLISHED
        self.bundle.save(update_fields=["status"])

        response = self.client.get(self.chooser_url)

        self.assertEqual(response.status_code, 200)
        self.assertTemplateUsed(response, "wagtailadmin/generic/chooser/chooser.html")

        self.assertContains(response, self.page_draft_in_bundle.get_admin_display_title())

    def test_choose_view__no_results(self):
        self.page_draft.save_revision().publish()
        self.page_live_plus_draft.save_revision().publish()

        response = self.client.get(f"{self.chooser_url}")

        self.assertEqual(response.status_code, 200)
        self.assertContains(response, "There are no draft pages that are not in an active bundle.")

    def test_chooser_search(self):
        response = self.client.get(f"{self.chooser_results_url}?q=Article")

        self.assertEqual(response.status_code, 200)
        self.assertTemplateUsed(response, "bundles/bundle_page_chooser_results.html")

        self.assertContains(response, self.page_draft.get_admin_display_title())
        self.assertNotContains(response, self.page_live.get_admin_display_title())
        self.assertNotContains(response, self.page_draft_in_bundle.get_admin_display_title())

    def test_chooser_filter(self):  # pylint: disable=too-many-statements # noqa
        methodology_page_draft = MethodologyPageFactory(live=False, title="Bundle test methodology page")
        methodology_page_draft.save_revision()
        information_page_draft = InformationPageFactory(live=False, title="Bundle test information page")
        information_page_draft.save_revision()
        topic_page_draft = TopicPageFactory(live=False, title="Bundle test topic page")
        topic_page_draft.save_revision()

        # Test different page type permutations
        response = self.client.get(f"{self.chooser_results_url}?page_type=MethodologyPage")

        self.assertEqual(response.status_code, 200)
        self.assertTemplateUsed(response, "bundles/bundle_page_chooser_results.html")

        self.assertContains(response, methodology_page_draft.get_admin_display_title())
        self.assertNotContains(response, information_page_draft.get_admin_display_title())
        self.assertNotContains(response, self.page_draft.get_admin_display_title())
        self.assertNotContains(response, self.page_draft_in_bundle.get_admin_display_title())
        self.assertNotContains(response, information_page_draft.get_admin_display_title())
        self.assertNotContains(response, topic_page_draft.get_admin_display_title())

        response = self.client.get(f"{self.chooser_results_url}?page_type=InformationPage")
        self.assertEqual(response.status_code, 200)

        self.assertContains(response, information_page_draft.get_admin_display_title())
        self.assertNotContains(response, methodology_page_draft.get_admin_display_title())
        self.assertNotContains(response, self.page_draft.get_admin_display_title())
        self.assertNotContains(response, self.page_draft_in_bundle.get_admin_display_title())
        self.assertNotContains(response, topic_page_draft.get_admin_display_title())

        response = self.client.get(f"{self.chooser_results_url}?page_type=StatisticalArticlePage")
        self.assertEqual(response.status_code, 200)

        self.assertContains(response, self.page_draft.get_admin_display_title())
        self.assertNotContains(response, self.page_live.get_admin_display_title())
        self.assertNotContains(response, self.page_draft_in_bundle.get_admin_display_title())
        self.assertNotContains(response, methodology_page_draft.get_admin_display_title())
        self.assertNotContains(response, information_page_draft.get_admin_display_title())
        self.assertNotContains(response, topic_page_draft.get_admin_display_title())

        response = self.client.get(f"{self.chooser_results_url}?page_type=TopicPage")
        self.assertEqual(response.status_code, 200)

        self.assertContains(response, topic_page_draft.get_admin_display_title())
        self.assertNotContains(response, methodology_page_draft.get_admin_display_title())
        self.assertNotContains(response, information_page_draft.get_admin_display_title())
        self.assertNotContains(response, self.page_draft.get_admin_display_title())
        self.assertNotContains(response, self.page_draft_in_bundle.get_admin_display_title())
        self.assertNotContains(response, self.page_live.get_admin_display_title())

        response = self.client.get(f"{self.chooser_results_url}?page_type=")
        self.assertEqual(response.status_code, 200)

        self.assertContains(response, self.page_draft.get_admin_display_title())
        self.assertContains(response, self.page_live_plus_draft.get_admin_display_title())
        self.assertContains(response, methodology_page_draft.get_admin_display_title())
        self.assertContains(response, information_page_draft.get_admin_display_title())
        self.assertContains(response, topic_page_draft.get_admin_display_title())
        self.assertNotContains(response, self.page_live.get_admin_display_title())

        # "foo" (or any unknown type) will be forced to "" in the filter form
        response = self.client.get(f"{self.chooser_results_url}?page_type=foo")
        self.assertEqual(response.status_code, 200)

        self.assertContains(response, self.page_draft.get_admin_display_title())
        self.assertContains(response, self.page_live_plus_draft.get_admin_display_title())
        self.assertContains(response, methodology_page_draft.get_admin_display_title())
        self.assertContains(response, information_page_draft.get_admin_display_title())
        self.assertContains(response, topic_page_draft.get_admin_display_title())
        self.assertNotContains(response, self.page_live.get_admin_display_title())

    def test_featured_series_viewset_configuration(self):
        self.assertFalse(bundle_page_chooser_viewset.register_widget)
        self.assertEqual(bundle_page_chooser_viewset.model, Page)
        self.assertEqual(bundle_page_chooser_viewset.choose_one_text, "Choose a page")
        self.assertEqual(bundle_page_chooser_viewset.choose_another_text, "Choose another page")
        self.assertEqual(bundle_page_chooser_viewset.edit_item_text, "Edit this page")<|MERGE_RESOLUTION|>--- conflicted
+++ resolved
@@ -11,11 +11,7 @@
 from cms.articles.tests.factories import StatisticalArticlePageFactory
 from cms.bundles.enums import BundleStatus
 from cms.bundles.models import Bundle, BundleTeam
-<<<<<<< HEAD
-from cms.bundles.tests.factories import BundleFactory, BundlePageFactory
-=======
 from cms.bundles.tests.factories import BundleDatasetFactory, BundleFactory, BundlePageFactory
->>>>>>> f6a88856
 from cms.bundles.tests.utils import grant_all_bundle_permissions, make_bundle_viewer
 from cms.bundles.viewsets.bundle_chooser import bundle_chooser_viewset
 from cms.bundles.viewsets.bundle_page_chooser import PagesWithDraftsForBundleChooserWidget, bundle_page_chooser_viewset
@@ -88,10 +84,7 @@
                     "status": BundleStatus.DRAFT,
                     "bundled_pages": inline_formset([{"page": self.statistical_article_page.id}]),
                     "teams": inline_formset([]),
-<<<<<<< HEAD
-=======
                     "bundled_datasets": inline_formset([]),
->>>>>>> f6a88856
                 }
             ),
         )
@@ -109,10 +102,7 @@
                     "status": BundleStatus.DRAFT,
                     "bundled_pages": inline_formset([{"page": self.statistical_article_page.id}]),
                     "teams": inline_formset([]),
-<<<<<<< HEAD
-=======
                     "bundled_datasets": inline_formset([]),
->>>>>>> f6a88856
                 }
             ),
         )
@@ -139,10 +129,7 @@
                     "status": self.bundle.status,
                     "bundled_pages": inline_formset([{"page": self.statistical_article_page.id}]),
                     "teams": inline_formset([]),
-<<<<<<< HEAD
-=======
                     "bundled_datasets": inline_formset([]),
->>>>>>> f6a88856
                 }
             ),
         )
@@ -227,10 +214,7 @@
                     "status": BundleStatus.APPROVED,
                     "bundled_pages": inline_formset([{"page": self.statistical_article_page.id}]),
                     "teams": inline_formset([]),
-<<<<<<< HEAD
-=======
                     "bundled_datasets": inline_formset([]),
->>>>>>> f6a88856
                 }
             ),
         )
@@ -371,8 +355,6 @@
         self.assertContains(response, "The Test Statistical Article")
         self.assertContains(response, "The Test Topic Page")
 
-<<<<<<< HEAD
-=======
     def test_inspect_view__displays_message_when_no_datasets(self):
         """Checks that the inspect view displays datasets."""
         response = self.client.get(reverse("bundle:inspect", args=[self.bundle.pk]))
@@ -397,7 +379,6 @@
         self.assertContains(response, bundle_dataset_b.dataset.edition)
         self.assertContains(response, f'href="{bundle_dataset_b.dataset.website_url}"')
 
->>>>>>> f6a88856
 
 class BundleIndexViewTestCase(BundleViewSetTestCaseBase):
     def test_bundle_index__unhappy_paths(self):
