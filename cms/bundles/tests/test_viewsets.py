--- conflicted
+++ resolved
@@ -1,5 +1,5 @@
 # pylint: disable=too-many-lines
-
+import textwrap
 from datetime import UTC, datetime, timedelta
 from http import HTTPStatus
 from typing import ClassVar
@@ -8,6 +8,7 @@
 
 import time_machine
 from django.conf import settings
+from django.core.exceptions import ValidationError
 from django.db.models import F, OrderBy
 from django.test import TestCase, override_settings
 from django.urls import reverse
@@ -18,6 +19,7 @@
 from wagtail.test.utils.form_data import inline_formset, nested_form_data
 
 from cms.articles.tests.factories import StatisticalArticlePageFactory
+from cms.bundles.clients.api import BundleAPIClientError
 from cms.bundles.enums import BundleStatus
 from cms.bundles.models import Bundle, BundleTeam
 from cms.bundles.tests.factories import BundleDatasetFactory, BundleFactory, BundlePageFactory
@@ -492,6 +494,83 @@
         self.client.cookies[settings.ACCESS_TOKEN_COOKIE_NAME] = "the-access-token"
         response = self.client.get(self.edit_url)
         self.assertEqual(response.context["form"].datasets_bundle_api_user_access_token, "the-access-token")
+
+
+class BundleViewSetBundleAPIErrorTestCase(BundleViewSetTestCaseBase):
+    LONG_TEXT = "Some long description to test truncation. " * 500
+
+    def _build_api_error(self, has_detail_errors: bool) -> BundleAPIClientError:
+        if has_detail_errors:
+            errors = [
+                {"description": "Title already in use"},
+                {"description": "Some other error"},
+                {"description": self.LONG_TEXT},
+                {"no-description-key": ""},
+            ]
+        else:
+            errors = []
+
+        return BundleAPIClientError("API Error", errors=errors)
+
+    # pylint: disable=too-many-locals
+    @patch("cms.bundles.forms.BundleAdminForm.save")
+    def test_add_and_edit_views_surface_bundle_api_errors(self, mock_save):
+        """Both add and edit views should surface Bundle API errors on the form."""
+        # Expected banner prefixes for each action
+        error_message_for_action = {
+            "action-create": "The bundle could not be created due to errors.",
+            "action-edit": "The bundle could not be saved due to errors.",
+        }
+
+        url_for_action = {
+            "action-create": self.bundle_add_url,
+            "action-edit": self.edit_url,
+        }
+
+        truncated_long_description = textwrap.shorten(self.LONG_TEXT, width=250, placeholder="...")
+
+        error_with_details = [
+            "Title already in use",
+            "Some other error",
+            truncated_long_description,
+            "Unknown API Error",
+        ]
+        error_no_details = ["API Error"]
+
+        cases = [
+            ("action-create", True, error_with_details),
+            ("action-edit", True, error_with_details),
+            ("action-create", False, error_no_details),
+            ("action-edit", False, error_no_details),
+        ]
+
+        for action, has_detail_errors, expected_errors in cases:
+            with self.subTest(action=action, has_detail_errors=has_detail_errors):
+                url = url_for_action[action]
+                expected_banner_msg = error_message_for_action[action]
+
+                data = self.get_base_form_data(status=BundleStatus.DRAFT)
+                data.update(
+                    {
+                        "name": f"Bundle for {action}",
+                        "status": BundleStatus.DRAFT.value,
+                        action: action,
+                    }
+                )
+
+                api_error = self._build_api_error(has_detail_errors)
+                validation_error = ValidationError("Failed to sync bundle with Bundle API")
+                validation_error.__cause__ = api_error
+                mock_save.side_effect = validation_error
+
+                response = self.client.post(url, data, follow=True)
+                form = response.context["form"]
+
+                self.assertEqual(response.status_code, 200)
+
+                self.assertContains(response, f"{expected_banner_msg} Failed to sync bundle with Bundle API.")
+
+                self.assertFormError(form=form, field=None, errors=expected_errors)
 
 
 class BundleViewSetInspectTestCase(BundleViewSetTestCaseBase):
@@ -663,16 +742,6 @@
 
         self.assertNotContains(response, "No datasets in bundle")
 
-<<<<<<< HEAD
-        self.assertContains(response, bundle_dataset_a.dataset.title)
-        self.assertContains(response, bundle_dataset_a.dataset.version)
-        self.assertContains(response, bundle_dataset_a.dataset.edition)
-        self.assertContains(response, f'href="{bundle_dataset_a.dataset.website_url}"')
-        self.assertContains(response, bundle_dataset_b.dataset.title)
-        self.assertContains(response, bundle_dataset_b.dataset.version)
-        self.assertContains(response, bundle_dataset_b.dataset.edition)
-        self.assertContains(response, f'href="{bundle_dataset_b.dataset.website_url}"')
-=======
         # Check dataset A (published - should have View Live link)
         # Title should come from DB, not API
         self.assertContains(response, "Dataset A")
@@ -692,7 +761,6 @@
         self.assertContains(response, edition_b)
         expected_edit_url_b = f"/data-admin/series/{dataset_id_b}/editions/{edition_b}/versions/{version_b}"
         self.assertContains(response, f'href="{expected_edit_url_b}"')
->>>>>>> 5086b89a
 
     @override_settings(  # Address race condition in tests caused when calling delete() on a page
         WAGTAILSEARCH_BACKENDS={
