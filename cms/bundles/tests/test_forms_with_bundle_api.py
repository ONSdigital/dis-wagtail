from typing import Any
from unittest.mock import patch

from django.test import TestCase, override_settings
from wagtail.admin.panels import get_edit_handler
from wagtail.test.utils.form_data import inline_formset, nested_form_data

from cms.bundles.clients.api import BundleAPIClient, BundleAPIClientError
from cms.bundles.enums import BundleStatus
from cms.bundles.models import Bundle
from cms.bundles.tests.factories import BundleDatasetFactory, BundleFactory
from cms.datasets.tests.factories import DatasetFactory
from cms.users.tests.factories import UserFactory


@override_settings(DIS_DATASETS_BUNDLE_API_ENABLED=True)
class BundleFormDelegationToBundleSyncServiceTestCase(TestCase):
    """Test that Bundle form delegates to BundleAPISyncService on save()."""

    @classmethod
    def setUpTestData(cls):
        cls.form_class = get_edit_handler(Bundle).get_form_class()
        cls.user = UserFactory()

    def test_save_calls_sync_service_with_expected_args(self):
        """Form should instantiate BundleAPISyncService(bundle, api_client, original_datasets) and call sync()."""
        # Existing bundle with one original dataset to verify snapshot is passed
        bundle = BundleFactory()
        original_dataset = DatasetFactory()
        # Create inline formset data that keeps the same dataset (no change needed, we just care about args)
        raw = {
            "name": "Bundle",
            "status": BundleStatus.DRAFT,
            "bundled_pages": inline_formset([]),
            "bundled_datasets": inline_formset([{"dataset": original_dataset.id}]),
            "teams": inline_formset([]),
        }
        form = self.form_class(instance=bundle, data=nested_form_data(raw), for_user=self.user)
<<<<<<< HEAD

        with patch("cms.bundles.forms.BundleAPISyncService") as mock_svc_cls:
            self.assertTrue(form.is_valid())
            saved = form.save(commit=True)

            # Assert constructor called with the exact objects we expect
            mock_svc_cls.assert_called_once()
            called_kwargs = mock_svc_cls.call_args.kwargs

            # bundle: the saved bundle instance
            self.assertIs(called_kwargs["bundle"], saved)

            # api_client: the form's cached client instance
            # Accessing ensures the cached_property is initialised on the form instance
            self.assertIsInstance(form.bundle_api_client, BundleAPIClient)
            self.assertIs(called_kwargs["api_client"], form.bundle_api_client)

            # original_datasets: snapshot taken in __init__
            self.assertEqual(called_kwargs["original_datasets"], form.original_datasets)

            # And sync() was invoked once
            mock_svc_cls.return_value.sync.assert_called_once_with()

=======

        with patch("cms.bundles.forms.BundleAPISyncService") as mock_svc_cls:
            self.assertTrue(form.is_valid())
            saved = form.save(commit=True)

            # Assert constructor called with the exact objects we expect
            mock_svc_cls.assert_called_once()
            called_kwargs = mock_svc_cls.call_args.kwargs

            # bundle: the saved bundle instance
            self.assertIs(called_kwargs["bundle"], saved)

            # api_client: the form's cached client instance
            # Accessing ensures the cached_property is initialised on the form instance
            self.assertIsInstance(form.bundle_api_client, BundleAPIClient)
            self.assertIs(called_kwargs["api_client"], form.bundle_api_client)

            # original_datasets: snapshot taken in __init__
            self.assertEqual(called_kwargs["original_datasets"], form.original_datasets)

            # And sync() was invoked once
            mock_svc_cls.return_value.sync.assert_called_once_with()

>>>>>>> bad9c984
    def test_save_with_commit_false_does_not_construct_service(self):
        """When commit=False, form should not construct the sync service or call sync()."""
        bundle = BundleFactory()
        raw = {
            "name": "Bundle",
            "status": BundleStatus.DRAFT,
            "bundled_pages": inline_formset([]),
            "bundled_datasets": inline_formset([]),
            "teams": inline_formset([]),
        }
        form = self.form_class(instance=bundle, data=nested_form_data(raw), for_user=self.user)
        with patch("cms.bundles.forms.BundleAPISyncService") as mock_svc_cls:
            self.assertTrue(form.is_valid())
            _saved = form.save(commit=False)
            mock_svc_cls.assert_not_called()


<<<<<<< HEAD
@override_settings(DIS_DATASETS_BUNDLE_API_ENABLED=True)
=======
@override_settings(DIS_DATASETS_BUNDLE_API_ENABLED=True, BUNDLE_DATASET_STATUS_VALIDATION_ENABLED=True)
>>>>>>> bad9c984
class BundleDatasetValidationTestCase(TestCase):
    """Test cases for dataset validation in the BundleAdminForm."""

    @classmethod
    def setUpTestData(cls):
        cls.bundle = BundleFactory(name="Test Bundle")
        cls.form_class = get_edit_handler(Bundle).get_form_class()
        cls.approver = UserFactory()

    def setUp(self):
        self.patcher = patch("cms.bundles.forms.BundleAPIClient")
        self.mock_client_class = self.patcher.start()
        self.mock_client = self.mock_client_class.return_value

    def tearDown(self):
        self.patcher.stop()

    def raw_form_data_with_dataset(self, dataset: "DatasetFactory") -> dict[str, Any]:
        """Returns raw form data with a dataset."""
        bundle_dataset = BundleDatasetFactory(parent=self.bundle, dataset=dataset)
        raw_data = {
            "name": self.bundle.name,
            "status": BundleStatus.APPROVED,
            "bundled_pages": inline_formset([]),
            "bundled_datasets": inline_formset(
                [{"id": bundle_dataset.id, "dataset": bundle_dataset.dataset_id, "ORDER": "1"}], initial=1
            ),
            "teams": inline_formset([]),
        }

        return raw_data

    def test_dataset_validation_approved_dataset_passes(self):
        """Test that approved datasets pass validation."""
        dataset = DatasetFactory(id=123)
        self.bundle.bundle_api_bundle_id = "test-bundle-123"
        self.bundle.save(update_fields=["bundle_api_bundle_id"])

        self.mock_client.get_bundle_contents.return_value = {
            "items": [
                {
                    "id": "content-1",
                    "state": "APPROVED",
                    "metadata": {
                        "dataset_id": dataset.namespace,
                        "edition_id": dataset.edition,
                        "version_id": dataset.version,
                    },
                }
            ],
            "etag_header": "etag",
        }

        raw_data = self.raw_form_data_with_dataset(dataset)
        form = self.form_class(instance=self.bundle, data=nested_form_data(raw_data), for_user=self.approver)

        self.assertTrue(form.is_valid())
        self.mock_client.get_bundle_contents.assert_called_once_with("test-bundle-123")

    def test_dataset_validation_unapproved_dataset_fails(self):
        """Test that unapproved datasets fail validation."""
        dataset = DatasetFactory(id=123, title="Test Dataset")
        self.bundle.bundle_api_bundle_id = "test-bundle-123"
        self.bundle.save(update_fields=["bundle_api_bundle_id"])

        self.mock_client.get_bundle_contents.return_value = {
            "items": [
                {
                    "id": "content-1",
                    "state": "DRAFT",
                    "metadata": {
                        "dataset_id": dataset.namespace,
                        "edition_id": dataset.edition,
                        "version_id": dataset.version,
                    },
                }
            ],
            "etag_header": "etag",
        }

        raw_data = self.raw_form_data_with_dataset(dataset)
        form = self.form_class(instance=self.bundle, data=nested_form_data(raw_data), for_user=self.approver)

        self.assertFalse(form.is_valid())
        self.assertFormError(
            form,
            None,
            [
                "Cannot approve the bundle with 1 dataset not ready to be published:",
                f"Test Dataset (Edition: {dataset.edition}, Status: DRAFT)",
            ],
        )

    def test_dataset_validation_multiple_datasets_mixed_statuses(self):
        """Test validation with multiple datasets having different statuses."""
        dataset_1 = DatasetFactory(id=123, title="Approved Dataset")
        dataset_2 = DatasetFactory(id=124, title="Draft Dataset")
        bundled_dataset_1 = BundleDatasetFactory(parent=self.bundle, dataset=dataset_1)
        bundled_dataset_2 = BundleDatasetFactory(parent=self.bundle, dataset=dataset_2)
        self.bundle.bundle_api_bundle_id = "test-bundle-123"
        self.bundle.save(update_fields=["bundle_api_bundle_id"])

        self.mock_client.get_bundle_contents.return_value = {
            "items": [
                {
                    "id": "content-1",
                    "state": "APPROVED",
                    "metadata": {
                        "dataset_id": dataset_1.namespace,
                        "edition_id": dataset_1.edition,
                        "version_id": dataset_1.version,
                    },
                },
                {
                    "id": "content-2",
                    "state": "DRAFT",
                    "metadata": {
                        "dataset_id": dataset_2.namespace,
                        "edition_id": dataset_2.edition,
                        "version_id": dataset_2.version,
                    },
                },
            ],
            "etag_header": "etag",
        }

        raw_data = {
            "name": "Test Bundle",
            "status": BundleStatus.APPROVED,
            "bundled_pages": inline_formset([]),
            "bundled_datasets": inline_formset(
                [
                    {"id": bundled_dataset_1.id, "dataset": bundled_dataset_1.dataset_id, "ORDER": "1"},
                    {"id": bundled_dataset_2.id, "dataset": bundled_dataset_2.dataset_id, "ORDER": "2"},
                ],
                initial=2,
            ),
            "teams": inline_formset([]),
        }

        form = self.form_class(instance=self.bundle, data=nested_form_data(raw_data), for_user=self.approver)

        self.assertFalse(form.is_valid())
        self.assertFormError(
            form,
            None,
            [
                "Cannot approve the bundle with 1 dataset not ready to be published:",
                f"Draft Dataset (Edition: {dataset_2.edition}, Status: DRAFT)",
            ],
        )

    def test_dataset_validation_multiple_datasets_not_ready(self):
        """Test that multiple datasets not ready shows proper pluralization."""
        dataset_1 = DatasetFactory(id=123, title="Draft Dataset 1")
        dataset_2 = DatasetFactory(id=124, title="Draft Dataset 2")
        bundle_dataset_1 = BundleDatasetFactory(parent=self.bundle, dataset=dataset_1)
        bundle_dataset_2 = BundleDatasetFactory(parent=self.bundle, dataset=dataset_2)
        self.bundle.bundle_api_bundle_id = "test-bundle-123"
        self.bundle.save(update_fields=["bundle_api_bundle_id"])

        self.mock_client.get_bundle_contents.return_value = {
            "items": [
                {
                    "id": "content-1",
                    "state": "DRAFT",
                    "metadata": {
                        "dataset_id": dataset_1.namespace,
                        "edition_id": dataset_1.edition,
                        "version_id": dataset_1.version,
                    },
                },
                {
                    "id": "content-2",
                    "state": "DRAFT",
                    "metadata": {
                        "dataset_id": dataset_2.namespace,
                        "edition_id": dataset_2.edition,
                        "version_id": dataset_2.version,
                    },
                },
            ],
            "etag_header": "etag",
        }

        raw_data = {
            "name": "Test Bundle",
            "status": BundleStatus.APPROVED,
            "bundled_pages": inline_formset([]),
            "bundled_datasets": inline_formset(
                [
                    {"id": bundle_dataset_1.id, "dataset": bundle_dataset_1.dataset_id, "ORDER": "1"},
                    {"id": bundle_dataset_2.id, "dataset": bundle_dataset_2.dataset_id, "ORDER": "2"},
                ],
                initial=2,
            ),
            "teams": inline_formset([]),
        }

        form = self.form_class(instance=self.bundle, data=nested_form_data(raw_data), for_user=self.approver)

        self.assertFalse(form.is_valid())
        self.assertFormError(
            form,
            None,
            [
                "Cannot approve the bundle with 2 datasets not ready to be published:",
                f"Draft Dataset 1 (Edition: {dataset_1.edition}, Status: DRAFT)",
                f"Draft Dataset 2 (Edition: {dataset_2.edition}, Status: DRAFT)",
            ],
        )

    def test_dataset_validation_api_error_fails_gracefully(self):
        """Test that API errors are handled gracefully."""
        dataset = DatasetFactory(id=123, title="Test Dataset")
        self.bundle.bundle_api_bundle_id = "test-bundle-123"
        self.bundle.save(update_fields=["bundle_api_bundle_id"])

        self.mock_client.get_bundle_contents.side_effect = BundleAPIClientError("API Error")

        raw_data = self.raw_form_data_with_dataset(dataset)
        form = self.form_class(instance=self.bundle, data=nested_form_data(raw_data), for_user=self.approver)

        self.assertFalse(form.is_valid())
        self.assertFormError(
            form,
            None,
            ["Cannot approve the bundle with 1 dataset not ready to be published:", "Bundle content validation failed"],
        )

    def test_dataset_validation_only_runs_when_approving(self):
        """Test that dataset validation only runs when changing status to APPROVED."""
        dataset = DatasetFactory(id=123)
        self.bundle.bundle_api_bundle_id = "test-bundle-123"
        self.bundle.save(update_fields=["bundle_api_bundle_id"])

        self.mock_client.get_bundle_contents.return_value = {
            "contents": [
                {
                    "id": "content-1",
                    "state": "DRAFT",
                    "metadata": {
                        "dataset_id": dataset.namespace,
                        "edition_id": dataset.edition,
                        "version_id": dataset.version,
                    },
                }
            ]
        }

        raw_data = self.raw_form_data_with_dataset(dataset)
        raw_data["status"] = BundleStatus.IN_REVIEW  # Not approving

        form = self.form_class(instance=self.bundle, data=nested_form_data(raw_data), for_user=self.approver)

        self.assertTrue(form.is_valid())
        self.mock_client.get_bundle_contents.assert_not_called()

    def test_dataset_validation_skipped_when_no_datasets(self):
        """Test that dataset validation is skipped when there are no datasets."""
        raw_data = {
            "name": "Test Bundle",
            "status": BundleStatus.APPROVED,
            "bundled_pages": inline_formset([]),
            "bundled_datasets": inline_formset([]),
            "teams": inline_formset([]),
        }

        form = self.form_class(instance=self.bundle, data=nested_form_data(raw_data), for_user=self.approver)

        self.assertFalse(form.is_valid())  # Should fail because no pages or datasets
        self.mock_client.get_bundle_contents.assert_not_called()

    def test_dataset_validation_skipped_when_no_bundle_api_bundle_id(self):
        """Test that dataset validation is skipped when bundle has no API ID."""
        dataset = DatasetFactory(id=123, title="Test Dataset")
        # Bundle doesn't have bundle_api_bundle_id set
        self.assertEqual(self.bundle.bundle_api_bundle_id, "")

        raw_data = self.raw_form_data_with_dataset(dataset)
        form = self.form_class(instance=self.bundle, data=nested_form_data(raw_data), for_user=self.approver)

        self.assertTrue(form.is_valid())
        self.mock_client.get_bundle_contents.assert_not_called()

    def test_dataset_validation_empty_contents_array(self):
        """Test validation handles empty contents array from API."""
        dataset = DatasetFactory(id=123, title="Test Dataset")
        self.bundle.bundle_api_bundle_id = "test-bundle-123"
        self.bundle.save(update_fields=["bundle_api_bundle_id"])

        self.mock_client.get_bundle_contents.return_value = {"items": [], "etag_header": "etag"}

        raw_data = self.raw_form_data_with_dataset(dataset)
        form = self.form_class(instance=self.bundle, data=nested_form_data(raw_data), for_user=self.approver)

        self.assertTrue(form.is_valid())
        self.mock_client.get_bundle_contents.assert_called_once_with("test-bundle-123")


class BundleDatasetValidationDisabledTestCase(TestCase):
    """Test cases for dataset validation when API or validation is disabled."""

    @classmethod
    def setUpTestData(cls):
        cls.bundle = BundleFactory(name="Test Bundle", bundle_api_bundle_id="test-bundle-123")
        cls.form_class = get_edit_handler(Bundle).get_form_class()
        cls.approver = UserFactory()

    def setUp(self):
        self.patcher = patch("cms.bundles.forms.BundleAPIClient")
        self.mock_client_class = self.patcher.start()
        self.mock_client = self.mock_client_class.return_value

    def tearDown(self):
        self.patcher.stop()

    def _assert_validation_skipped(self):
        """Helper method to assert dataset validation is skipped."""
        bundle_dataset = BundleDatasetFactory(parent=self.bundle)

        raw_data = {
            "name": self.bundle.name,
            "status": BundleStatus.APPROVED,
            "bundled_pages": inline_formset([]),
            "bundled_datasets": inline_formset(
                [{"id": bundle_dataset.id, "dataset": bundle_dataset.dataset_id, "ORDER": "1"}], initial=1
            ),
            "teams": inline_formset([]),
        }

        form = self.form_class(instance=self.bundle, data=nested_form_data(raw_data), for_user=self.approver)

        self.assertTrue(form.is_valid(), form.errors)
        # API client should not be called when disabled
        self.mock_client.get_bundle_contents.assert_not_called()

    @override_settings(DIS_DATASETS_BUNDLE_API_ENABLED=False, BUNDLE_DATASET_STATUS_VALIDATION_ENABLED=True)
    def test_dataset_validation_skipped_when_api_disabled(self):
        """Test that dataset validation is skipped when DIS_DATASETS_BUNDLE_API_ENABLED is False."""
        self._assert_validation_skipped()

    @override_settings(DIS_DATASETS_BUNDLE_API_ENABLED=True, BUNDLE_DATASET_STATUS_VALIDATION_ENABLED=False)
    def test_dataset_validation_skipped_when_validation_flag_disabled(self):
        """Test that dataset validation is skipped when BUNDLE_DATASET_STATUS_VALIDATION_ENABLED is False."""
        self._assert_validation_skipped()<|MERGE_RESOLUTION|>--- conflicted
+++ resolved
@@ -36,7 +36,6 @@
             "teams": inline_formset([]),
         }
         form = self.form_class(instance=bundle, data=nested_form_data(raw), for_user=self.user)
-<<<<<<< HEAD
 
         with patch("cms.bundles.forms.BundleAPISyncService") as mock_svc_cls:
             self.assertTrue(form.is_valid())
@@ -60,31 +59,6 @@
             # And sync() was invoked once
             mock_svc_cls.return_value.sync.assert_called_once_with()
 
-=======
-
-        with patch("cms.bundles.forms.BundleAPISyncService") as mock_svc_cls:
-            self.assertTrue(form.is_valid())
-            saved = form.save(commit=True)
-
-            # Assert constructor called with the exact objects we expect
-            mock_svc_cls.assert_called_once()
-            called_kwargs = mock_svc_cls.call_args.kwargs
-
-            # bundle: the saved bundle instance
-            self.assertIs(called_kwargs["bundle"], saved)
-
-            # api_client: the form's cached client instance
-            # Accessing ensures the cached_property is initialised on the form instance
-            self.assertIsInstance(form.bundle_api_client, BundleAPIClient)
-            self.assertIs(called_kwargs["api_client"], form.bundle_api_client)
-
-            # original_datasets: snapshot taken in __init__
-            self.assertEqual(called_kwargs["original_datasets"], form.original_datasets)
-
-            # And sync() was invoked once
-            mock_svc_cls.return_value.sync.assert_called_once_with()
-
->>>>>>> bad9c984
     def test_save_with_commit_false_does_not_construct_service(self):
         """When commit=False, form should not construct the sync service or call sync()."""
         bundle = BundleFactory()
@@ -102,11 +76,7 @@
             mock_svc_cls.assert_not_called()
 
 
-<<<<<<< HEAD
-@override_settings(DIS_DATASETS_BUNDLE_API_ENABLED=True)
-=======
 @override_settings(DIS_DATASETS_BUNDLE_API_ENABLED=True, BUNDLE_DATASET_STATUS_VALIDATION_ENABLED=True)
->>>>>>> bad9c984
 class BundleDatasetValidationTestCase(TestCase):
     """Test cases for dataset validation in the BundleAdminForm."""
 
