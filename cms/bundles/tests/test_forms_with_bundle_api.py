from typing import Any
from unittest.mock import patch

from django.test import TestCase, override_settings
from wagtail.admin.panels import get_edit_handler
from wagtail.test.utils.form_data import inline_formset, nested_form_data

from cms.bundles.clients.api import BundleAPIClient, BundleAPIClientError
from cms.bundles.enums import BundleStatus
from cms.bundles.models import Bundle
from cms.bundles.tests.factories import BundleDatasetFactory, BundleFactory
from cms.datasets.tests.factories import DatasetFactory
from cms.users.tests.factories import UserFactory


@override_settings(DIS_DATASETS_BUNDLE_API_ENABLED=True)
class BundleFormDelegationToBundleSyncServiceTestCase(TestCase):
    """Test that Bundle form delegates to BundleAPISyncService on save()."""

    @classmethod
    def setUpTestData(cls):
        cls.form_class = get_edit_handler(Bundle).get_form_class()
        cls.user = UserFactory()

    def test_save_calls_sync_service_with_expected_args(self):
        """Form should instantiate BundleAPISyncService(bundle, api_client, original_datasets) and call sync()."""
        # Existing bundle with one original dataset to verify snapshot is passed
        bundle = BundleFactory()
        original_dataset = DatasetFactory()
        # Create inline formset data that keeps the same dataset (no change needed, we just care about args)
        raw = {
            "name": "Bundle",
            "status": BundleStatus.DRAFT,
            "bundled_pages": inline_formset([]),
            "bundled_datasets": inline_formset([{"dataset": original_dataset.id}]),
            "teams": inline_formset([]),
        }
        form = self.form_class(instance=bundle, data=nested_form_data(raw), for_user=self.user)

<<<<<<< HEAD
        form = self.form_class(instance=self.bundle, data=nested_form_data(raw_data), for_user=self.approver)

        self.assertTrue(form.is_valid())
        with self.assertRaises(ValidationError) as context:
            form.save()
        self.assertEqual(context.exception.message, "Could not communicate with the Bundle API")

    @responses.activate
    def test_add_team__calls_update_bundle_api(self):
        """Test that adding a team to a bundle calls the API to update preview teams."""
        team = TeamFactory(identifier="team-identifier-1")
=======
        with patch("cms.bundles.forms.BundleAPISyncService") as mock_svc_cls:
            self.assertTrue(form.is_valid())
            saved = form.save(commit=True)

            # Assert constructor called with the exact objects we expect
            mock_svc_cls.assert_called_once()
            called_kwargs = mock_svc_cls.call_args.kwargs

            # bundle: the saved bundle instance
            self.assertIs(called_kwargs["bundle"], saved)

            # api_client: the form's cached client instance
            # Accessing ensures the cached_property is initialised on the form instance
            self.assertIsInstance(form.bundle_api_client, BundleAPIClient)
            self.assertIs(called_kwargs["api_client"], form.bundle_api_client)

            # original_datasets: snapshot taken in __init__
            self.assertEqual(called_kwargs["original_datasets"], form.original_datasets)

            # And sync() was invoked once
            mock_svc_cls.return_value.sync.assert_called_once_with()
>>>>>>> bad9c984

    def test_save_with_commit_false_does_not_construct_service(self):
        """When commit=False, form should not construct the sync service or call sync()."""
        bundle = BundleFactory()
        raw = {
            "name": "Bundle",
            "status": BundleStatus.DRAFT,
            "bundled_pages": inline_formset([]),
            "bundled_datasets": inline_formset([]),
            "teams": inline_formset([]),
        }
        form = self.form_class(instance=bundle, data=nested_form_data(raw), for_user=self.user)
        with patch("cms.bundles.forms.BundleAPISyncService") as mock_svc_cls:
            self.assertTrue(form.is_valid())
            _saved = form.save(commit=False)
            mock_svc_cls.assert_not_called()


@override_settings(DIS_DATASETS_BUNDLE_API_ENABLED=True, BUNDLE_DATASET_STATUS_VALIDATION_ENABLED=True)
class BundleDatasetValidationTestCase(TestCase):
    """Test cases for dataset validation in the BundleAdminForm."""

    @classmethod
    def setUpTestData(cls):
        cls.bundle = BundleFactory(name="Test Bundle")
        cls.form_class = get_edit_handler(Bundle).get_form_class()
        cls.approver = UserFactory()

    def setUp(self):
        self.patcher = patch("cms.bundles.forms.BundleAPIClient")
        self.mock_client_class = self.patcher.start()
        self.mock_client = self.mock_client_class.return_value

    def tearDown(self):
        self.patcher.stop()

    def raw_form_data_with_dataset(self, dataset: "DatasetFactory") -> dict[str, Any]:
        """Returns raw form data with a dataset."""
        bundle_dataset = BundleDatasetFactory(parent=self.bundle, dataset=dataset)
        raw_data = {
            "name": self.bundle.name,
            "status": BundleStatus.APPROVED,
            "bundled_pages": inline_formset([]),
            "bundled_datasets": inline_formset(
                [{"id": bundle_dataset.id, "dataset": bundle_dataset.dataset_id, "ORDER": "1"}], initial=1
            ),
            "teams": inline_formset([]),
        }

        return raw_data

    def test_dataset_validation_approved_dataset_passes(self):
        """Test that approved datasets pass validation."""
        dataset = DatasetFactory(id=123)
        self.bundle.bundle_api_bundle_id = "test-bundle-123"
        self.bundle.save(update_fields=["bundle_api_bundle_id"])

        self.mock_client.get_bundle_contents.return_value = {
            "items": [
                {
                    "id": "content-1",
                    "state": "APPROVED",
                    "metadata": {
                        "dataset_id": dataset.namespace,
                        "edition_id": dataset.edition,
                        "version_id": dataset.version,
                    },
                }
            ],
            "etag_header": "etag",
        }

        raw_data = self.raw_form_data_with_dataset(dataset)
        form = self.form_class(instance=self.bundle, data=nested_form_data(raw_data), for_user=self.approver)

        self.assertTrue(form.is_valid())
        self.mock_client.get_bundle_contents.assert_called_once_with("test-bundle-123")

    def test_dataset_validation_unapproved_dataset_fails(self):
        """Test that unapproved datasets fail validation."""
        dataset = DatasetFactory(id=123, title="Test Dataset")
        self.bundle.bundle_api_bundle_id = "test-bundle-123"
        self.bundle.save(update_fields=["bundle_api_bundle_id"])

        self.mock_client.get_bundle_contents.return_value = {
            "items": [
                {
                    "id": "content-1",
                    "state": "DRAFT",
                    "metadata": {
                        "dataset_id": dataset.namespace,
                        "edition_id": dataset.edition,
                        "version_id": dataset.version,
                    },
                }
            ],
            "etag_header": "etag",
        }

        raw_data = self.raw_form_data_with_dataset(dataset)
        form = self.form_class(instance=self.bundle, data=nested_form_data(raw_data), for_user=self.approver)

        self.assertFalse(form.is_valid())
        self.assertFormError(
            form,
            None,
            [
                "Cannot approve the bundle with 1 dataset not ready to be published: "
                f"Test Dataset (Edition: {dataset.edition}, Status: DRAFT)"
            ],
        )

    def test_dataset_validation_multiple_datasets_mixed_statuses(self):
        """Test validation with multiple datasets having different statuses."""
        dataset_1 = DatasetFactory(id=123, title="Approved Dataset")
        dataset_2 = DatasetFactory(id=124, title="Draft Dataset")
        bundled_dataset_1 = BundleDatasetFactory(parent=self.bundle, dataset=dataset_1)
        bundled_dataset_2 = BundleDatasetFactory(parent=self.bundle, dataset=dataset_2)
        self.bundle.bundle_api_bundle_id = "test-bundle-123"
        self.bundle.save(update_fields=["bundle_api_bundle_id"])

        self.mock_client.get_bundle_contents.return_value = {
            "items": [
                {
                    "id": "content-1",
                    "state": "APPROVED",
                    "metadata": {
                        "dataset_id": dataset_1.namespace,
                        "edition_id": dataset_1.edition,
                        "version_id": dataset_1.version,
                    },
                },
                {
                    "id": "content-2",
                    "state": "DRAFT",
                    "metadata": {
                        "dataset_id": dataset_2.namespace,
                        "edition_id": dataset_2.edition,
                        "version_id": dataset_2.version,
                    },
                },
            ],
            "etag_header": "etag",
        }

        raw_data = {
            "name": "Test Bundle",
            "status": BundleStatus.APPROVED,
            "bundled_pages": inline_formset([]),
            "bundled_datasets": inline_formset(
                [
                    {"id": bundled_dataset_1.id, "dataset": bundled_dataset_1.dataset_id, "ORDER": "1"},
                    {"id": bundled_dataset_2.id, "dataset": bundled_dataset_2.dataset_id, "ORDER": "2"},
                ],
                initial=2,
            ),
            "teams": inline_formset([]),
        }

        form = self.form_class(instance=self.bundle, data=nested_form_data(raw_data), for_user=self.approver)

        self.assertFalse(form.is_valid())
        self.assertFormError(
            form,
            None,
            [
                "Cannot approve the bundle with 1 dataset not ready to be published: "
                f"Draft Dataset (Edition: {dataset_2.edition}, Status: DRAFT)"
            ],
        )

    def test_dataset_validation_multiple_datasets_not_ready(self):
        """Test that multiple datasets not ready shows proper pluralization."""
        dataset_1 = DatasetFactory(id=123, title="Draft Dataset 1")
        dataset_2 = DatasetFactory(id=124, title="Draft Dataset 2")
        bundle_dataset_1 = BundleDatasetFactory(parent=self.bundle, dataset=dataset_1)
        bundle_dataset_2 = BundleDatasetFactory(parent=self.bundle, dataset=dataset_2)
        self.bundle.bundle_api_bundle_id = "test-bundle-123"
        self.bundle.save(update_fields=["bundle_api_bundle_id"])

        self.mock_client.get_bundle_contents.return_value = {
            "items": [
                {
                    "id": "content-1",
                    "state": "DRAFT",
                    "metadata": {
                        "dataset_id": dataset_1.namespace,
                        "edition_id": dataset_1.edition,
                        "version_id": dataset_1.version,
                    },
                },
                {
                    "id": "content-2",
                    "state": "DRAFT",
                    "metadata": {
                        "dataset_id": dataset_2.namespace,
                        "edition_id": dataset_2.edition,
                        "version_id": dataset_2.version,
                    },
                },
            ],
            "etag_header": "etag",
        }

        raw_data = {
            "name": "Test Bundle",
            "status": BundleStatus.APPROVED,
            "bundled_pages": inline_formset([]),
            "bundled_datasets": inline_formset(
                [
                    {"id": bundle_dataset_1.id, "dataset": bundle_dataset_1.dataset_id, "ORDER": "1"},
                    {"id": bundle_dataset_2.id, "dataset": bundle_dataset_2.dataset_id, "ORDER": "2"},
                ],
                initial=2,
            ),
            "teams": inline_formset([]),
        }

        form = self.form_class(instance=self.bundle, data=nested_form_data(raw_data), for_user=self.approver)

        self.assertFalse(form.is_valid())
        self.assertFormError(
            form,
            None,
            [
                "Cannot approve the bundle with 2 datasets not ready to be published: "
                f"Draft Dataset 1 (Edition: {dataset_1.edition}, Status: DRAFT), "
                f"Draft Dataset 2 (Edition: {dataset_2.edition}, Status: DRAFT)"
            ],
        )

    def test_dataset_validation_api_error_fails_gracefully(self):
        """Test that API errors are handled gracefully."""
        dataset = DatasetFactory(id=123, title="Test Dataset")
        self.bundle.bundle_api_bundle_id = "test-bundle-123"
        self.bundle.save(update_fields=["bundle_api_bundle_id"])

        self.mock_client.get_bundle_contents.side_effect = BundleAPIClientError("API Error")

        raw_data = self.raw_form_data_with_dataset(dataset)
        form = self.form_class(instance=self.bundle, data=nested_form_data(raw_data), for_user=self.approver)

        self.assertFalse(form.is_valid())
        self.assertFormError(
            form,
            None,
            ["Cannot approve the bundle with 1 dataset not ready to be published: Bundle content validation failed"],
        )

    def test_dataset_validation_only_runs_when_approving(self):
        """Test that dataset validation only runs when changing status to APPROVED."""
        dataset = DatasetFactory(id=123)
        self.bundle.bundle_api_bundle_id = "test-bundle-123"
        self.bundle.save(update_fields=["bundle_api_bundle_id"])

        self.mock_client.get_bundle_contents.return_value = {
            "items": [
                {
                    "id": "content-1",
                    "state": "DRAFT",
                    "metadata": {
                        "dataset_id": dataset.namespace,
                        "edition_id": dataset.edition,
                        "version_id": dataset.version,
                    },
                }
            ]
        }

        raw_data = self.raw_form_data_with_dataset(dataset)
        raw_data["status"] = BundleStatus.IN_REVIEW  # Not approving

        form = self.form_class(instance=self.bundle, data=nested_form_data(raw_data), for_user=self.approver)

        self.assertTrue(form.is_valid())
        self.mock_client.get_bundle_contents.assert_not_called()

    def test_dataset_validation_skipped_when_no_datasets(self):
        """Test that dataset validation is skipped when there are no datasets."""
        raw_data = {
            "name": "Test Bundle",
            "status": BundleStatus.APPROVED,
            "bundled_pages": inline_formset([]),
            "bundled_datasets": inline_formset([]),
            "teams": inline_formset([]),
        }

        form = self.form_class(instance=self.bundle, data=nested_form_data(raw_data), for_user=self.approver)

        self.assertFalse(form.is_valid())  # Should fail because no pages or datasets
        self.mock_client.get_bundle_contents.assert_not_called()

    def test_dataset_validation_skipped_when_no_bundle_api_bundle_id(self):
        """Test that dataset validation is skipped when bundle has no API ID."""
        dataset = DatasetFactory(id=123, title="Test Dataset")
        # Bundle doesn't have bundle_api_bundle_id set
        self.assertEqual(self.bundle.bundle_api_bundle_id, "")

        raw_data = self.raw_form_data_with_dataset(dataset)
        form = self.form_class(instance=self.bundle, data=nested_form_data(raw_data), for_user=self.approver)

        self.assertTrue(form.is_valid())
        self.mock_client.get_bundle_contents.assert_not_called()

    def test_dataset_validation_empty_contents_array(self):
        """Test validation handles empty contents array from API."""
        dataset = DatasetFactory(id=123, title="Test Dataset")
        self.bundle.bundle_api_bundle_id = "test-bundle-123"
        self.bundle.save(update_fields=["bundle_api_bundle_id"])

        self.mock_client.get_bundle_contents.return_value = {"items": [], "etag_header": "etag"}

        raw_data = self.raw_form_data_with_dataset(dataset)
        form = self.form_class(instance=self.bundle, data=nested_form_data(raw_data), for_user=self.approver)

        self.assertTrue(form.is_valid())
        self.mock_client.get_bundle_contents.assert_called_once_with("test-bundle-123")


class BundleDatasetValidationDisabledTestCase(TestCase):
    """Test cases for dataset validation when API or validation is disabled."""

    @classmethod
    def setUpTestData(cls):
        cls.bundle = BundleFactory(name="Test Bundle", bundle_api_bundle_id="test-bundle-123")
        cls.form_class = get_edit_handler(Bundle).get_form_class()
        cls.approver = UserFactory()

    def setUp(self):
        self.patcher = patch("cms.bundles.forms.BundleAPIClient")
        self.mock_client_class = self.patcher.start()
        self.mock_client = self.mock_client_class.return_value

    def tearDown(self):
        self.patcher.stop()

    def _assert_validation_skipped(self):
        """Helper method to assert dataset validation is skipped."""
        bundle_dataset = BundleDatasetFactory(parent=self.bundle)

        raw_data = {
            "name": self.bundle.name,
            "status": BundleStatus.APPROVED,
            "bundled_pages": inline_formset([]),
            "bundled_datasets": inline_formset(
                [{"id": bundle_dataset.id, "dataset": bundle_dataset.dataset_id, "ORDER": "1"}], initial=1
            ),
            "teams": inline_formset([]),
        }

        form = self.form_class(instance=self.bundle, data=nested_form_data(raw_data), for_user=self.approver)

        self.assertTrue(form.is_valid(), form.errors)
        # API client should not be called when disabled
        self.mock_client.get_bundle_contents.assert_not_called()

    @override_settings(DIS_DATASETS_BUNDLE_API_ENABLED=False, BUNDLE_DATASET_STATUS_VALIDATION_ENABLED=True)
    def test_dataset_validation_skipped_when_api_disabled(self):
        """Test that dataset validation is skipped when DIS_DATASETS_BUNDLE_API_ENABLED is False."""
        self._assert_validation_skipped()

    @override_settings(DIS_DATASETS_BUNDLE_API_ENABLED=True, BUNDLE_DATASET_STATUS_VALIDATION_ENABLED=False)
    def test_dataset_validation_skipped_when_validation_flag_disabled(self):
        """Test that dataset validation is skipped when BUNDLE_DATASET_STATUS_VALIDATION_ENABLED is False."""
        self._assert_validation_skipped()<|MERGE_RESOLUTION|>--- conflicted
+++ resolved
@@ -37,19 +37,6 @@
         }
         form = self.form_class(instance=bundle, data=nested_form_data(raw), for_user=self.user)
 
-<<<<<<< HEAD
-        form = self.form_class(instance=self.bundle, data=nested_form_data(raw_data), for_user=self.approver)
-
-        self.assertTrue(form.is_valid())
-        with self.assertRaises(ValidationError) as context:
-            form.save()
-        self.assertEqual(context.exception.message, "Could not communicate with the Bundle API")
-
-    @responses.activate
-    def test_add_team__calls_update_bundle_api(self):
-        """Test that adding a team to a bundle calls the API to update preview teams."""
-        team = TeamFactory(identifier="team-identifier-1")
-=======
         with patch("cms.bundles.forms.BundleAPISyncService") as mock_svc_cls:
             self.assertTrue(form.is_valid())
             saved = form.save(commit=True)
@@ -71,7 +58,6 @@
 
             # And sync() was invoked once
             mock_svc_cls.return_value.sync.assert_called_once_with()
->>>>>>> bad9c984
 
     def test_save_with_commit_false_does_not_construct_service(self):
         """When commit=False, form should not construct the sync service or call sync()."""
