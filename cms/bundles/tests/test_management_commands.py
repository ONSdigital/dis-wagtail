--- conflicted
+++ resolved
@@ -147,8 +147,6 @@
         release_page = ReleaseCalendarPageFactory(release_date=self.publication_date)
         BundlePageFactory(parent=self.bundle, page=self.statistical_article)
         BundlePageFactory(parent=self.bundle, page=self.methodology_article)
-<<<<<<< HEAD
-=======
         # Create a dummy dataset so that the following BundleDataset instances don't have
         # the same IDs as the datasets created by the BundleDatasetFactory.
         DatasetFactory()
@@ -157,7 +155,6 @@
         bundle_dataset_c = BundleDatasetFactory(parent=self.bundle)
         self.assertEqual(len(release_page.datasets), 0)
 
->>>>>>> f6a88856
         self.bundle.publication_date = None
         self.bundle.release_calendar_page = release_page
         self.bundle.save(update_fields=["publication_date", "release_calendar_page"])
@@ -178,8 +175,6 @@
         self.assertEqual(len(content["links"]), 1)
         self.assertEqual(content["links"][0]["page"].pk, self.methodology_article.pk)
 
-<<<<<<< HEAD
-=======
         self.assertEqual(len(release_page.datasets), 3)
         self.assertEqual(release_page.datasets[0].block_type, "dataset_lookup")
         self.assertEqual(release_page.datasets[1].block_type, "dataset_lookup")
@@ -188,7 +183,6 @@
         self.assertEqual(release_page.datasets[1].value, bundle_dataset_b.dataset)
         self.assertEqual(release_page.datasets[2].value, bundle_dataset_c.dataset)
 
->>>>>>> f6a88856
     @override_settings(SLACK_NOTIFICATIONS_WEBHOOK_URL="https://slack.ons.gov.uk")
     @patch("cms.bundles.management.commands.publish_bundles.logger")
     def test_publish_bundle_error_handling(self, mock_logger):
