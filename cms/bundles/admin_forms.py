--- conflicted
+++ resolved
@@ -35,13 +35,6 @@
 
         bundle = self.cleaned_data.get("bundle")
         if bundle and bundle.bundled_pages.filter(page=self.page_to_add).exists():
-<<<<<<< HEAD
-            message = (
-                f"Page '{self.page_to_add.get_admin_display_title()}' "  # type: ignore [attr-defined]
-                f"is already in bundle '{bundle}'"
-            )
-=======
             display_title = self.page_to_add.get_admin_display_title()  # type: ignore[attr-defined]
             message = f"Page '{display_title}' is already in bundle '{bundle}'"
->>>>>>> 70f84c58
             raise ValidationError({"bundle": message})