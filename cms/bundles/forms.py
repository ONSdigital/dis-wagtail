--- conflicted
+++ resolved
@@ -281,13 +281,8 @@
 
             bundle.bundle_api_bundle_id = str(response["id"])
             bundle.bundle_api_etag = response["etag_header"]
-<<<<<<< HEAD
-            bundle.save(update_fields=["bundle_api_content_id", "bundle_api_etag"])
-            logger.info("Created bundle %s in Bundle API with ID: %s", bundle.pk, bundle.bundle_api_content_id)
-=======
             bundle.save(update_fields=["bundle_api_bundle_id", "bundle_api_etag"])
-            logger.info("Created bundle %s in Dataset API with ID: %s", bundle.pk, bundle.bundle_api_bundle_id)
->>>>>>> 6eaae0f7
+            logger.info("Created bundle %s in Bundle API with ID: %s", bundle.pk, bundle.bundle_api_bundle_id)
             return bundle
 
         except (BundleAPIClientError, KeyError) as e:
@@ -295,13 +290,8 @@
             raise ValidationError("Could not communicate with the Bundle API") from e
 
     @datasets_bundle_api_enabled
-<<<<<<< HEAD
     def _sync_bundle_status_with_bundle_api(self, client: BundleAPIClient, bundle: "Bundle") -> None:
-        if not bundle.bundle_api_content_id:
-=======
-    def _sync_bundle_status_with_dataset_api(self, client: BundleAPIClient, bundle: "Bundle") -> None:
         if not bundle.bundle_api_bundle_id:
->>>>>>> 6eaae0f7
             return
 
         try:
@@ -325,17 +315,10 @@
         if not current_datasets:
             # If we have no more dataset, remove the bundle from the API
             try:
-<<<<<<< HEAD
-                client.delete_bundle(bundle.bundle_api_content_id)
+                client.delete_bundle(bundle.bundle_api_bundle_id)
                 logger.info("Deleted bundle %s from Bundle API", bundle.pk)
-                bundle.bundle_api_content_id = ""
-                bundle.save(update_fields=["bundle_api_content_id"])
-=======
-                client.delete_bundle(bundle.bundle_api_bundle_id)
-                logger.info("Deleted bundle %s from Dataset API", bundle.pk)
                 bundle.bundle_api_bundle_id = ""
                 bundle.save(update_fields=["bundle_api_bundle_id"])
->>>>>>> 6eaae0f7
             except BundleAPIClientError as e:
                 logger.exception("Failed to delete bundle %s from Bundle API: %s", bundle.pk, e)
                 raise ValidationError("Could not communicate with the Bundle API") from e
@@ -378,13 +361,8 @@
         for item in removed:
             try:
                 content_id = item.bundle_api_content_id
-<<<<<<< HEAD
-                client.delete_content_from_bundle(bundle.bundle_api_content_id, content_id)
+                client.delete_content_from_bundle(bundle.bundle_api_bundle_id, content_id)
                 logger.info("Deleted content %s from bundle %s in Bundle API", content_id, bundle.pk)
-=======
-                client.delete_content_from_bundle(bundle.bundle_api_bundle_id, content_id)
-                logger.info("Deleted content %s from bundle %s in Dataset API", content_id, bundle.pk)
->>>>>>> 6eaae0f7
             except BundleAPIClientError as e:
                 logger.exception(
                     "Failed to delete content %s from bundle %s in Bundle API: %s", content_id, bundle.pk, e
@@ -392,13 +370,8 @@
                 raise ValidationError("Could not communicate with the Bundle API") from e
 
     @datasets_bundle_api_enabled
-<<<<<<< HEAD
     def _sync_teams_with_bundle_api(self, client: BundleAPIClient, bundle: "Bundle") -> None:
-        if not bundle.bundle_api_content_id:
-=======
-    def _sync_teams_with_dataset_api(self, client: BundleAPIClient, bundle: "Bundle") -> None:
         if not bundle.bundle_api_bundle_id:
->>>>>>> 6eaae0f7
             return
 
         bundle_data = build_bundle_data_for_api(bundle)
@@ -424,15 +397,9 @@
             raise ValidationError("Could not communicate with the Bundle API") from e
 
     @datasets_bundle_api_enabled
-<<<<<<< HEAD
     def _check_and_sync_with_bundle_api(self, bundle: "Bundle") -> None:
-        should_push_bundle_to_api = not bundle.bundle_api_content_id and self._has_datasets()
-        status_has_changed = bundle.bundle_api_content_id and self.original_status != bundle.status
-=======
-    def _check_and_sync_with_dataset_api(self, bundle: "Bundle") -> None:
         should_push_bundle_to_api = not bundle.bundle_api_bundle_id and self._has_datasets()
         status_has_changed = bundle.bundle_api_bundle_id and self.original_status != bundle.status
->>>>>>> 6eaae0f7
 
         current_datasets = set(bundle.bundled_datasets.all().select_related("dataset").order_by("id"))
         should_push_dataset_changes_to_api = self.original_datasets != current_datasets
