{% extends "bundles/notification_emails/html_variant/base_email.html" %}

{% block title %}Bundle "{{bundle_name}}" has been published{% endblock %}

{% block content %}
<<<<<<< HEAD
  <table role="presentation" cellpadding="0" cellspacing="0" width="100%">
    <tr>
      <td style="padding:0 24px; font-family:Arial, sans-serif;">

        <p style="margin:0 0 16px 0; line-height:1.4;">
          Hello,
        </p>

        <p style="margin:0 0 16px 0; line-height:1.4;">
          Your release {{bundle_name}} has now been published on the ONS website.
        </p>

        <p style="margin:0 0 16px 0; line-height:1.4;">
          Please review the release on the ONS website and contact the Publishing team if you need any further support.
        </p>

        <p style="margin:0 0 16px 0; line-height:1.4;">
          Do not reply to this message, as this mailbox is not monitored.
        </p>

        <p style="margin:0 0 8px 0; line-height:1.4;">
          Kind regards,
        </p>

        <p style="margin:0; line-height:1.4;">
          Publishing team<br>
          <a href="mailto:Publishing@ons.gov.uk" style="color:#0066cc;">Publishing@ons.gov.uk</a>
        </p>
      </td>
    </tr>
  </table>
=======
    <!-- djlint:off H021-->
    <table role="presentation" cellpadding="0" cellspacing="0" width="100%">
        <tr>
            <td style="padding:0 24px; font-family:Arial, sans-serif;">

                <p style="margin:0 0 16px 0; line-height:1.4;">
                    Hello,
                </p>

                <p style="margin:0 0 16px 0; line-height:1.4;">
                    Your release {{bundle_name}} has now been published on the ONS website.
                </p>

                <p style="margin:0 0 16px 0; line-height:1.4;">
                    Please review the release on the ONS website and contact the Publishing team if you need any further support.
                </p>

                <p style="margin:0 0 16px 0; line-height:1.4;">
                    Do not reply to this message, as this mailbox is not monitored.
                </p>

                <p style="margin:0 0 8px 0; line-height:1.4;">
                    Kind regards,
                </p>

                <p style="margin:0; line-height:1.4;">
                    Publishing team<br>
                    <a href="mailto:Publishing@ons.gov.uk" style="color:#0066cc;">Publishing@ons.gov.uk</a>
                </p>

            </td>
        </tr>
    </table>
    <!-- djlint:on -->
>>>>>>> 4e401891
{% endblock %}<|MERGE_RESOLUTION|>--- conflicted
+++ resolved
@@ -3,39 +3,6 @@
 {% block title %}Bundle "{{bundle_name}}" has been published{% endblock %}
 
 {% block content %}
-<<<<<<< HEAD
-  <table role="presentation" cellpadding="0" cellspacing="0" width="100%">
-    <tr>
-      <td style="padding:0 24px; font-family:Arial, sans-serif;">
-
-        <p style="margin:0 0 16px 0; line-height:1.4;">
-          Hello,
-        </p>
-
-        <p style="margin:0 0 16px 0; line-height:1.4;">
-          Your release {{bundle_name}} has now been published on the ONS website.
-        </p>
-
-        <p style="margin:0 0 16px 0; line-height:1.4;">
-          Please review the release on the ONS website and contact the Publishing team if you need any further support.
-        </p>
-
-        <p style="margin:0 0 16px 0; line-height:1.4;">
-          Do not reply to this message, as this mailbox is not monitored.
-        </p>
-
-        <p style="margin:0 0 8px 0; line-height:1.4;">
-          Kind regards,
-        </p>
-
-        <p style="margin:0; line-height:1.4;">
-          Publishing team<br>
-          <a href="mailto:Publishing@ons.gov.uk" style="color:#0066cc;">Publishing@ons.gov.uk</a>
-        </p>
-      </td>
-    </tr>
-  </table>
-=======
     <!-- djlint:off H021-->
     <table role="presentation" cellpadding="0" cellspacing="0" width="100%">
         <tr>
@@ -70,5 +37,4 @@
         </tr>
     </table>
     <!-- djlint:on -->
->>>>>>> 4e401891
 {% endblock %}