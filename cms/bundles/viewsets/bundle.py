--- conflicted
+++ resolved
@@ -492,13 +492,8 @@
         client = BundleAPIClient(access_token=access_token)
 
         try:
-<<<<<<< HEAD
-            client.delete_bundle(instance.bundle_api_content_id)
+            client.delete_bundle(instance.bundle_api_bundle_id)
             logger.info("Deleted bundle %s from Bundle API", instance.pk)
-=======
-            client.delete_bundle(instance.bundle_api_bundle_id)
-            logger.info("Deleted bundle %s from Dataset API", instance.pk)
->>>>>>> 6eaae0f7
 
         except BundleAPIClientError as e:
             logger.exception("Failed to delete bundle %s from Bundle API: %s", instance.pk, e)
