--- conflicted
+++ resolved
@@ -23,11 +23,9 @@
     notify_slack_of_publish_end,
     notify_slack_of_status_change,
 )
-<<<<<<< HEAD
-=======
+
 from cms.bundles.permissions import user_can_manage_bundles, user_can_preview_bundle
 from cms.datasets.models import Dataset
->>>>>>> cad003fa
 
 if TYPE_CHECKING:
     from django.db.models.fields import Field
