--- conflicted
+++ resolved
@@ -1,9 +1,5 @@
-<<<<<<< HEAD
 from datetime import datetime
-from typing import Any
-=======
 from typing import TYPE_CHECKING, Any
->>>>>>> 48346f44
 
 from django.core.exceptions import ValidationError
 from django.urls import reverse
@@ -256,31 +252,29 @@
         )
         raise ValidationError({"status": message})
 
-<<<<<<< HEAD
+    def _validate_change_logs_dates(self, date_has_changed: bool, change_log_added: bool) -> None:
+        if date_has_changed and not change_log_added:
+            raise ValidationError(
+                {
+                    "changes_to_release_date": (
+                        "If a confirmed calendar entry needs to be rescheduled, "
+                        "the 'Changes to release date' field must be filled out."
+                    )
+                }
+            )
+
+        if change_log_added and not date_has_changed:
+            raise ValidationError(
+                {
+                    "changes_to_release_date": (
+                        "You have added a 'Changes to release date' entry, "
+                        "but the release date is the same as the published version."
+                    )
+                }
+            )
+
     def clean_release_date(self) -> datetime | None:
         # Set seconds to 0 to make scheduling less surprising
         if release_date := self.cleaned_data["release_date"]:
             return release_date.replace(second=0)  # type: ignore[no-any-return]
-        return None
-=======
-    def _validate_change_logs_dates(self, date_has_changed: bool, change_log_added: bool) -> None:
-        if date_has_changed and not change_log_added:
-            raise ValidationError(
-                {
-                    "changes_to_release_date": (
-                        "If a confirmed calendar entry needs to be rescheduled, "
-                        "the 'Changes to release date' field must be filled out."
-                    )
-                }
-            )
-
-        if change_log_added and not date_has_changed:
-            raise ValidationError(
-                {
-                    "changes_to_release_date": (
-                        "You have added a 'Changes to release date' entry, "
-                        "but the release date is the same as the published version."
-                    )
-                }
-            )
->>>>>>> 48346f44
+        return None