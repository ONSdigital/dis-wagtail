--- conflicted
+++ resolved
@@ -129,7 +129,11 @@
                 ReleaseCalendarBundleNotePanel(heading="Note", classname="bundle-note"),
                 FieldRowPanel(
                     [
-                        FieldPanel("release_date", widget=ONSAdminDateTimeInput(), required_on_save=True),
+                        FieldPanel(
+                            "release_date",
+                            widget=ONSAdminDateTimeInput(),
+                            required_on_save=True,
+                        ),
                         FieldPanel("release_date_text", heading="Or, release date text"),
                     ],
                     heading="",
@@ -272,11 +276,7 @@
         return live_page.notice if live_page else None
 
     @property
-<<<<<<< HEAD
-    def preview_modes(self) -> list[tuple[str, str]]:
-=======
     def preview_modes(self) -> Sequence[tuple[str, str]]:
->>>>>>> 8888eb36
         return ReleaseStatus.choices
 
     def get_preview_template(self, request: None, mode_name: str) -> "TemplateResponse":
