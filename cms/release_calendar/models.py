--- conflicted
+++ resolved
@@ -125,13 +125,8 @@
                 ),
                 FieldRowPanel(
                     [
-<<<<<<< HEAD
                         FieldPanel("next_release_date", datetime_widget),
-                        FieldPanel("next_release_text", heading="Or, next release text"),
-=======
-                        "next_release_date",
                         FieldPanel("next_release_date_text", heading="Or, next release date text"),
->>>>>>> 40da75b9
                     ],
                     heading="",
                 ),
