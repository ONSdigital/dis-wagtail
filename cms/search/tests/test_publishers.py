--- conflicted
+++ resolved
@@ -80,214 +80,6 @@
 
             mock_method.reset_mock()
 
-<<<<<<< HEAD
-    def test_construct_message_for_release_page_provisional_confirmed(self):
-        """Ensure that for a release-type page, release-specific fields get added."""
-        release_calendar_pages = [
-            self.release_calendar_page_provisional,
-            self.release_calendar_page_confirmed,
-        ]
-
-        for page in release_calendar_pages:
-            message = self.publisher._construct_message_for_create_update(page)  # pylint: disable=W0212
-            expected_type = EXPECTED_CONTENT_TYPES[type(page).__name__]
-
-            self.assertEqual(message["content_type"], expected_type)
-            self.assertEqual(message["title"], page.title)
-            self.assertEqual(message["summary"], page.summary)
-            self.assertEqual(message["uri"], page.url_path)
-
-            self.assertIsNotNone(message["release_date"])  # because it's a release
-
-            self.assertEqual(message["release_date"], page.release_date.isoformat())
-
-            self.assertIn("finalised", message)
-            self.assertIn("cancelled", message)
-            self.assertIn("published", message)
-
-            self.assertTrue(message["finalised"])
-            self.assertFalse(message["published"])
-            self.assertFalse(message["cancelled"])
-
-    def test_release_date_exists_provisional_date_absent(self):
-        """Ensure that if release_date exists, provisional_date should not exist."""
-        page = self.release_calendar_page_confirmed
-
-        message = self.publisher._construct_message_for_create_update(page)  # pylint: disable=W0212
-        expected_type = EXPECTED_CONTENT_TYPES[type(page).__name__]
-
-        self.assertEqual(message["content_type"], expected_type)
-        self.assertEqual(message["title"], page.title)
-        self.assertEqual(message["summary"], page.summary)
-        self.assertEqual(message["uri"], page.url_path)
-
-        # Check release_date exists
-        self.assertIsNotNone(message.get("release_date"), "release_date should exist for this page")
-        self.assertEqual(message["release_date"], page.release_date.isoformat())
-
-        # Check provisional_date does not exist
-        self.assertIsNone(message.get("provisional_date"), "provisional_date should not exist if release_date exists")
-
-    def test_provisional_date_is_sent_if_present(self):
-        """Ensure that if release_date_text is present it's sent as provisional_date and release_date isn't sent."""
-        page = ReleaseCalendarPageFactory(
-            status=ReleaseStatus.PROVISIONAL,
-            release_date=timezone.now(),
-            release_date_text="August 2025",
-        )
-
-        message = self.publisher._construct_message_for_create_update(page)  # pylint: disable=W0212
-        expected_type = EXPECTED_CONTENT_TYPES[type(page).__name__]
-
-        self.assertEqual(message["content_type"], expected_type)
-        self.assertEqual(message["title"], page.title)
-        self.assertEqual(message["summary"], page.summary)
-        self.assertEqual(message["uri"], page.url_path)
-
-        # Check release_date is absent
-        self.assertIsNone(message.get("release_date"), "release_date should be None for this page")
-
-        # Check provisional_date exists and has the correct value
-        self.assertIsNotNone(message.get("provisional_date"), "provisional_date should exist if release_date is absent")
-        self.assertEqual(message["provisional_date"], page.release_date_text)
-
-    def test_construct_message_for_release_page_confirmed_date_change(self):
-        """Ensure that for a release-type page, release-specific fields get added."""
-        page = self.release_calendar_page_confirmed
-        page.changes_to_release_date = [
-            {
-                "type": "date_change_log",
-                "value": {"previous_date": timezone.now() - timedelta(days=5), "reason_for_change": "Reason 1"},
-            },
-            {
-                "type": "date_change_log",
-                "value": {"previous_date": timezone.now() - timedelta(days=10), "reason_for_change": "Reason 2"},
-            },
-            {
-                "type": "date_change_log",
-                "value": {"previous_date": timezone.now() - timedelta(days=15), "reason_for_change": "Reason 3"},
-            },
-        ]
-
-        message = self.publisher._construct_message_for_create_update(page)  # pylint: disable=W0212
-        expected_type = EXPECTED_CONTENT_TYPES[type(page).__name__]
-
-        self.assertEqual(message["content_type"], expected_type)
-        self.assertEqual(message["title"], page.title)
-        self.assertEqual(message["summary"], page.summary)
-        self.assertEqual(message["uri"], page.url_path)
-
-        self.assertIsNotNone(message["release_date"])  # because it's a release
-
-        self.assertEqual(message["release_date"], page.release_date.isoformat())
-
-        self.assertIn("finalised", message)
-        self.assertIn("cancelled", message)
-        self.assertIn("published", message)
-
-        self.assertTrue(message["finalised"])
-        self.assertFalse(message["published"])
-        self.assertFalse(message["cancelled"])
-
-        self.assertIn("date_changes", message)
-
-        self.assertEqual(len(message["date_changes"]), 3)
-
-        for i, date_change in enumerate(message["date_changes"]):
-            self.assertEqual(date_change["change_notice"], page.changes_to_release_date[i].value["reason_for_change"])
-            self.assertEqual(
-                date_change["previous_date"],
-                page.changes_to_release_date[i].value["previous_date"].isoformat(),
-            )
-
-    def test_construct_message_for_release_page_published(self):
-        """Ensure that for a release-type page, release-specific fields get added."""
-        page = self.release_calendar_page_published
-
-        message = self.publisher._construct_message_for_create_update(page)  # pylint: disable=W0212
-        expected_type = EXPECTED_CONTENT_TYPES[type(page).__name__]
-
-        self.assertEqual(message["content_type"], expected_type)
-        self.assertEqual(message["title"], page.title)
-        self.assertEqual(message["summary"], page.summary)
-        self.assertEqual(message["uri"], page.url_path)
-
-        self.assertIsNotNone(message["release_date"])  # because it's a release
-
-        self.assertEqual(message["release_date"], page.release_date.isoformat())
-
-        self.assertIn("finalised", message)
-        self.assertIn("cancelled", message)
-        self.assertIn("published", message)
-
-        self.assertFalse(message["finalised"])
-        self.assertTrue(message["published"])
-        self.assertFalse(message["cancelled"])
-
-    def test_construct_message_for_release_page_cancelled(self):
-        """Ensure that for a release-type page, release-specific fields get added."""
-        page = self.release_calendar_page_cancelled
-
-        message = self.publisher._construct_message_for_create_update(page)  # pylint: disable=W0212
-        expected_type = EXPECTED_CONTENT_TYPES[type(page).__name__]
-
-        self.assertEqual(message["content_type"], expected_type)
-        self.assertEqual(message["title"], page.title)
-        self.assertEqual(message["summary"], page.summary)
-        self.assertEqual(message["uri"], page.url_path)
-
-        self.assertIsNotNone(message["release_date"])  # because it's a release
-
-        self.assertEqual(message["release_date"], page.release_date.isoformat())
-
-        self.assertIn("finalised", message)
-        self.assertIn("cancelled", message)
-        self.assertIn("published", message)
-
-        self.assertFalse(message["finalised"])
-        self.assertFalse(message["published"])
-        self.assertTrue(message["cancelled"])
-
-    def test_construct_message_for_information_page_with_topics(self):
-        """Ensure that the information page message contains the correct topics."""
-        page = self.info_page
-
-        message = self.publisher._construct_message_for_create_update(page)  # pylint: disable=W0212
-        expected_type = EXPECTED_CONTENT_TYPES[type(page).__name__]
-
-        self.assertEqual(message["content_type"], expected_type)
-        self.assertEqual(message["title"], page.title)
-        self.assertEqual(message["summary"], page.summary)
-        self.assertEqual(message["uri"], page.url_path)
-        self.assertEqual(message["topics"], [self.topic_a.id, self.topic_b.id])
-
-    def test_construct_message_for_article_page_with_inherited_topics(self):
-        """Ensure that the article page message contains topics inherited from the parent article series."""
-        # Create an ArticleSeriesPage and associate it with topics
-        series_page = ArticleSeriesPageFactory(title="Article Series")
-        GenericPageToTaxonomyTopic.objects.create(page=series_page, topic=self.topic_a)
-        GenericPageToTaxonomyTopic.objects.create(page=series_page, topic=self.topic_b)
-
-        # Create a StatisticalArticlePage under the ArticleSeriesPage
-        article_page = StatisticalArticlePageFactory(
-            parent=series_page, title="Statistical Article", summary="Article summary"
-        )
-
-        # Construct the message
-        message = self.publisher._construct_message_for_create_update(article_page)  # pylint: disable=W0212
-        expected_type = EXPECTED_CONTENT_TYPES[type(article_page).__name__]
-
-        # Validate the message structure
-        self.assertEqual(message["content_type"], expected_type)
-        self.assertEqual(message["title"], article_page.title)
-        self.assertEqual(message["summary"], article_page.summary)
-        self.assertEqual(message["uri"], article_page.url_path)
-
-        # Ensure the topics are inherited from the parent ArticleSeriesPage
-        self.assertEqual(message["topics"], [self.topic_a.id, self.topic_b.id])
-
-=======
->>>>>>> 9c875421
 
 @override_settings(
     KAFKA_SERVER="localhost:9092",
