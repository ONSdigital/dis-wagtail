import json
import logging
from abc import ABC, abstractmethod
from typing import TYPE_CHECKING

from django.conf import settings
from kafka import KafkaProducer

from cms.search.utils import build_resource_dict

logger = logging.getLogger(__name__)


if TYPE_CHECKING:
    from kafka.producer.future import RecordMetadata
    from wagtail.models import Page


class BasePublisher(ABC):
    """BasePublisher defines shared functionalities, such as how to build a message
    for created/updated or deleted events. Each subclass only needs to define how
    to actually publish (i.e., send) the built message.

    dp-search-data-extractor spec link:
    https://github.com/ONSdigital/dp-search-data-extractor/blob/develop/specification.yml#L53
    dp-search-data-importer spec link:
    https://github.com/ONSdigital/dp-search-data-importer/blob/30fb507e90f2cf1974ec0ca43bb0466307e2f112/specification.yml#L186
    contract: https://github.com/ONSdigital/dis-search-upstream-stub/blob/main/docs/contract/resource_metadata.yml
    """

    def publish_created_or_updated(self, page: "Page") -> None:
        """Build the message for the created/updated event.
        Delegate sending to the subclass's _publish().
        """
        channel = self.created_or_updated_channel
        message = build_resource_dict(page)
        return self._publish(channel, message)

    def publish_deleted(self, page: "Page") -> None:
        """Build the message for the deleted event.
        Delegate sending to the subclass's _publish().
        """
        channel = self.deleted_channel
        message = {
            "uri": page.url_path,
        }
        return self._publish(channel, message)

    @abstractmethod
    def _publish(self, channel: str | None, message: dict) -> None:
        """Each child class defines how to actually send/publish
        the message (e.g., Kafka, logging, etc.).
        """

    @property
    @abstractmethod
    def created_or_updated_channel(self) -> str | None:
        """Provide the channel (or other necessary routing key) for created/updated.
        This can be a no-op or empty string for some implementations.
        """

    @property
    @abstractmethod
    def deleted_channel(self) -> str | None:
        """Provide the channel (or other necessary routing key) for deleted messages.
        This can be a no-op or empty string for some implementations.
        """

<<<<<<< HEAD
    def _construct_message_for_create_update(self, page: "Page") -> dict:
        """Build a dict that matches the agreed metadata schema for 'created/updated'.

        resource_metadata.yml:
        - StandardPayload: requires {uri, title, content_type}, optional fields
        - ReleasePayload: extends StandardPayload with release-specific fields
        """
        # Common fields for StandardPayload (also part of ReleasePayload)
        # The schema requires at minimum: uri, title, content_type
        message = {
            "uri": page.url_path,
            "content_type": page.search_index_content_type,
            "release_date": (page.release_date.isoformat() if getattr(page, "release_date", None) else None),
            "summary": get_text_for_indexing(force_str(page.summary)),
            "title": page.title,
            "topics": getattr(page, "topic_ids", []),
        }

        # If it's a Release, we add the extra fields from ReleasePayload
        if page.search_index_content_type == "release":
            message.update(self._construct_release_specific_fields(page))
        return message

    @staticmethod
    def _construct_release_specific_fields(page: "Page") -> dict:
        """Constructs and returns a dictionary with release-specific fields."""
        release_fields = {
            "finalised": page.status in ["CONFIRMED", "PROVISIONAL"],
            "cancelled": page.status == "CANCELLED",
            "published": page.status == "PUBLISHED",
            "date_changes": [],
        }

        # If we do NOT have release_date but we do have release_date_text, treat that as provisional_date
        if page.release_date_text:
            release_fields["release_date"] = None
            release_fields["provisional_date"] = page.release_date_text

        if getattr(page, "changes_to_release_date", None):
            release_fields["date_changes"] = [
                {
                    "change_notice": change.value.get("reason_for_change"),
                    "previous_date": change.value.get("previous_date").isoformat(),
                }
                for change in page.changes_to_release_date
            ]
        return release_fields

=======
>>>>>>> 9c875421

class KafkaPublisher(BasePublisher):
    """Publishes messages to Kafka for 'search-content-updated' (created or updated)
    and 'search-content-deleted' (deleted) events, aligning with the StandardPayload
    / ReleasePayload / content-deleted schema definitions.

    dp-search-data-extractor spec link:
    https://github.com/ONSdigital/dp-search-data-extractor/blob/develop/specification.yml#L53
    dp-search-data-importer spec link:
    https://github.com/ONSdigital/dp-search-data-importer/blob/30fb507e90f2cf1974ec0ca43bb0466307e2f112/specification.yml#L186
    contract: https://github.com/ONSdigital/dis-search-upstream-stub/blob/main/docs/contract/resource_metadata.yml
    """

    def __init__(self) -> None:
        # Read Kafka configs settings
        self.producer = KafkaProducer(
            bootstrap_servers=[settings.KAFKA_SERVER],
            api_version=settings.KAFKA_API_VERSION,
            value_serializer=lambda v: json.dumps(v).encode("utf-8"),
            retries=5,
        )

    @property
    def created_or_updated_channel(self) -> str | None:
        return settings.KAFKA_CHANNEL_CREATED_OR_UPDATED

    @property
    def deleted_channel(self) -> str | None:
        return settings.KAFKA_CHANNEL_DELETED

    def _publish(self, channel: str | None, message: dict) -> "RecordMetadata":
        """Send the message to Kafka."""
        logger.info("KafkaPublisher: Publishing to channel=%s, message=%s", channel, message)
        future = self.producer.send(channel, message)
        # Wait for the send to complete and get the result
        result = future.get(timeout=10)  # Wait up to 10s for send to complete
        logger.info("KafkaPublisher: Publish result for channel %s: %s", channel, result)
        return result


class LogPublisher(BasePublisher):
    """Publishes 'messages' by simply logging them (no real message bus)."""

    @property
    def created_or_updated_channel(self) -> str:
        return "log-created-or-updated"

    @property
    def deleted_channel(self) -> str:
        return "log-deleted"

    def _publish(self, channel: str | None, message: dict) -> None:
        """Log the message."""
        logger.info("LogPublisher: Publishing to channel=%s, message=%s", channel, message)<|MERGE_RESOLUTION|>--- conflicted
+++ resolved
@@ -66,57 +66,6 @@
         This can be a no-op or empty string for some implementations.
         """
 
-<<<<<<< HEAD
-    def _construct_message_for_create_update(self, page: "Page") -> dict:
-        """Build a dict that matches the agreed metadata schema for 'created/updated'.
-
-        resource_metadata.yml:
-        - StandardPayload: requires {uri, title, content_type}, optional fields
-        - ReleasePayload: extends StandardPayload with release-specific fields
-        """
-        # Common fields for StandardPayload (also part of ReleasePayload)
-        # The schema requires at minimum: uri, title, content_type
-        message = {
-            "uri": page.url_path,
-            "content_type": page.search_index_content_type,
-            "release_date": (page.release_date.isoformat() if getattr(page, "release_date", None) else None),
-            "summary": get_text_for_indexing(force_str(page.summary)),
-            "title": page.title,
-            "topics": getattr(page, "topic_ids", []),
-        }
-
-        # If it's a Release, we add the extra fields from ReleasePayload
-        if page.search_index_content_type == "release":
-            message.update(self._construct_release_specific_fields(page))
-        return message
-
-    @staticmethod
-    def _construct_release_specific_fields(page: "Page") -> dict:
-        """Constructs and returns a dictionary with release-specific fields."""
-        release_fields = {
-            "finalised": page.status in ["CONFIRMED", "PROVISIONAL"],
-            "cancelled": page.status == "CANCELLED",
-            "published": page.status == "PUBLISHED",
-            "date_changes": [],
-        }
-
-        # If we do NOT have release_date but we do have release_date_text, treat that as provisional_date
-        if page.release_date_text:
-            release_fields["release_date"] = None
-            release_fields["provisional_date"] = page.release_date_text
-
-        if getattr(page, "changes_to_release_date", None):
-            release_fields["date_changes"] = [
-                {
-                    "change_notice": change.value.get("reason_for_change"),
-                    "previous_date": change.value.get("previous_date").isoformat(),
-                }
-                for change in page.changes_to_release_date
-            ]
-        return release_fields
-
-=======
->>>>>>> 9c875421
 
 class KafkaPublisher(BasePublisher):
     """Publishes messages to Kafka for 'search-content-updated' (created or updated)
