import logging
from collections.abc import Iterable, Mapping
from http import HTTPStatus
from typing import ClassVar

import requests
from django.conf import settings
from django.db import models
from django.db.models import UniqueConstraint
from queryish.rest import APIModel, APIQuerySet

from cms.datasets.utils import (
    construct_chooser_dataset_compound_id,
    convert_old_dataset_format,
    get_published_from_state,
)

logger = logging.getLogger(__name__)


# TODO: This needs a revisit. Consider caching + fewer requests
class ONSDatasetApiQuerySet(APIQuerySet):
    def __init__(self, *args: object, **kwargs: object) -> None:
        super().__init__(*args, **kwargs)
        self.token: str | None = None
<<<<<<< HEAD
        self.limit: int = settings.DATASETS_API_DEFAULT_PAGE_SIZE
=======
        self.timeout: int = settings.HTTP_REQUEST_DEFAULT_TIMEOUT_SECONDS
>>>>>>> aaa53317

    def with_token(self, token: str) -> "ONSDatasetApiQuerySet":
        """Return a cloned queryset with the given authentication token.

        We clone the queryset to ensure the method is stateless and doesn't mutate
        the original queryset. This allows chaining operations (e.g.,
        ONSDataset.objects.with_token(token).filter(...).all()) without affecting
        other code that may be using the same base queryset instance.

        Args:
            token: Bearer token for API authentication

        Returns:
            Cloned queryset with token attached
        """
        clone: ONSDatasetApiQuerySet = self.clone()
        clone.token = token
        return clone

    def get_results_from_response(self, response: Mapping) -> Iterable:
        results: Iterable = response["items"]

        return results

    def fetch_api_response(self, url: str | None = None, params: Mapping | None = None) -> dict:
        # Add Authorization header if token is set
        headers = dict(self.http_headers) if self.http_headers else {}
        if self.token:
            # Note: Don't prepend "Bearer " - it's already in the token
            headers["Authorization"] = self.token

        if url is None:
            url = self.base_url
        if params is None:
            params = {}

        is_detail_request = url.startswith(ONSDataset.Meta.detail_url.split("%s", maxsplit=1)[0])

        try:
<<<<<<< HEAD
            logger.debug("Fetching datasets from API", extra={"url": url, "params": params})
            response = requests.get(url, params=params, headers=headers, timeout=30)
=======
            response = requests.get(url, params=params, headers=headers, timeout=self.timeout)
>>>>>>> aaa53317
            response.raise_for_status()
        except requests.exceptions.HTTPError as e:
            if e.response.status_code == HTTPStatus.TOO_MANY_REQUESTS:
                logger.warning("Rate limit exceeded when fetching datasets", extra={"url": url})
                raise
            # Check for 5xx server errors (500-599)
            if e.response.status_code >= HTTPStatus.INTERNAL_SERVER_ERROR:
                logger.error(
                    "Server error when fetching datasets",
                    extra={"url": url, "status_code": e.response.status_code},
                )
                raise
            raise
        except requests.exceptions.RequestException as e:
            logger.error("Request failed when fetching datasets", extra={"url": url, "error": str(e)})
            raise

        try:
            api_response: dict = response.json()
        except ValueError as e:
            logger.error("Failed to parse JSON response when fetching datasets", extra={"url": url, "params": params})
            raise ValueError("Failed to parse JSON response from datasets API") from e

        # api_response should be a dict, let's raise a clear error if not
        if not isinstance(api_response, dict):
            logger.error("Invalid API response format when fetching datasets", extra={"url": url, "params": params})
            raise ValueError("Invalid API response format, expected a dictionary-like object")

        if is_detail_request:
            api_response = self._process_detail_response(api_response)

        # The dataset API returns the per page count as "count" and the total results as "total_count"
        # Queryish expects "count" to be the total results count, so override it here
        if count := api_response.get("total_count"):
            api_response["count"] = count

        return api_response

    @staticmethod
    def _process_detail_response(response: dict) -> dict:
        # For detail responses, we may need to adjust the structure.
        # This only applies to the detail URL which currently uses the old format.
        current = response.get("current")
        next_converted = convert_old_dataset_format(next_entry) if (next_entry := response.get("next")) else {}

        if current:
            dataset = convert_old_dataset_format(current)
            # Store the next version info if available (this becomes our unpublished version)
            dataset["next"] = next_converted
            return dataset

        if next_converted:
            # Return a minimal structure indicating no published version - this is necessary
            # if someone constructs a request for an unpublished version directly but indicating
            # they want the published one.
            return {"title": "No published version", "description": "", "next": next_converted}

        return response


class ONSDataset(APIModel):
    base_query_class = ONSDatasetApiQuerySet

    search_fields: ClassVar[list[str]] = ["title", "version", "formatted_edition"]

    class Meta:
        base_url: str = settings.DATASETS_API_EDITIONS_URL
        detail_url: str = f"{settings.DATASETS_API_BASE_URL}/%s"
        fields: ClassVar = ["id", "dataset_id", "description", "title", "version", "edition", "next"]
        pagination_style = "offset-limit"
        verbose_name_plural = "ONS Datasets"

    @classmethod
    def from_query_data(cls, data: Mapping) -> "ONSDataset":
        # Handle new /v1/dataset-editions response structure
        dataset_id = data.get("dataset_id", "id-not-provided")
        title = data.get("title") or "Title not provided"
        description = data.get("description") or "Description not provided"
        edition = data.get("edition", "edition-not-provided")
        next_version = data.get("next", {})
        published = get_published_from_state(data.get("state", "unknown"))

        if next_version:
            # Recursively create ONSDataset for the unpublished version
            next_version = ONSDataset.from_query_data(next_version)

        # Extract version from latest_version object
        latest_version = data.get("latest_version", {})
        version_id = latest_version.get("id", "1") if isinstance(latest_version, dict) else "1"

        return cls(
            # We construct the compound ID here. Note that we append the published state only as a
            # workaround so that the published state can be determined from the id alone.
            # This is necessary because we need to know which version to extract when using
            # the detail endpoint which returns "current" and "next" versions.
            id=construct_chooser_dataset_compound_id(
                dataset_id=dataset_id, edition=edition, version_id=version_id, published=published
            ),
            dataset_id=dataset_id,
            title=title,
            description=description,
            version=version_id,
            edition=edition,
            next=next_version,
        )

    @property
    def formatted_edition(self) -> str:
        edition: str = self.edition.replace("-", " ").title()  # pylint: disable=no-member
        return edition

    def __str__(self) -> str:
        title: str = self.title  # pylint: disable=no-member
        return title


class Dataset(models.Model):  # type: ignore[django-manager-missing]
    namespace = models.CharField(max_length=255)
    title = models.CharField(max_length=255)
    description = models.TextField()
    edition = models.CharField(max_length=255)
    version = models.IntegerField()

    class Meta:
        constraints: ClassVar[list[models.BaseConstraint]] = [
            UniqueConstraint(fields=["namespace", "edition", "version"], name="dataset_id")
        ]

    def __str__(self) -> str:
        return f"{self.title} (Edition: {self.formatted_edition}, Ver: {self.version})"

    @property
    def formatted_edition(self) -> str:
        return self.edition.replace("-", " ").title()

    @property
    def url_path(self) -> str:
        """The path to the dataset landing page.
        Note that this may also direct to the latest version if the landing page doesn't exist.
        """
        return f"/datasets/{self.namespace}"

    @property
    def compound_id(self) -> str:
        """Return the compound ID for this local Dataset instance.

        Format: "<namespace>,<edition>,<version>"

        This identifier is used within the CMS for uniquely identifying datasets
        in the local database.

        Do not confuse this with the chooser dataset compound ID (see
        `construct_chooser_dataset_compound_id`), which includes an additional
        `published` flag used only for distinguishing API datasets (ONSDataset).
        """
        return f"{self.namespace},{self.edition},{self.version}"<|MERGE_RESOLUTION|>--- conflicted
+++ resolved
@@ -23,11 +23,8 @@
     def __init__(self, *args: object, **kwargs: object) -> None:
         super().__init__(*args, **kwargs)
         self.token: str | None = None
-<<<<<<< HEAD
+        self.timeout: int = settings.HTTP_REQUEST_DEFAULT_TIMEOUT_SECONDS
         self.limit: int = settings.DATASETS_API_DEFAULT_PAGE_SIZE
-=======
-        self.timeout: int = settings.HTTP_REQUEST_DEFAULT_TIMEOUT_SECONDS
->>>>>>> aaa53317
 
     def with_token(self, token: str) -> "ONSDatasetApiQuerySet":
         """Return a cloned queryset with the given authentication token.
@@ -67,12 +64,9 @@
         is_detail_request = url.startswith(ONSDataset.Meta.detail_url.split("%s", maxsplit=1)[0])
 
         try:
-<<<<<<< HEAD
+            print("Fetching from API:", url, params)
             logger.debug("Fetching datasets from API", extra={"url": url, "params": params})
-            response = requests.get(url, params=params, headers=headers, timeout=30)
-=======
             response = requests.get(url, params=params, headers=headers, timeout=self.timeout)
->>>>>>> aaa53317
             response.raise_for_status()
         except requests.exceptions.HTTPError as e:
             if e.response.status_code == HTTPStatus.TOO_MANY_REQUESTS:
