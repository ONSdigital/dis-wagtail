import logging
from collections.abc import Iterable, Mapping
from http import HTTPStatus
from typing import ClassVar

import requests
from django.conf import settings
from django.db import models
from django.db.models import UniqueConstraint
from queryish.rest import APIModel, APIQuerySet

from cms.datasets.utils import (
    construct_chooser_dataset_compound_id,
    convert_old_dataset_format,
    get_published_from_state,
)

logger = logging.getLogger(__name__)


# TODO: This needs a revisit. Consider caching + fewer requests
class ONSDatasetApiQuerySet(APIQuerySet):
    def __init__(self, *args: object, **kwargs: object) -> None:
        super().__init__(*args, **kwargs)
        self.token: str | None = None

    def with_token(self, token: str) -> "ONSDatasetApiQuerySet":
        """Return a cloned queryset with the given authentication token.

        We clone the queryset to ensure the method is stateless and doesn't mutate
        the original queryset. This allows chaining operations (e.g.,
        ONSDataset.objects.with_token(token).filter(...).all()) without affecting
        other code that may be using the same base queryset instance.

        Args:
            token: Bearer token for API authentication

        Returns:
            Cloned queryset with token attached
        """
        clone: ONSDatasetApiQuerySet = self.clone()
        clone.token = token
        return clone

    def get_results_from_response(self, response: Mapping) -> Iterable:
        results: Iterable = response["items"]

        return results

    def fetch_api_response(self, url: str | None = None, params: Mapping | None = None) -> dict:
        # Add Authorization header if token is set
        headers = dict(self.http_headers) if self.http_headers else {}
        if self.token:
            # Note: Don't prepend "Bearer " - it's already in the token
            headers["Authorization"] = self.token

        if url is None:
            url = self.base_url
        if params is None:
            params = {}

        is_detail_request = url.startswith(ONSDataset.Meta.detail_url.split("%s", maxsplit=1)[0])

        try:
            response = requests.get(url, params=params, headers=headers, timeout=30)
            response.raise_for_status()
        except requests.exceptions.HTTPError as e:
            if e.response.status_code == HTTPStatus.TOO_MANY_REQUESTS:
                logger.warning("Rate limit exceeded when fetching datasets", extra={"url": url})
                raise
            # Check for 5xx server errors (500-599)
            if e.response.status_code >= HTTPStatus.INTERNAL_SERVER_ERROR:
                logger.error(
                    "Server error when fetching datasets",
                    extra={"url": url, "status_code": e.response.status_code},
                )
                raise
            raise
        except requests.exceptions.RequestException as e:
            logger.error("Request failed when fetching datasets", extra={"url": url, "error": str(e)})
            raise

        try:
            api_response: dict = response.json()
        except ValueError as e:
            logger.error("Failed to parse JSON response when fetching datasets", extra={"url": url, "params": params})
            raise ValueError("Failed to parse JSON response from datasets API") from e

        # api_response should be a dict, let's raise a clear error if not
        if not isinstance(api_response, dict):
            logger.error("Invalid API response format when fetching datasets", extra={"url": url, "params": params})
            raise ValueError("Invalid API response format, expected a dictionary-like object")

        if is_detail_request:
            api_response = self._process_detail_response(api_response)

        # The dataset API returns the per page count as "count" and the total results as "total_count"
        # Queryish expects "count" to be the total results count, so override it here
        if count := api_response.get("total_count"):
            api_response["count"] = count

        return api_response

    @staticmethod
    def _process_detail_response(response: dict) -> dict:
        # For detail responses, we may need to adjust the structure.
        # This only applies to the detail URL which currently uses the old format.
        current = response.get("current")
        next_converted = convert_old_dataset_format(next_entry) if (next_entry := response.get("next")) else {}

        if current:
            dataset = convert_old_dataset_format(current)
            # Store the next version info if available (this becomes our unpublished version)
            dataset["next"] = next_converted
            return dataset

        if next_converted:
            # Return a minimal structure indicating no published version - this is necessary
            # if someone constructs a request for an unpublished version directly but indicating
            # they want the published one.
            return {"title": "No published version", "description": "", "next": next_converted}

        return response


class ONSDataset(APIModel):
    base_query_class = ONSDatasetApiQuerySet

    search_fields: ClassVar[list[str]] = ["title", "version", "formatted_edition"]

    class Meta:
        base_url: str = settings.DATASETS_API_EDITIONS_URL
        detail_url: str = f"{settings.DATASETS_API_BASE_URL}/%s"
        fields: ClassVar = ["id", "dataset_id", "description", "title", "version", "edition", "next"]
        pagination_style = "offset-limit"
        verbose_name_plural = "ONS Datasets"

    @classmethod
    def from_query_data(cls, data: Mapping) -> "ONSDataset":
        # Handle new /v1/dataset-editions response structure
        dataset_id = data.get("dataset_id", "id-not-provided")
        title = data.get("title") or "Title not provided"
        description = data.get("description") or "Description not provided"
        edition = data.get("edition", "edition-not-provided")
        next_version = data.get("next", {})
        published = get_published_from_state(data.get("state", "unknown"))

        if next_version:
            # Recursively create ONSDataset for the unpublished version
            next_version = ONSDataset.from_query_data(next_version)

        # Extract version from latest_version object
        latest_version = data.get("latest_version", {})
        version_id = latest_version.get("id", "1") if isinstance(latest_version, dict) else "1"

        return cls(
            # We construct the compound ID here. Note that we append the published state only as a
            # workaround so that the published state can be determined from the id alone.
            # This is necessary because we need to know which version to extract when using
            # the detail endpoint which returns "current" and "next" versions.
            id=construct_chooser_dataset_compound_id(
                dataset_id=dataset_id, edition=edition, version_id=version_id, published=published
            ),
            dataset_id=dataset_id,
            title=title,
            description=description,
            version=version_id,
            edition=edition,
            next=next_version,
        )

    @property
    def formatted_edition(self) -> str:
        edition: str = self.edition.replace("-", " ").title()  # pylint: disable=no-member
        return edition

    def __str__(self) -> str:
        title: str = self.title  # pylint: disable=no-member
        return title


class Dataset(models.Model):  # type: ignore[django-manager-missing]
    namespace = models.CharField(max_length=255)
    title = models.CharField(max_length=255)
    description = models.TextField()
    edition = models.CharField(max_length=255)
    version = models.IntegerField()

    class Meta:
        constraints: ClassVar[list[models.BaseConstraint]] = [
            UniqueConstraint(fields=["namespace", "edition", "version"], name="dataset_id")
        ]

    def __str__(self) -> str:
        return f"{self.title} (Edition: {self.formatted_edition}, Ver: {self.version})"

    @property
    def formatted_edition(self) -> str:
        return self.edition.replace("-", " ").title()

    @property
    def url_path(self) -> str:
        """The path to the dataset landing page.
        Note that this may also direct to the latest version if the landing page doesn't exist.
        """
<<<<<<< HEAD
        return f"/datasets/{self.namespace}"

    @property
    def website_url(self) -> str:
        return f"{settings.ONS_WEBSITE_BASE_URL}{self.url_path}"

    @property
    def compound_id(self) -> str:
        """Return the compound ID for this local Dataset instance.

        Format: "<namespace>,<edition>,<version>"

        This identifier is used within the CMS for uniquely identifying datasets
        in the local database.

        Do not confuse this with the chooser dataset compound ID (see
        `construct_chooser_dataset_compound_id`), which includes an additional
        `published` flag used only for distinguishing API datasets (ONSDataset).
        """
        return f"{self.namespace},{self.edition},{self.version}"
=======
        return f"/datasets/{self.namespace}"
>>>>>>> f19359c5
<|MERGE_RESOLUTION|>--- conflicted
+++ resolved
@@ -203,12 +203,7 @@
         """The path to the dataset landing page.
         Note that this may also direct to the latest version if the landing page doesn't exist.
         """
-<<<<<<< HEAD
         return f"/datasets/{self.namespace}"
-
-    @property
-    def website_url(self) -> str:
-        return f"{settings.ONS_WEBSITE_BASE_URL}{self.url_path}"
 
     @property
     def compound_id(self) -> str:
@@ -223,7 +218,4 @@
         `construct_chooser_dataset_compound_id`), which includes an additional
         `published` flag used only for distinguishing API datasets (ONSDataset).
         """
-        return f"{self.namespace},{self.edition},{self.version}"
-=======
-        return f"/datasets/{self.namespace}"
->>>>>>> f19359c5
+        return f"{self.namespace},{self.edition},{self.version}"