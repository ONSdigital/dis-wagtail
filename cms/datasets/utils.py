from typing import Any

from wagtail.blocks import StreamValue

from cms.core.utils import format_as_document_list_item


def format_datasets_as_document_list(datasets: StreamValue) -> list[dict[str, Any]]:
    """Takes a StreamValue of dataset blocks (the value of a StreamField of DatasetStoryBlocks).

    Returns the datasets in a list of dictionaries in the format required for the ONS Document List design system
    component.
    See: https://service-manual.ons.gov.uk/design-system/components/document-list
    """
    dataset_documents: list = []
    for dataset in datasets:
        block_value = dataset.value
        if dataset.block_type == "manual_link":
<<<<<<< HEAD
            dataset_document = format_document_list_element(
=======
            dataset_document = format_as_document_list_item(
>>>>>>> 857a0040
                title=block_value["title"],
                url=block_value["url"],
                content_type="Dataset",
                description=block_value["description"],
            )
        else:
<<<<<<< HEAD
            dataset_document = format_document_list_element(
=======
            dataset_document = format_as_document_list_item(
>>>>>>> 857a0040
                title=block_value.title,
                url=block_value.website_url,
                content_type="Dataset",
                description=dataset.value.description,
            )

        dataset_documents.append(dataset_document)

    return dataset_documents


def format_time_series_as_document_list(time_series: StreamValue) -> list[dict[str, Any]]:
    """Takes a StreamValue of time series blocks (the value of a StreamField of TimeSeriesStoryBlock).

    Returns the time series in a list of dictionaries in the format required for the ONS Document List design system
    component.
    See: https://service-manual.ons.gov.uk/design-system/components/document-list
    """
    time_series_documents: list = []

    for time_series_block in time_series:
        block_value = time_series_block.value
        time_series_document = format_document_list_element(
            title=block_value["title"],
            url=block_value["url"],
            content_type="Time series",
            description=block_value["page_summary"],
        )

        time_series_documents.append(time_series_document)

    return time_series_documents


def format_document_list_element(title: str, url: str, content_type: str, description: str) -> dict[str, Any]:
    """Formats a document list element for the ONS Document List design system component."""
    return {
        "title": {"text": title, "url": url},
        "metadata": {"object": {"text": content_type}},
        "description": f"<p>{description}</p>",
    }<|MERGE_RESOLUTION|>--- conflicted
+++ resolved
@@ -16,22 +16,14 @@
     for dataset in datasets:
         block_value = dataset.value
         if dataset.block_type == "manual_link":
-<<<<<<< HEAD
-            dataset_document = format_document_list_element(
-=======
             dataset_document = format_as_document_list_item(
->>>>>>> 857a0040
                 title=block_value["title"],
                 url=block_value["url"],
                 content_type="Dataset",
                 description=block_value["description"],
             )
         else:
-<<<<<<< HEAD
-            dataset_document = format_document_list_element(
-=======
             dataset_document = format_as_document_list_item(
->>>>>>> 857a0040
                 title=block_value.title,
                 url=block_value.website_url,
                 content_type="Dataset",
