import math
from datetime import datetime
from http import HTTPStatus
from urllib.parse import urlparse

from django.conf import settings
from django.core.exceptions import ValidationError
from django.test import RequestFactory, TestCase, override_settings
from django.urls import reverse
from django.utils import timezone
from django.utils.formats import date_format
from wagtail.blocks import StreamValue
from wagtail.coreutils import get_dummy_request
from wagtail.test.utils import WagtailTestUtils
from wagtail.test.utils.form_data import nested_form_data, rich_text, streamfield

from cms.articles.enums import SortingChoices
from cms.articles.tests.factories import ArticleSeriesPageFactory, StatisticalArticlePageFactory
from cms.core.analytics_utils import format_date_for_gtm
from cms.core.tests.factories import ContactDetailsFactory
from cms.core.tests.utils import extract_datalayer_pushed_values
from cms.datasets.blocks import DatasetStoryBlock
from cms.datasets.models import Dataset
from cms.datavis.tests.factories import TableDataFactory
from cms.topics.models import TopicPage


class ArticleSeriesTestCase(WagtailTestUtils, TestCase):
    """Test ArticleSeriesPage model methods."""

    @classmethod
    def setUpTestData(cls):
        cls.series = ArticleSeriesPageFactory()

    def test_index_redirect_404_with_no_subpages(self):
        """Test index path redirects to latest."""
        response = self.client.get(self.series.url)
        self.assertEqual(response.status_code, HTTPStatus.NOT_FOUND)

    def test_get_latest_no_subpages(self):
        """Test get_latest returns None when no pages exist."""
        self.assertIsNone(self.series.get_latest())

    def test_get_latest_with_subpages(self):
        StatisticalArticlePageFactory(parent=self.series, release_date=timezone.now().date())
        latest_page = StatisticalArticlePageFactory(
            parent=self.series,
            release_date=timezone.now().date() + timezone.timedelta(days=1),
        )

        self.assertEqual(self.series.get_latest(), latest_page)

    def test_latest_release_404(self):
        """Test latest_release returns 404 when no pages exist."""
        response = self.client.get(self.series.url)
        self.assertEqual(response.status_code, 404)

    def test_latest_release_success(self):
        """Test latest_release returns the latest page."""
        article_page = StatisticalArticlePageFactory(parent=self.series)
        series_response = self.client.get(self.series.url)
        self.assertEqual(series_response.status_code, 200)

        article_page_response = self.client.get(article_page.url)
        self.assertEqual(article_page_response.status_code, 200)

        self.assertEqual(series_response.context, article_page_response.context)

    def test_latest_release_external_env(self):
        """Test latest_release in external env."""
        StatisticalArticlePageFactory(parent=self.series)

        with override_settings(IS_EXTERNAL_ENV=True):
            series_response = self.client.get(self.series.url)

        self.assertEqual(series_response.status_code, 200)


class StatisticalArticlePageTestCase(WagtailTestUtils, TestCase):
    def setUp(self):
        self.page = StatisticalArticlePageFactory(
            parent__title="PSF",
            title="November 2024",
            news_headline="",
            contact_details=None,
            show_cite_this_page=False,
        )

    def test_display_title(self):
        """Test display_title returns admin title when no news_headline."""
        self.assertEqual(self.page.display_title, self.page.get_admin_display_title())
        self.assertEqual(self.page.display_title, "PSF: November 2024")
        self.assertEqual(self.page.display_title, f"{self.page.get_parent().title}: {self.page.title}")

    def test_display_title_with_news_headline(self):
        """Test display_title returns news_headline when set."""
        self.page.news_headline = "Breaking News"
        self.assertEqual(self.page.display_title, "Breaking News")

    def test_table_of_contents_with_content(self):
        """Test table_of_contents with content blocks."""
        self.page.content = [
            {"type": "section", "value": {"title": "Test Section", "content": [{"type": "rich_text", "value": "text"}]}}
        ]

        toc = self.page.table_of_contents
        self.assertEqual(len(toc), 1)
        self.assertEqual(toc[0]["url"], "#test-section")
        self.assertEqual(toc[0]["text"], "Test Section")

    def test_table_of_contents_with_cite_this_page(self):
        """Test table_of_contents includes cite this page when enabled."""
        self.page.show_cite_this_page = True

        toc = self.page.table_of_contents
        self.assertEqual(len(toc), 1)
        self.assertEqual(toc[0]["url"], "#cite-this-page")
        self.assertEqual(toc[0]["text"], "Cite this article")

    def test_table_of_contents_with_contact_details(self):
        """Test table_of_contents includes contact details when present."""
        self.page.contact_details = ContactDetailsFactory()
        toc = self.page.table_of_contents
        self.assertEqual(len(toc), 1)
        self.assertEqual(
            toc[0]["url"],
            "#contact-details",
        )
        self.assertEqual(toc[0]["text"], "Contact details")

    def test_table_of_contents_with_no_content(self):
        """Test table_of_contents returns empty list when no content."""
        self.page.content = []
        self.assertListEqual(self.page.table_of_contents, [])

    def test_table_of_contents_with_multiple_sections(self):
        """Test table_of_contents with multiple content sections."""
        self.page.content = [
            {"type": "section", "value": {"title": "Section 1", "content": [{"type": "rich_text", "value": "text"}]}},
            {"type": "section", "value": {"title": "Section 2", "content": [{"type": "rich_text", "value": "text"}]}},
        ]

        toc = self.page.table_of_contents
        self.assertEqual(len(toc), 2)
        self.assertEqual(toc[0]["text"], "Section 1")
        self.assertEqual(toc[0]["url"], "#section-1")
        self.assertEqual(toc[1]["text"], "Section 2")
        self.assertEqual(toc[1]["url"], "#section-2")

    def test_table_of_contents_attributes(self):
        """Test table_of_contents returns correct attributes."""
        self.page.content = [
            {"type": "section", "value": {"title": "Section 1", "content": [{"type": "rich_text", "value": "text"}]}},
            {"type": "section", "value": {"title": "Section 2", "content": [{"type": "rich_text", "value": "text"}]}},
        ]
        self.page.show_cite_this_page = True
        self.page.contact_details = ContactDetailsFactory()

        toc = self.page.table_of_contents
        self.assertEqual(len(toc), 4)
        expected_attribute_labels = ["Section 1", "Section 2", "Cite this article", "Contact details"]
        for idx, toc_item in enumerate(toc):
            self.assertEqual(toc_item["attributes"]["data-ga-section-title"], expected_attribute_labels[idx])
            self.assertEqual(toc_item["attributes"]["data-ga-event"], "navigation-onpage")
            self.assertEqual(toc_item["attributes"]["data-ga-navigation-type"], "table-of-contents")

    def test_is_latest(self):
        """Test is_latest returns True for most recent page."""
        self.assertTrue(self.page.is_latest)
        # now add a release, but make it older
        StatisticalArticlePageFactory(
            parent=self.page.get_parent(),
            release_date=self.page.release_date - timezone.timedelta(days=1),
        )
        self.assertTrue(self.page.is_latest)

    def test_is_latest__unhappy_path(self):
        """Test is_latest returns False when newer pages exist."""
        StatisticalArticlePageFactory(
            parent=self.page.get_parent(),
            release_date=self.page.release_date + timezone.timedelta(days=1),
        )
        self.assertFalse(self.page.is_latest)

    def test_has_equations(self):
        """Test has_equations property."""
        self.assertFalse(self.page.has_equations)
        self.page.content = [
            {
                "type": "section",
                "value": {"title": "Test Section", "content": [{"type": "equation", "value": "$$y = mx + b$$"}]},
            }
        ]
        del self.page.has_equations  # clear cached property
        self.assertTrue(self.page.has_equations)

    def test_has_ons_embed(self):
        """Test has_ons_embed property."""
        self.assertFalse(self.page.has_ons_embed)
        self.page.content = [
            {
                "type": "section",
                "value": {
                    "title": "Test Section",
                    "content": [{"type": "ons_embed", "value": {"url": "https://ons.gov.uk/embed"}}],
                },
            }
        ]
        del self.page.has_ons_embed  # clear cached property
        self.assertTrue(self.page.has_ons_embed)

    def test_next_date_must_be_after_release_date(self):
        """Tests the model validates next release date is after the release date."""
        self.page.next_release_date = self.page.release_date
        with self.assertRaises(ValidationError) as info:
            self.page.clean()

        self.assertListEqual(info.exception.messages, ["The next release date must be after the release date."])

    def test_clean_validates_a_min_of_two_headline_figures_are_needed(self):
        figure_one = {
            "type": "figure",
            "value": {
                "figure_id": "figurexyz",
                "title": "Figure title XYZ",
                "figure": "100 Million and more",
                "supporting_text": "Reasons to add tests and use long test strings where possible",
            },
        }
        self.page.headline_figures = [figure_one]
        self.page.headline_figures_figure_ids = "figurexyz"

        with self.assertRaisesRegex(ValidationError, "If you add headline figures, please add at least 2."):
            # Should not validate with just one
            self.page.clean()
        # Should validate with two
        self.page.headline_figures = [
            figure_one,
            {
                "type": "figure",
                "value": {
                    "figure_id": "figureabc",
                    "title": "Another figure title for completeness",
                    "figure": "100 Billion and many more",
                    "supporting_text": "Figure supporting text ABC",
                },
            },
        ]
        self.page.headline_figures_figure_ids = "figurexyz,figureabc"
        self.page.clean()

    def test_clean_validates_a_max_of_six_headline_figures_can_be_added(self):
        self.login()

        data = nested_form_data(
            {
                "title": self.page.title,
                "slug": self.page.slug,
                "summary": rich_text(self.page.summary),
                "main_points_summary": rich_text(self.page.main_points_summary),
                "release_date": self.page.release_date,
                "content": streamfield(
                    [("section", {"title": "Test", "content": streamfield([("rich_text", rich_text("text"))])})]
                ),
                "datasets": streamfield([]),
                "dataset_sorting": "AS_SHOWN",
                "corrections": streamfield([]),
                "notices": streamfield([]),
                "headline_figures": streamfield(
                    [
                        (
                            "figure",
                            {
                                "figure_id": f"figure_{i}",
                                "title": "Figure title XYZ",
                                "figure": "100 Million and more",
                                "supporting_text": "Reasons to add tests and use long test strings where possible",
                            },
                        )
                        for i in range(7)
                    ]
                ),
                "featured_chart": streamfield([]),
            }
        )
        response = self.client.post(reverse("wagtailadmin_pages:edit", args=[self.page.pk]), data, follow=True)
        self.assertContains(response, "The maximum number of items is 6")

    def test_clean_validates_correct_equations(self):
        self.login()

        latex_formula = (
            r"\begin{bmatrix}"
            r"{a_{11}}&{a_{12}}&{\cdots}&{a_{1n}}\\"
            r"{a_{21}}&{a_{22}}&{\cdots}&{a_{2n}}\\"
            r"{\vdots}&{\vdots}&{\ddots}&{\vdots}\\"
            r"{a_{m1}}&{a_{m2}}&{\cdots}&{a_{mn}}\\"
            r"\end{bmatrix}"
        )

        latex_formula_cases = (
            r"\begin{cases}"
            r"a_1x+b_1y+c_1z=d_1\\"
            r"a_2x+b_2y+c_2z=d_2\\"
            r"a_3x+b_3y+c_3z=d_3\\"
            r"\end{cases}"
        )

        data = nested_form_data(
            {
                "title": self.page.title,
                "slug": self.page.slug,
                "summary": rich_text(self.page.summary),
                "main_points_summary": rich_text(self.page.main_points_summary),
                "release_date": self.page.release_date,
                "content": streamfield(
                    [
                        (
                            "section",
                            {"title": "Test", "content": streamfield([("equation", {"equation": latex_formula})])},
                        )
                    ]
                ),
                "datasets": streamfield([]),
                "dataset_sorting": "AS_SHOWN",
                "corrections": streamfield([]),
                "notices": streamfield([]),
                "headline_figures": streamfield([]),
                "featured_chart": streamfield([]),
            }
        )
        response = self.client.post(reverse("wagtailadmin_pages:edit", args=[self.page.pk]), data, follow=True)
        self.assertNotContains(response, "The equation is not valid LaTeX. Please check the syntax and try again.")

        data["content-0-value-content-0-value-equation"] = latex_formula_cases
        response = self.client.post(reverse("wagtailadmin_pages:edit", args=[self.page.pk]), data, follow=True)
        self.assertNotContains(response, "The equation is not valid LaTeX. Please check the syntax and try again.")

        data["content-0-value-content-0-value-equation"] = "$$a+b=c$$"
        response = self.client.post(reverse("wagtailadmin_pages:edit", args=[self.page.pk]), data, follow=True)
        self.assertNotContains(response, "The equation is not valid LaTeX. Please check the syntax and try again.")

        data["content-0-value-content-0-value-equation"] = "$$test"  # Invalid LaTeX
        response = self.client.post(reverse("wagtailadmin_pages:edit", args=[self.page.pk]), data, follow=True)
        self.assertContains(response, "The equation is not valid LaTeX. Please check the syntax and try again.")

    def test_related_datasets_sorting_alphabetic(self):
        dataset_a = {"title": "a", "description": "a", "url": "https://example.com"}
        dataset_b = Dataset.objects.create(namespace="b", edition="b", version="1", title="b", description="b")
        dataset_c = Dataset.objects.create(namespace="c", edition="c", version="1", title="c", description="c")

        self.page.datasets = StreamValue(
            DatasetStoryBlock(),
            stream_data=[
                ("dataset_lookup", dataset_c),
                ("dataset_lookup", dataset_b),
                ("manual_link", dataset_a),
            ],
        )
        self.page.dataset_sorting = SortingChoices.ALPHABETIC
        ordered_datasets = self.page.dataset_document_list
        ordered_dataset_titles = [d["title"]["text"] for d in ordered_datasets]
        self.assertEqual(
            ordered_dataset_titles,
            sorted(ordered_dataset_titles),
            "Expect the datasets to be sorted in title alphabetic order",
        )

    def test_related_datasets_sorting_as_shown(self):
        dataset_a = {"title": "a", "description": "a", "url": "https://example.com"}
        dataset_b = Dataset.objects.create(namespace="b", edition="b", version="1", title="b", description="b")
        dataset_c = Dataset.objects.create(namespace="c", edition="c", version="1", title="c", description="c")

        self.page.datasets = StreamValue(
            DatasetStoryBlock(),
            stream_data=[
                ("dataset_lookup", dataset_c),
                ("dataset_lookup", dataset_b),
                ("manual_link", dataset_a),
            ],
        )
        self.page.dataset_sorting = SortingChoices.AS_SHOWN
        ordered_datasets = self.page.dataset_document_list
        ordered_dataset_titles = [d["title"]["text"] for d in ordered_datasets]
        self.assertEqual(ordered_dataset_titles, ["c", "b", "a"], "Expect the datasets to be in the given order")

    def test_parent_for_choosers(self):
        self.assertEqual(self.page.parent_for_choosers, TopicPage.objects.ancestor_of(self.page).first())

    def test_word_count_simple_content(self):
        self.page.content = [
            {
                "type": "section",
                "value": {
                    "title": "Test",
                    "content": [
                        {"type": "rich_text", "value": "Foobar " * 100},
                    ],
                },
            }
        ]
        self.page.news_headline = "Test1"
        self.page.summary = "Test2"
        self.page.save_revision().publish()

        self.assertEqual(self.page.word_count, 103)

    def test_word_count_varied_content(self):
        words = "Foo Bar 123"
        self.page.content = [
            {
                "type": "section",
                "value": {
                    "title": words,
                    "content": [
                        {"type": "rich_text", "value": f"<b>{words}</b>"},
                        {
                            "type": "quote",
                            "value": {
                                "quote": words,
                                "attribution": words,
                            },
                        },
                        {
                            "type": "related_links",
                            "value": [
                                {
                                    "page": None,
                                    "external_url": "https://example.com",
                                    "title": words,
                                    "description": words,
                                    "content_type": "ARTICLE",
                                    "release_date": None,
                                }
                            ],
                        },
                    ],
                },
            }
        ]
        self.page.news_headline = words
        self.page.summary = words
        self.page.save_revision().publish()

        # Count each place where `words` is used, plus the `-` in the quote attribution and the "Article" label
        # on the related link
        expected_word_count = (8 * len(words.split())) + 2

        self.assertEqual(self.page.word_count, expected_word_count)

    def test_word_count_no_content(self):
        self.page.content = None
        self.page.news_headline = "Test"
        self.page.summary = "Test"
        self.page.save_revision().publish()

        self.assertEqual(self.page.word_count, 2)

    def test_get_analytics_values(self):
        analytics_values = self.page.get_analytics_values(get_dummy_request())
        self.assertEqual(analytics_values.get("pageTitle"), self.page.get_full_display_title())
        self.assertEqual(analytics_values.get("contentType"), self.page.analytics_content_type)
        self.assertEqual(analytics_values.get("contentGroup"), self.page.analytics_content_group)
        self.assertEqual(analytics_values.get("contentTheme"), self.page.analytics_content_theme)
        self.assertEqual(analytics_values.get("outputSeries"), self.page.get_parent().slug)
        self.assertEqual(analytics_values.get("latestRelease"), "yes")
        self.assertEqual(analytics_values.get("releaseDate"), format_date_for_gtm(self.page.release_date))
        self.assertEqual(analytics_values.get("wordCount"), self.page.word_count)

    def test_get_analytics_values_for_latest_via_non_evergreen_url(self):
        """Test that that page analytics values contains the evergreen series URL if the page is requested from it's
        full, non-evergreen URL.
        """
        analytics_values = self.page.get_analytics_values(get_dummy_request(path=self.page.get_full_url()))
        self.assertEqual(analytics_values.get("pageURL"), self.page.get_parent().get_full_url())

    def test_get_analytics_values_for_non_latest(self):
        """Test that the analytics values do not contain the evergreen series URL if the page is not the latest."""
        series = self.page.get_parent()
        new_latest_article = StatisticalArticlePageFactory(
            parent=series, release_date=self.page.release_date + timezone.timedelta(days=1)
        )
        new_latest_article.save_revision().publish()

        analytics_values = self.page.get_analytics_values(get_dummy_request(path=self.page.get_full_url()))
        self.assertEqual(analytics_values.get("latestRelease"), "no")
        self.assertNotIn("pageURL", analytics_values.keys())


class StatisticalArticlePageRenderTestCase(WagtailTestUtils, TestCase):
    def setUp(self):
        self.basic_page = StatisticalArticlePageFactory(
            parent__title="PSF",
            title="November 2024",
            news_headline="",
            contact_details=None,
            show_cite_this_page=False,
            next_release_date=None,
        )
        self.basic_page_url = self.basic_page.url

        # a page with more of the fields filled in
        self.page = StatisticalArticlePageFactory(
            parent=self.basic_page.get_parent(),
            title="August 2024",
            news_headline="Breaking News!",
            release_date=datetime(2024, 8, 15),
        )
        self.page.headline_figures = [
            {
                "type": "figure",
                "value": {
                    "figure_id": "figurexyz",
                    "title": "Figure title XYZ",
                    "figure": "XYZ",
                    "supporting_text": "Figure supporting text XYZ",
                },
            },
            {
                "type": "figure",
                "value": {
                    "figure_id": "figureabc",
                    "title": "Figure title ABC",
                    "figure": "ABC",
                    "supporting_text": "Figure supporting text ABC",
                },
            },
        ]
        self.page.headline_figures_figure_ids = "figurexyz,figureabc"
        self.page.save_revision().publish()
        self.page_url = self.page.url
        self.formatted_date = date_format(self.page.release_date, settings.DATE_FORMAT)
        self.user = self.create_superuser("admin")

    def test_display_title(self):
        """Check how the title is displayed on the front-end, with/without news headline."""
        response = self.client.get(self.basic_page_url)
        self.assertContains(response, "PSF: November 2024")

        # Set an SEO title so that the display title is also not included in the schema org properties
        self.page.seo_title = "SEO Title"
        self.page.save_revision().publish()

        response = self.client.get(self.page_url)
        self.assertNotContains(response, self.page.get_admin_display_title())
        self.assertContains(response, "Breaking News!")

    def test_full_display_title(self):
        self.assertEqual(self.basic_page.display_title, "PSF: November 2024")

        self.basic_page.title = "Lorem Ipsum"
        self.basic_page.save_revision()

        # The page object shows the newer title
        self.assertEqual(self.basic_page.display_title, "PSF: Lorem Ipsum")

        # However, the live page will show the old title until it is published
        response = self.client.get(self.basic_page_url)

        self.assertNotContains(response, "PSF: Lorem Ipsum")
        self.assertContains(response, "PSF: November 2024")

        self.basic_page.save_revision().publish()

        response = self.client.get(self.basic_page_url)

        self.assertContains(response, "PSF: Lorem Ipsum")
        self.assertNotContains(response, "PSF: November 2024")

    def test_next_release_date(self):
        """Checks that when no next release date, the template shows 'To be announced'."""
        response = self.client.get(self.basic_page_url)
        self.assertContains(response, "To be announced")

        response = self.client.get(self.page_url)
        self.assertNotContains(response, "To be announced")
        self.assertContains(response, self.formatted_date)

    def test_cite_this_page_is_shown_when_ticked(self):
        """Test for the cite this page block."""
        expected = (
            f"Office for National Statistics (ONS), released {self.formatted_date}, "
            f'ONS website, statistical article, <a href="{self.page.full_url}">Breaking News!</a>'
        )
        response = self.client.get(self.page_url)
        self.assertContains(response, expected)

    def test_cite_this_page_is_not_shown_when_unticked(self):
        """Test for the cite this page block not present in the template."""
        expected = (
            f"Office for National Statistics (ONS), released {self.formatted_date}, ONS website, statistical article"
        )

        response = self.client.get(self.basic_page_url)
        self.assertNotContains(response, expected)

    def test_breadcrumb_doesnt_contains_series_url(self):
        response = self.client.get(self.basic_page_url)
        # confirm that current breadcrumb is there
        article_series = self.basic_page.get_parent()
        self.assertNotContains(
            response,
            f'<a class="ons-breadcrumbs__link" href="{article_series.full_url}">{article_series.title}</a>',
            html=True,
        )

        # confirm that current breadcrumb points to the parent page
        topics_page = article_series.get_parent()
        self.assertContains(
            response,
            f'<a class="ons-breadcrumbs__link" href="{topics_page.full_url}">{topics_page.title}</a>',
            html=True,
        )

    def test_pagination_is_not_shown(self):
        response = self.client.get(self.basic_page_url)
        expected = 'class="ons-pagination__link"'
        self.assertNotContains(response, expected)

    def test_get_headline_figure(self):
        """Test get_headline_figure returns the correct figure."""
        # Test with a valid figure_id
        figure = self.page.get_headline_figure("figurexyz")
        self.assertEqual(figure["title"], "Figure title XYZ")
        self.assertEqual(figure["figure"], "XYZ")
        self.assertEqual(figure["supporting_text"], "Figure supporting text XYZ")

        # Test with an invalid figure_id
        figure = self.page.get_headline_figure("invalid_id")
        self.assertEqual(figure, {})

    def test_headline_figures_shown(self):
        """Test that the headline figures are shown in the template."""
        response = self.client.get(self.page_url)
        self.assertContains(response, "Figure title XYZ")
        self.assertContains(response, "Figure title ABC")
        self.assertContains(response, "XYZ")
        self.assertContains(response, "ABC")
        self.assertContains(response, "Figure supporting text XYZ")
        self.assertContains(response, "Figure supporting text ABC")

    def test_figures_used_by_ancestors(self):
        """Test that the figures used by ancestors are returned correctly."""
        topic = TopicPage.objects.ancestor_of(self.page).first()
        topic.headline_figures.extend(
            [
                (
                    "figure",
                    {
                        "series": self.page.get_parent(),
                        "figure_id": "figurexyz",
                    },
                ),
                (
                    "figure",
                    {
                        "series": self.page.get_parent(),
                        "figure_id": "figureabc",
                    },
                ),
            ]
        )
        topic.save_revision().publish()

        self.assertEqual(self.page.figures_used_by_ancestor, ["figurexyz", "figureabc"])

    def test_cannot_be_deleted_if_ancestor_uses_headline_figures(self):
        """Test that the page cannot be deleted if an ancestor uses the headline figures."""
        self.client.force_login(self.user)
        topic = TopicPage.objects.ancestor_of(self.page).first()
        topic.headline_figures.extend(
            [
                (
                    "figure",
                    {
                        "series": self.page.get_parent(),
                        "figure_id": "figurexyz",
                    },
                ),
                (
                    "figure",
                    {
                        "series": self.page.get_parent(),
                        "figure_id": "figureabc",
                    },
                ),
            ]
        )
        topic.save_revision().publish()

        # Try deleting page
        page_delete_url = reverse("wagtailadmin_pages:delete", args=[self.page.id])
        response = self.client.post(page_delete_url)

        self.assertRedirects(response, page_delete_url, 302)

        response = self.client.post(page_delete_url, follow=True)

        self.assertContains(
            response,
            "This page cannot be deleted because it contains headline figures that are referenced elsewhere.",
        )

        # Try deleting parent page
        parent_page_delete_url = reverse("wagtailadmin_pages:delete", args=[self.page.get_parent().id])
        response = self.client.post(parent_page_delete_url)

        self.assertRedirects(response, parent_page_delete_url, 302)

        response = self.client.post(parent_page_delete_url, follow=True)

        self.assertContains(
            response,
            "This page cannot be deleted because one or more of its children contain headline figures",
        )

    @override_settings(IS_EXTERNAL_ENV=True)
    def test_load_in_external_env(self):
        """Test the page loads in external env."""
        response = self.client.get(self.basic_page_url)
        self.assertEqual(response.status_code, 200)

    def test_page_gtm_attributes(self):
        response = self.client.get(self.page_url)

        self.assertEqual(response.status_code, 200)

        datalayer_values = extract_datalayer_pushed_values(response.text)
        self.assertEqual(datalayer_values["product"], "wagtail")
        self.assertEqual(datalayer_values["contentType"], self.page.analytics_content_type)
        self.assertEqual(datalayer_values["contentGroup"], self.page.analytics_content_group)
        self.assertEqual(datalayer_values["contentTheme"], self.page.analytics_content_theme)
        for key, value in self.page.get_analytics_values(get_dummy_request(path=self.page_url)).items():
            self.assertIn(key, datalayer_values)
            self.assertEqual(datalayer_values[key], value)


class StatisticalArticlePageFeaturedArticleTestCase(WagtailTestUtils, TestCase):
    def setUp(self):
        self.page = StatisticalArticlePageFactory(
            parent__title="PSF",
            title="November 2024",
            news_headline="",
            contact_details=None,
            show_cite_this_page=False,
            release_date=datetime(2024, 11, 1),
            main_points_summary="Test main points summary",
        )

    def test_as_featured_article_macro_data(self):
        request = RequestFactory().get("/")
        data = self.page.as_featured_article_macro_data(request)

        self.assertEqual(data["title"]["text"], self.page.display_title)
        self.assertIn("url", data["title"])
        parsed = urlparse(data["title"]["url"])
        self.assertEqual(parsed.netloc, "", "URL should be relative")
        self.assertEqual(parsed.path, self.page.get_url(request=get_dummy_request()))

        self.assertEqual(data["metadata"]["text"], "Article")
        self.assertEqual(data["metadata"]["date"]["prefix"], "Release date")
        self.assertEqual(data["metadata"]["date"]["showPrefix"], True)
        self.assertEqual(data["metadata"]["date"]["short"], "1 November 2024")
        self.assertEqual(data["metadata"]["date"]["iso"], "2024-11-01")

        self.assertEqual(data["description"], "Test main points summary")

    def test_as_featured_article_macro_data_with_chart(self):
        """Test that a chart is used when available."""
        table_data = TableDataFactory(
            table_data=[
                ["", "Series 0"],
                ["2004", "100"],
                ["2005", "120"],
            ]
        )

        chart_data = {
            "type": "line_chart",
            "value": {
                "title": "Test Chart",
                "table": table_data,
                "theme": "primary",
                "show_legend": True,
                "x_axis": {"title": ""},
                "y_axis": {"title": ""},
            },
        }

        self.page.featured_chart = [chart_data]
        self.page.save()

        request = RequestFactory().get("/")
        data = self.page.as_featured_article_macro_data(request)

        self.assertEqual(data["chart"]["chartType"], "line")
        self.assertEqual(data["chart"]["title"], "Test Chart")
        self.assertEqual(data["chart"]["theme"], "primary")
        self.assertEqual(data["chart"]["headingLevel"], 3)

        self.assertNotIn("image", data)

    def test_as_featured_article_macro_data_without_chart(self):
        """Test that a listing image is used when there is no chart."""
        request = RequestFactory().get("/")
        data = self.page.as_featured_article_macro_data(request)

        self.assertNotIn("chart", data)

        self.assertEqual(data["image"]["src"], self.page.listing_image.get_rendition("width-1252").url)
        self.assertNotIn("alt", data["image"])


class PreviousReleasesWithoutPaginationTestCase(TestCase):
    # PREVIOUS_RELEASES_PER_PAGE is default value 10
    total_batch: int = 9

    @classmethod
    def setUpTestData(cls):
        cls.article_series = ArticleSeriesPageFactory(title="Article Series")
        cls.articles = StatisticalArticlePageFactory.create_batch(9, parent=cls.article_series)
<<<<<<< HEAD
        cls.previous_releases_url = cls.article_series.get_url(
            get_dummy_request()
        ) + cls.article_series.reverse_subpage("previous_releases")

    def setUp(self):
        self.dummy_request = get_dummy_request()
=======
        cls.previous_releases_url = (
            f"{cls.article_series.url}/{cls.article_series.reverse_subpage('previous_releases')}"
        )
>>>>>>> 397474d8

    def test_breadcrumb_does_contains_series_url(self):
        response = self.client.get(self.previous_releases_url)
        parent_page = self.article_series.get_parent()
        # confirm that current breadcrumb is there and that current breadcrumb points to the parent page
        # TODO currently this test points to the article page not to the series page
        # f'<a class="ons-breadcrumbs__link" href="{self.article_series.url}">{self.article_series.title}</a>',

        self.assertContains(
            response,
            f'<a class="ons-breadcrumbs__link" href="{parent_page.full_url}">{parent_page.title}</a>',
            html=True,
        )

    def test_page_content(self):
        response = self.client.get(self.previous_releases_url)
        for article in self.articles:
            with self.subTest(article=article):
                self.assertContains(response, article.get_admin_display_title())
                self.assertContains(response, article.get_url(request=self.dummy_request))
        self.assertContains(response, 'class="ons-document-list__item"', count=self.total_batch)
        self.assertContains(response, "Latest release", count=1)

    def test_pagination_is_not_shown(self):
        response = self.client.get(self.previous_releases_url)
        self.assertNotContains(response, 'class="ons-pagination__link"')


@override_settings(PREVIOUS_RELEASES_PER_PAGE=3)
class PreviousReleasesWithPaginationPagesTestCase(TestCase):
    total_batch = 13
    test_previous_releases_per_page = 3
    total_pages = math.ceil(total_batch / test_previous_releases_per_page)

    @classmethod
    def setUpTestData(cls):
        cls.article_series = ArticleSeriesPageFactory(title="Article Series")
        cls.articles = StatisticalArticlePageFactory.create_batch(cls.total_batch, parent=cls.article_series)
        cls.previous_releases_base_url = (
            f"{cls.article_series.url}/{cls.article_series.reverse_subpage('previous_releases')}"
        )

    def assert_pagination(self, page_number, expected_contains, expected_not_contains):
        # Request the page at the given number
        response = self.client.get(f"{self.previous_releases_base_url}?page={page_number}")
        # Check for strings we expect to be present in the HTML response
        for snippet in expected_contains:
            with self.subTest(snippet=snippet):
                self.assertContains(response, snippet)
        # Check for strings we expect not to be present in the HTML response
        for snippet in expected_not_contains:
            with self.subTest(snippet=snippet):
                self.assertNotContains(response, snippet)

    def test_pagination_variants(self):
        # Define different test scenarios with expected visible/ not-visible pagination elements
        scenarios = {
            1: {  # First page
                "expected_contains": [
                    f'class="ons-pagination__position">Page 1 of {self.total_pages}',
                    'class="ons-pagination__item ons-pagination__item--current"',
                    f'aria-label="Go to the last page ({self.total_pages})"',
                    'class="ons-pagination__item ons-pagination__item--next"',
                    'aria-label="Go to the next page (2)"',
                ],
                "expected_not_contains": [
                    'aria-label="Go to the first page"',
                    'class="ons-pagination__item ons-pagination__item--previous"',
                    'aria-label="Go to the previous page"',
                ],
            },
            3: {  # Middle page
                "expected_contains": [
                    f'class="ons-pagination__position">Page 3 of {self.total_pages}',
                    'aria-label="Go to the first page"',
                    'class="ons-pagination__item ons-pagination__item--previous"',
                    'aria-label="Go to page 2"',
                    'class="ons-pagination__item ons-pagination__item--current"',
                    f'aria-label="Go to the last page ({self.total_pages})"',
                    'class="ons-pagination__item ons-pagination__item--next"',
                    'aria-label="Go to page 4"',
                ],
                "expected_not_contains": [],
            },
            5: {  # Last page
                "expected_contains": [
                    f'class="ons-pagination__position">Page 5 of {self.total_pages}',
                    'aria-label="Go to the first page"',
                    'class="ons-pagination__item ons-pagination__item--previous"',
                    'aria-label="Go to the previous page (4)"',
                    'class="ons-pagination__item ons-pagination__item--current"',
                    'aria-current="true"',
                ],
                "expected_not_contains": [
                    f'aria-label="Go to the last page ({self.total_pages})"',
                    'class="ons-pagination__item ons-pagination__item--next"',
                    'aria-label="Go to the next page"',
                ],
            },
        }
        # Iterate through each scenario and run the pagination assertion
        for page, data in scenarios.items():
            with self.subTest(page=page):  # Helps identify which page scenario fails
                self.assert_pagination(page, data["expected_contains"], data["expected_not_contains"])<|MERGE_RESOLUTION|>--- conflicted
+++ resolved
@@ -819,18 +819,12 @@
     def setUpTestData(cls):
         cls.article_series = ArticleSeriesPageFactory(title="Article Series")
         cls.articles = StatisticalArticlePageFactory.create_batch(9, parent=cls.article_series)
-<<<<<<< HEAD
         cls.previous_releases_url = cls.article_series.get_url(
             get_dummy_request()
         ) + cls.article_series.reverse_subpage("previous_releases")
 
     def setUp(self):
         self.dummy_request = get_dummy_request()
-=======
-        cls.previous_releases_url = (
-            f"{cls.article_series.url}/{cls.article_series.reverse_subpage('previous_releases')}"
-        )
->>>>>>> 397474d8
 
     def test_breadcrumb_does_contains_series_url(self):
         response = self.client.get(self.previous_releases_url)
