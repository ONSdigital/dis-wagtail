--- conflicted
+++ resolved
@@ -104,7 +104,7 @@
         return response
 
 
-class StatisticalArticlePage(BundledPageMixin, RoutablePageMixin, BasePage):  # type: ignore[django-manager-missing]
+class StatisticalArticlePage(BundledPageMixin, RoutablePageMixin, BasePage):  # type: ignore[django-manager-missing] # pylint: disable=too-many-public-methods
     """The statistical article page model.
 
     Previously known as statistical bulletin, statistical analysis article, analysis page.
@@ -492,7 +492,6 @@
         ]
 
     def serve_preview(self, request: "HttpRequest", mode_name: str) -> "TemplateResponse":
-<<<<<<< HEAD
         match mode_name:
             case "related_data":
                 return cast("TemplateResponse", self.related_data(request))
@@ -501,10 +500,6 @@
 
                 topic_page = TopicPage.objects.ancestor_of(self).first()
                 return cast("TemplateResponse", topic_page.serve(request, featured_item=self))
-        return cast("TemplateResponse", super().serve_preview(request, mode_name))
-=======
-        if mode_name == "related_data":
-            return cast("TemplateResponse", self.related_data(request))
         return cast("TemplateResponse", super().serve_preview(request, mode_name))
 
     def get_serialized_corrections_and_notices(
@@ -538,5 +533,4 @@
         context["has_corrections"] = bool(corrections)
         context["has_notices"] = bool(notices)
 
-        return context
->>>>>>> 8888eb36
+        return context