--- conflicted
+++ resolved
@@ -103,6 +103,7 @@
         return response
 
 
+# pylint: disable=too-many-public-methods
 class StatisticalArticlePage(BundledPageMixin, RoutablePageMixin, BasePage):  # type: ignore[django-manager-missing]
     """The statistical article page model.
 
@@ -379,14 +380,11 @@
             context_overrides={
                 "page": page,
                 "latest_version_url": self.get_url(request),
-<<<<<<< HEAD
                 "no_index": True,
-=======
                 # Override the context with the corrections and notices for this version
                 "corrections_and_notices": corrections + notices,
                 "has_corrections": bool(corrections),
                 "has_notices": bool(notices),
->>>>>>> 4ccb8e62
             },
         )
 
@@ -452,7 +450,39 @@
             return cast("TemplateResponse", self.related_data(request))
         return cast("TemplateResponse", super().serve_preview(request, mode_name))
 
-<<<<<<< HEAD
+    def get_serialized_corrections_and_notices(
+        self, request: "HttpRequest"
+    ) -> tuple[list[dict[str, Any]], list[dict[str, Any]]]:
+        """Returns a list of corrections and notices for the page."""
+        base_url = self.get_url(request)
+        corrections = (
+            [
+                serialize_correction_or_notice(
+                    correction,
+                    superseded_url=base_url
+                    + self.reverse_subpage("previous_version", args=[correction.value["version_id"]]),
+                )
+                for correction in self.corrections  # pylint: disable=not-an-iterable
+            ]
+            if self.corrections
+            else []
+        )
+        notices = (
+            [serialize_correction_or_notice(notice) for notice in self.notices] if self.notices else []  # pylint: disable=not-an-iterable
+        )
+        return corrections, notices
+
+    def get_context(self, request: "HttpRequest", *args: Any, **kwargs: Any) -> dict:
+        """Adds additional context to the page."""
+        context: dict = super().get_context(request)
+
+        corrections, notices = self.get_serialized_corrections_and_notices(request)
+        context["corrections_and_notices"] = corrections + notices
+        context["has_corrections"] = bool(corrections)
+        context["has_notices"] = bool(notices)
+
+        return context
+
     def ld_entity(self) -> dict[str, object]:
         """Add statistical article specific schema properties to JSON LD."""
         properties = {
@@ -485,38 +515,4 @@
         if self.canonical_page.is_latest and not getattr(request, "is_for_subpage", False):
             return cast(str, self.canonical_page.get_parent().get_full_url(request=request))
 
-        return super().get_canonical_full_url(request=request)
-=======
-    def get_serialized_corrections_and_notices(
-        self, request: "HttpRequest"
-    ) -> tuple[list[dict[str, Any]], list[dict[str, Any]]]:
-        """Returns a list of corrections and notices for the page."""
-        base_url = self.get_url(request)
-        corrections = (
-            [
-                serialize_correction_or_notice(
-                    correction,
-                    superseded_url=base_url
-                    + self.reverse_subpage("previous_version", args=[correction.value["version_id"]]),
-                )
-                for correction in self.corrections  # pylint: disable=not-an-iterable
-            ]
-            if self.corrections
-            else []
-        )
-        notices = (
-            [serialize_correction_or_notice(notice) for notice in self.notices] if self.notices else []  # pylint: disable=not-an-iterable
-        )
-        return corrections, notices
-
-    def get_context(self, request: "HttpRequest", *args: Any, **kwargs: Any) -> dict:
-        """Adds additional context to the page."""
-        context: dict = super().get_context(request)
-
-        corrections, notices = self.get_serialized_corrections_and_notices(request)
-        context["corrections_and_notices"] = corrections + notices
-        context["has_corrections"] = bool(corrections)
-        context["has_notices"] = bool(notices)
-
-        return context
->>>>>>> 4ccb8e62
+        return super().get_canonical_full_url(request=request)