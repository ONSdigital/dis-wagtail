from typing import TYPE_CHECKING, Any, ClassVar, Optional, cast

from django.conf import settings
from django.core.exceptions import ValidationError
from django.core.paginator import EmptyPage, PageNotAnInteger, Paginator
from django.db import models
from django.http import Http404
from django.shortcuts import get_object_or_404, redirect
from django.utils.functional import cached_property
from django.utils.html import strip_tags
from django.utils.translation import gettext_lazy as _
from wagtail.admin.panels import FieldPanel, FieldRowPanel, HelpPanel, MultiFieldPanel, TitleFieldPanel
from wagtail.contrib.routable_page.models import RoutablePageMixin, path
from wagtail.coreutils import resolve_model_string
from wagtail.fields import RichTextField
from wagtail.models import Page
from wagtail.search import index
from wagtailschemaorg.utils import extend

from cms.articles.enums import SortingChoices
from cms.articles.forms import StatisticalArticlePageAdminForm
from cms.articles.panels import HeadlineFiguresFieldPanel
from cms.articles.utils import serialize_correction_or_notice
from cms.bundles.mixins import BundledPageMixin
from cms.core.blocks.headline_figures import HeadlineFiguresItemBlock
from cms.core.blocks.panels import CorrectionBlock, NoticeBlock
from cms.core.blocks.stream_blocks import SectionStoryBlock
from cms.core.custom_date_format import ons_date_format
from cms.core.fields import StreamField
from cms.core.models import BasePage
from cms.core.widgets import date_widget
from cms.datasets.blocks import DatasetStoryBlock
from cms.datasets.utils import format_datasets_as_document_list
from cms.datavis.blocks.base import BaseChartBlock
from cms.datavis.blocks.featured_charts import FeaturedChartBlock
from cms.taxonomy.mixins import GenericTaxonomyMixin

if TYPE_CHECKING:
    from django.http import HttpRequest, HttpResponse
    from django.template.response import TemplateResponse
    from wagtail.admin.panels import Panel


FIGURE_ID_SEPARATOR = ","


class ArticlesIndexPage(BasePage):  # type: ignore[django-manager-missing]
    max_count_per_parent = 1
    parent_page_types: ClassVar[list[str]] = ["topics.TopicPage"]
    page_description = "A container for statistical article series. Used for URL structure purposes."
    preview_modes: ClassVar[list[str]] = []  # Disabling the preview mode as this redirects away

    content_panels: ClassVar[list["Panel"]] = [
        *Page.content_panels,
        HelpPanel(content="This is a container for articles and article series for URL structure purposes."),
    ]
    # disables the "Promote" tab as we control the slug, and the page redirects
    promote_panels: ClassVar[list["Panel"]] = []

    def clean(self) -> None:
        self.slug = "articles"
        super().clean()

    def minimal_clean(self) -> None:
        # ensure the slug is always set to "articles", even for saving drafts, where minimal_clean is used
        self.slug = "articles"
        super().minimal_clean()

    def serve(self, request: "HttpRequest", *args: Any, **kwargs: Any) -> "HttpResponse":
        # FIXME: redirect to the publications listing for the topic
        return redirect(self.get_parent().get_url(request=request))


class ArticleSeriesPage(RoutablePageMixin, GenericTaxonomyMixin, BasePage):  # type: ignore[django-manager-missing]
    """The article series model."""

    parent_page_types: ClassVar[list[str]] = ["ArticlesIndexPage"]
    subpage_types: ClassVar[list[str]] = ["StatisticalArticlePage"]
    preview_modes: ClassVar[list[str]] = []  # Disabling the preview mode due to it being a container page.
    page_description = "A container for statistical articles in a series."
    exclude_from_breadcrumbs = True

    content_panels: ClassVar[list["Panel"]] = [
        *Page.content_panels,
        HelpPanel(
            content=(
                "<p>This is a container for article series.</p>"
                "<p>It provides the following evergreen paths: <br>- <code>series-slug/</code> "
                "(for the latest article in series. Previously <code>series-slug/latest</code>)<br>"
                "- <code>series-slug/editions</code> (previously <code>series-slug/previous-releases</code>)</br>"
                "as well as the actual statistical article pages.</p>"
                "<p>Add a new Statistical article page under this container.</p>"
            )
        ),
    ]

    def get_latest(self) -> Optional["StatisticalArticlePage"]:
        latest: StatisticalArticlePage | None = (
            StatisticalArticlePage.objects.live().child_of(self).order_by("-release_date").first()
        )
        return latest

    @path("")
    def index_route(self, request: "HttpRequest", *args: Any, **kwargs: Any) -> "HttpResponse":
        """Serves the latest statistical article page in the series."""
        if not (latest := self.get_latest()):
            raise Http404

        request.is_preview = getattr(request, "is_preview", False)  # type: ignore[attr-defined]
        return latest.serve(request, *args, serve_as_edition=True, **kwargs)

    @path("editions/")
    def previous_releases(self, request: "HttpRequest") -> "TemplateResponse":
        children = StatisticalArticlePage.objects.live().child_of(self).order_by("-release_date")
        paginator = Paginator(children, per_page=settings.PREVIOUS_RELEASES_PER_PAGE)

        try:
            pages = paginator.page(request.GET.get("page", 1))
            ons_pagination_url_list = [{"url": f"?page={n}"} for n in paginator.page_range]
        except (EmptyPage, PageNotAnInteger) as e:
            raise Http404 from e

        request.is_for_subpage = True  # type: ignore[attr-defined]
        response: TemplateResponse = self.render(
            request,
            # TODO: update to include drafts when looking at previews holistically.
            context_overrides={"pages": pages, "ons_pagination_url_list": ons_pagination_url_list},
            template="templates/pages/statistical_article_page--previous-releases.html",
        )
        return response

    @path("editions/<str:slug>/")
    def release(self, request: "HttpRequest", slug: str, **kwargs: Any) -> "HttpResponse":
        if not (edition := StatisticalArticlePage.objects.live().child_of(self).filter(slug=slug).first()):
            raise Http404
        return cast("HttpResponse", edition.serve(request, serve_as_edition=True, **kwargs))

    @path("editions/<str:slug>/related-data/")
    def release_related_data(self, request: "HttpRequest", slug: str) -> "HttpResponse":
        return cast("HttpResponse", self.release(request, slug, related_data=True))

    @path("editions/<str:slug>/versions/<int:version>/")
    def release_with_versions(self, request: "HttpRequest", slug: str, version: int) -> "HttpResponse":
        return cast("HttpResponse", self.release(request, slug, version=version))


# pylint: disable=too-many-public-methods
class StatisticalArticlePage(BundledPageMixin, RoutablePageMixin, BasePage):  # type: ignore[django-manager-missing]
    """The statistical article page model.

    Previously known as statistical bulletin, statistical analysis article, analysis page.
    """

    base_form_class = StatisticalArticlePageAdminForm

    schema_org_type = "Article"

    parent_page_types: ClassVar[list[str]] = ["ArticleSeriesPage"]
    subpage_types: ClassVar[list[str]] = []
    search_index_content_type: ClassVar[str] = "bulletin"
    template = "templates/pages/statistical_article_page.html"
    label = _("Article")  # type: ignore[assignment]

    # Fields
    news_headline = models.CharField(max_length=255, blank=True)
    summary = RichTextField(features=settings.RICH_TEXT_BASIC)

    main_points_summary = RichTextField(
        features=settings.RICH_TEXT_BASIC, help_text="Used when featured on a topic page."
    )

    # Fields: dates
    release_date = models.DateField()
    next_release_date = models.DateField(blank=True, null=True)

    contact_details = models.ForeignKey(
        "core.ContactDetails",
        null=True,
        blank=True,
        on_delete=models.SET_NULL,
        related_name="+",
    )

    # Fields: accredited/census. A bit of "about the data".
    is_accredited = models.BooleanField(
        "Accredited Official Statistics",
        default=False,
        help_text=(
            "If ticked, will display an information block about the data being accredited official statistics "
            "and include the accredited logo."
        ),
    )
    is_census = models.BooleanField(
        "Census",
        default=False,
        help_text="If ticked, will display an information block about the data being related to the Census.",
    )

    # Fields: content
    headline_figures = StreamField([("figure", HeadlineFiguresItemBlock())], blank=True, max_num=6)
    headline_figures_figure_ids = models.CharField(
        max_length=128,
        blank=True,
        editable=False,
    )
    content = StreamField(SectionStoryBlock())

    show_cite_this_page = models.BooleanField(default=True)

    corrections = StreamField([("correction", CorrectionBlock())], blank=True, null=True)
    notices = StreamField([("notice", NoticeBlock())], blank=True, null=True)

    dataset_sorting = models.CharField(choices=SortingChoices.choices, default=SortingChoices.AS_SHOWN, max_length=32)
    datasets = StreamField(DatasetStoryBlock(), blank=True, default=list)

    featured_chart = StreamField(FeaturedChartBlock(), blank=True, max_num=1)

    content_panels: ClassVar[list["Panel"]] = [
        *BundledPageMixin.panels,
        MultiFieldPanel(
            [
                TitleFieldPanel(
                    "title",
                    heading="Release Edition",
                    placeholder="Release Edition *",
                    help_text="e.g. 'November 2024'.",
                ),
                FieldPanel(
                    "news_headline",
                    help_text=(
                        "Use this as a news headline. When populated, replaces the title displayed on the page. "
                        "Note: the page slug is powered by the title field. "
                        "You can change the slug in the 'Promote' tab."
                    ),
                    icon="news",
                ),
            ],
            heading="Edition",
        ),
        FieldPanel("summary", required_on_save=True),
        MultiFieldPanel(
            [
                FieldRowPanel(
                    [
                        FieldPanel(
                            "release_date", date_widget, help_text="The actual release date", required_on_save=True
                        ),
                        FieldPanel(
                            "next_release_date",
                            date_widget,
                            help_text="If no next date is chosen, 'To be announced' will be displayed.",
                        ),
                    ],
                    heading="Dates",
                ),
                FieldRowPanel(
                    ["is_accredited", "is_census"],
                    heading="About the data",
                ),
                "contact_details",
                "show_cite_this_page",
                FieldPanel("main_points_summary", required_on_save=True),
            ],
            heading="Metadata",
            icon="cog",
        ),
        HeadlineFiguresFieldPanel("headline_figures", icon="data-analysis"),
        FieldPanel("content", icon="list-ul", required_on_save=True),
    ]

    corrections_and_notices_panels: ClassVar[list["Panel"]] = [
        FieldPanel("corrections", icon="warning"),
        FieldPanel("notices", icon="info-circle"),
    ]

    related_data_panels: ClassVar[list["Panel"]] = [
        "dataset_sorting",
        FieldPanel("datasets", icon="table"),
    ]

    additional_panel_tabs: ClassVar[list[tuple[list["Panel"], str]]] = [
        (related_data_panels, "Related data"),
        (corrections_and_notices_panels, "Corrections and notices"),
    ]

    promote_panels: ClassVar[list["Panel"]] = [
        *BasePage.promote_panels,
        FieldPanel(
            "featured_chart",
            help_text="Configure a chart for when this article is featured on a topic page.",
            icon="chart-line",
        ),
    ]

    search_fields: ClassVar[list[index.BaseField]] = [
        *BasePage.search_fields,
        index.SearchField("summary"),
        index.SearchField("headline_figures"),
        index.SearchField("content"),
        index.SearchField("get_admin_display_title", boost=2),
        index.AutocompleteField("get_admin_display_title"),
        index.SearchField("news_headline"),
        index.AutocompleteField("news_headline"),
    ]

    def clean(self) -> None:
        """Additional validation on save."""
        super().clean()

        if self.next_release_date and self.next_release_date <= self.release_date:
            raise ValidationError({"next_release_date": "The next release date must be after the release date."})

        if self.headline_figures and len(self.headline_figures) == 1:
            # Check if headline_figures has 1 item (we can't use min_num because we allow 0)
            raise ValidationError({"headline_figures": "If you add headline figures, please add at least 2."})

        if self.headline_figures and len(self.headline_figures) > 0:
            figure_ids = [figure.value["figure_id"] for figure in self.headline_figures]  # pylint: disable=not-an-iterable
        else:
            figure_ids = []

        figure_ids_set = set(figure_ids)
        existing_figure_ids_set = set(self.headline_figures_figure_ids_list)

        # Check if the provided figure IDs have been registered by our custom form
        if any(item not in existing_figure_ids_set for item in figure_ids_set):
            # This means someone tampered with the figure ID
            raise ValidationError({"headline_figures": "Invalid figure ID(s) provided."})

        if self.pk and self.is_latest:
            for headline_figure in self.figures_used_by_ancestor:
                if headline_figure not in figure_ids:
                    raise ValidationError(
                        {
                            "headline_figures": f"Figure ID {
                                headline_figure
                            } cannot be removed as it is referenced in a topic page.",
                        }
                    )

        # At this stage we can override the figure ids to account for deleted ones
        self.update_headline_figures_figure_ids(figure_ids)

    def get_admin_display_title(self) -> str:
        """Changes the admin display title to include the parent title."""
        return self.get_full_display_title(self.draft_title)

    def get_full_display_title(self, title: str | None = None) -> str:
        """Returns the full display title for the page, including the parent series title."""
        return f"{self.get_parent().title}: {title or self.title}"

    def get_headline_figure(self, figure_id: str) -> dict[str, str]:
        if not self.headline_figures:
            return {}

        for figure in self.headline_figures:
            if figure.value["figure_id"] == figure_id:
                return dict(figure.value)

        return {}

    @property
    def headline_figures_figure_ids_list(self) -> list[str]:
        """Returns a list of figure IDs from the headline figures."""
        if self.headline_figures_figure_ids:
            return self.headline_figures_figure_ids.split(FIGURE_ID_SEPARATOR)
        return []

    def add_headline_figures_figure_id(self, figure_id: str) -> None:
        """Adds a figure ID to the list of headline figures."""
        if figure_id not in self.headline_figures_figure_ids_list:
            id_list = self.headline_figures_figure_ids_list
            id_list.append(figure_id)
            self.headline_figures_figure_ids = FIGURE_ID_SEPARATOR.join(id_list)

    def update_headline_figures_figure_ids(self, figure_ids: list[str]) -> None:
        """Updates the list of headline figures."""
        self.headline_figures_figure_ids = FIGURE_ID_SEPARATOR.join(figure_ids)

    @property
    def display_title(self) -> str:
        """Returns the page display title. If the news headline is set, it takes precedence over the series+title."""
        return self.news_headline.strip() or self.get_full_display_title()

    @cached_property
    def table_of_contents(self) -> list[dict[str, str | object]]:
        """Table of contents formatted to Design System specs."""
        items = []
        for block in self.content:  # pylint: disable=not-an-iterable,useless-suppression
            if hasattr(block.block, "to_table_of_contents_items"):
                items += block.block.to_table_of_contents_items(block.value)
        if self.show_cite_this_page:
            items += [{"url": "#cite-this-page", "text": _("Cite this article")}]
        if self.contact_details_id:
            items += [{"url": "#contact-details", "text": _("Contact details")}]
        return items

    @property
    def is_latest(self) -> bool:
        """Returns True if the statistical article page is latest in its series based on the release date."""
        latest_id = (
            StatisticalArticlePage.objects.sibling_of(self)
            .live()
            .order_by("-release_date")
            .values_list("id", flat=True)
            .first()
        )
        return bool(self.pk == latest_id)  # to placate mypy

    @property
    def topic_ids(self) -> list[str]:
        """Returns a list of topic IDs associated with the parent article series page."""
        return list(self.get_parent().specific_deferred.topics.values_list("topic_id", flat=True))

    @property
    def figures_used_by_ancestor(self) -> list[str]:
        """Returns a list of figure IDs used by the ancestor topic page."""
        series = self.get_parent()
        if not series:
            return []

        # using this rather than inline import to placate pyright complaining about cyclic imports
        topic_page_class = resolve_model_string("topics.TopicPage")
        topic = topic_page_class.objects.ancestor_of(self).first().specific_deferred
        return [
            figure.value["figure_id"] for figure in topic.headline_figures if figure.value["series"].id == series.id
        ]

    @cached_property
    def related_data_display_title(self) -> str:
        return f"{_('All data related to')} {self.title}"

    @cached_property
    def dataset_document_list(self) -> list[dict[str, Any]]:
        dataset_documents = format_datasets_as_document_list(self.datasets)
        if self.dataset_sorting == SortingChoices.ALPHABETIC:
            dataset_documents = sorted(dataset_documents, key=lambda d: d["title"]["text"])
        return dataset_documents

<<<<<<< HEAD
    def get_serialized_corrections_and_notices(
        self, request: "HttpRequest"
    ) -> tuple[list[dict[str, Any]], list[dict[str, Any]]]:
        """Returns a list of corrections and notices for the page."""
        base_url = self.get_url(request)
        corrections = (
            [
                serialize_correction_or_notice(
                    correction,
                    superseded_url=base_url
                    + self.reverse_subpage("previous_version", args=[correction.value["version_id"]]),
                )
                for correction in self.corrections  # pylint: disable=not-an-iterable
            ]
            if self.corrections
            else []
=======
    @cached_property
    def parent_for_choosers(self) -> Page:
        """Used in the bundle page chooser.

        Return the Topic page as the parent because the chooser already includes the
        series title as part of the admin display title.
        """
        topic_page_class = resolve_model_string("topics.TopicPage")
        return topic_page_class.objects.ancestor_of(self).first().specific_deferred

    @path("related-data/")
    def related_data(self, request: "HttpRequest") -> "TemplateResponse":
        if not self.dataset_document_list:
            raise Http404
        paginator = Paginator(self.dataset_document_list, per_page=settings.RELATED_DATASETS_PER_PAGE)

        try:
            paginated_datasets = paginator.page(request.GET.get("page", 1))
            ons_pagination_url_list = [{"url": f"?page={n}"} for n in paginator.page_range]
        except (EmptyPage, PageNotAnInteger) as e:
            raise Http404 from e

        request.is_for_subpage = True  # type: ignore[attr-defined]

        response: TemplateResponse = self.render(
            request,
            context_overrides={
                "paginated_datasets": paginated_datasets,
                "ons_pagination_url_list": ons_pagination_url_list,
            },
            template="templates/pages/statistical_article_page--related_data.html",
>>>>>>> a53ddadb
        )
        notices = (
            [serialize_correction_or_notice(notice) for notice in self.notices] if self.notices else []  # pylint: disable=not-an-iterable
        )
        return corrections, notices

    def as_featured_article_macro_data(self, request: "HttpRequest") -> dict[str, Any]:
        """Returns data formatted for the onsFeaturedArticle Nunjucks/Jinja2 macro."""
        data = {
            "title": {
                "url": self.get_url(request),
                "text": self.listing_title or self.display_title,
            },
            "metadata": {
                "text": self.label,
            },
            "description": self.main_points_summary,
        }

        if self.release_date:
            data["metadata"]["date"] = {
                "prefix": _("Release date"),
                "showPrefix": True,
                "iso": self.release_date.isoformat(),
                "short": ons_date_format(self.release_date, "DATE_FORMAT"),
            }

        if self.featured_chart:
            chart_block = self.featured_chart[0]  # pylint: disable=unsubscriptable-object
            block_instance = chart_block.block
            block_value = chart_block.value

            if isinstance(block_instance, BaseChartBlock):
                data["chart"] = block_instance.get_component_config(block_value)

        elif self.listing_image:
            data["image"] = {
                "src": self.listing_image.get_rendition("width-1252").url,
            }

        return data

    def ld_entity(self) -> dict[str, object]:
        """Add statistical article specific schema properties to JSON LD."""
        # TODO pass through request to this, once wagtailschemaorg supports it
        # https://github.com/neon-jungle/wagtail-schema.org/issues/29
        properties = {
            "url": self.get_full_url(),
            "headline": self.seo_title or self.listing_title or self.get_full_display_title(),
            "description": self.search_description or self.listing_summary or strip_tags(self.summary),
            "datePublished": self.release_date.isoformat(),
            "license": "https://www.nationalarchives.gov.uk/doc/open-government-licence/version/3/",
            "author": {
                "@type": "Person" if self.contact_details else "Organization",
                "name": self.contact_details.name if self.contact_details else settings.ONS_ORGANISATION_NAME,
            },
            "publisher": {
                "@type": "Organization",
                "name": settings.ONS_ORGANISATION_NAME,
                "url": settings.ONS_WEBSITE_BASE_URL,
            },
            "mainEntityOfPage": {
                "@type": "WebPage",
                "@id": self.get_full_url(),
            },
        }
        return cast(dict[str, object], extend(super().ld_entity(), properties))

    def get_canonical_url(self, request: "HttpRequest") -> str:
        """Get the article page canonical URL for the given request.
        If the article is the latest in the series, this will be the evergreen series URL.
        Otherwise, it will be the default canonical page URL.
        """
        canonical_page = self.alias_of.specific_deferred if self.alias_of_id else self
        if canonical_page.is_latest and not getattr(request, "is_for_subpage", False):
            return cast(str, canonical_page.get_parent().get_full_url(request=request))

        return super().get_canonical_url(request=request)

    def get_context(self, request: "HttpRequest", *args: Any, **kwargs: Any) -> dict:
        """Adds additional context to the page."""
        context: dict = super().get_context(request)

        corrections, notices = self.get_serialized_corrections_and_notices(request)
        context["corrections_and_notices"] = corrections + notices
        context["has_corrections"] = bool(corrections)
        context["has_notices"] = bool(notices)

        return context

    @property
    def preview_modes(self) -> list[tuple[str, str]]:
        return [
            ("default", "Article Page"),
            ("related_data", "Related Data Page"),
            ("featured_article", "Featured Article"),
        ]

    def serve_preview(self, request: "HttpRequest", mode_name: str) -> "TemplateResponse":
        match mode_name:
            case "related_data":
                return cast("TemplateResponse", self.related_data(request))
            case "featured_article":
                # using this rather than inline import to placate pyright complaining about cyclic imports
                topic_page_class = resolve_model_string("topics.TopicPage")
                topic_page = topic_page_class.objects.ancestor_of(self).first()
                return cast("TemplateResponse", topic_page.serve(request, featured_item=self))
        return cast("TemplateResponse", super().serve_preview(request, mode_name))

    @path("versions/<int:version>/")
    def previous_version(self, request: "HttpRequest", version: int) -> "TemplateResponse":
        if version <= 0 or not self.corrections:
            raise Http404

        # Find correction by version
        for correction in self.corrections:  # pylint: disable=not-an-iterable
            if correction.value["version_id"] == version:
                break
        else:
            raise Http404

        # NB: Little validation is done on previous_version, as it's assumed handled on save
        revision = get_object_or_404(self.revisions, pk=correction.value["previous_version"])

        page = revision.as_object()

        # Get corrections and notices for this specific version
        corrections, notices = page.get_serialized_corrections_and_notices(request)

        response: TemplateResponse = self.render(
            request,
            context_overrides={
                "page": page,
                "latest_version_url": self.get_url(request),
                "no_index": True,
                # Override the context with the corrections and notices for this version
                "corrections_and_notices": corrections + notices,
                "has_corrections": bool(corrections),
                "has_notices": bool(notices),
            },
        )

        return response

    @path("related-data/")
    def related_data(self, request: "HttpRequest") -> "TemplateResponse":
        if not self.dataset_document_list:
            raise Http404
        paginator = Paginator(self.dataset_document_list, per_page=settings.RELATED_DATASETS_PER_PAGE)

        try:
            paginated_datasets = paginator.page(request.GET.get("page", 1))
            ons_pagination_url_list = [{"url": f"?page={n}"} for n in paginator.page_range]
        except (EmptyPage, PageNotAnInteger) as e:
            raise Http404 from e

        response: TemplateResponse = self.render(
            request,
            context_overrides={
                "paginated_datasets": paginated_datasets,
                "ons_pagination_url_list": ons_pagination_url_list,
            },
            template="templates/pages/statistical_article_page--related_data.html",
        )
        return response

    def get_url_parts(self, request: Optional["HttpRequest"] = None) -> tuple[int, str | None, str | None] | None:
        url_parts = super().get_url_parts(request=request)
        if url_parts is None:
            return None

        site_id: int = url_parts[0]
        root_url: str | None = url_parts[1]
        page_path: str | None = url_parts[2]

        if not (root_url and page_path):
            return site_id, root_url, page_path

        # inject the "edition" slug before the page slug in the path
        # works in conjunction with ArticleSeriesPage.release()
        split = page_path.strip("/").split("/")
        split.insert(-1, "editions")
        page_path = "/".join(["", *split, ""])

        return site_id, root_url, page_path

    def serve(self, request: "HttpRequest", *args: Any, **kwargs: Any) -> "HttpResponse":
        """Handle the page serving with the /editions/ virtual slug.

        Note: if you add routes to the page model, coordinate with ArticleSeriesPage paths.
        """
        serve_as_edition = kwargs.pop("serve_as_edition", False)
        if not serve_as_edition:
            # if for some reason we're getting the non-editioned path
            # redirect to the path with the /edition/ slug
            page_url = self.get_url(request=request)
            if page_url != request.path:
                return redirect(page_url)

        if kwargs.pop("related_data", None):
            view, _view_args, view_kwargs = self.resolve_subpage("/related-data/")
            serve_kwargs = {**kwargs, **view_kwargs}
            return cast("HttpResponse", super().serve(request, view=view, args=args, kwargs=serve_kwargs))

        if version := kwargs.pop("version", None):
            view, _view_args, view_kwargs = self.resolve_subpage(f"/versions/{version}/")
            serve_kwargs = {**kwargs, **view_kwargs}
            return cast("HttpResponse", super().serve(request, view=view, args=args, kwargs=serve_kwargs))

        return cast("HttpResponse", super().serve(request, *args, **kwargs))<|MERGE_RESOLUTION|>--- conflicted
+++ resolved
@@ -437,7 +437,16 @@
             dataset_documents = sorted(dataset_documents, key=lambda d: d["title"]["text"])
         return dataset_documents
 
-<<<<<<< HEAD
+    @cached_property
+    def parent_for_choosers(self) -> Page:
+        """Used in the bundle page chooser.
+
+        Return the Topic page as the parent because the chooser already includes the
+        series title as part of the admin display title.
+        """
+        topic_page_class = resolve_model_string("topics.TopicPage")
+        return topic_page_class.objects.ancestor_of(self).first().specific_deferred
+
     def get_serialized_corrections_and_notices(
         self, request: "HttpRequest"
     ) -> tuple[list[dict[str, Any]], list[dict[str, Any]]]:
@@ -454,39 +463,6 @@
             ]
             if self.corrections
             else []
-=======
-    @cached_property
-    def parent_for_choosers(self) -> Page:
-        """Used in the bundle page chooser.
-
-        Return the Topic page as the parent because the chooser already includes the
-        series title as part of the admin display title.
-        """
-        topic_page_class = resolve_model_string("topics.TopicPage")
-        return topic_page_class.objects.ancestor_of(self).first().specific_deferred
-
-    @path("related-data/")
-    def related_data(self, request: "HttpRequest") -> "TemplateResponse":
-        if not self.dataset_document_list:
-            raise Http404
-        paginator = Paginator(self.dataset_document_list, per_page=settings.RELATED_DATASETS_PER_PAGE)
-
-        try:
-            paginated_datasets = paginator.page(request.GET.get("page", 1))
-            ons_pagination_url_list = [{"url": f"?page={n}"} for n in paginator.page_range]
-        except (EmptyPage, PageNotAnInteger) as e:
-            raise Http404 from e
-
-        request.is_for_subpage = True  # type: ignore[attr-defined]
-
-        response: TemplateResponse = self.render(
-            request,
-            context_overrides={
-                "paginated_datasets": paginated_datasets,
-                "ons_pagination_url_list": ons_pagination_url_list,
-            },
-            template="templates/pages/statistical_article_page--related_data.html",
->>>>>>> a53ddadb
         )
         notices = (
             [serialize_correction_or_notice(notice) for notice in self.notices] if self.notices else []  # pylint: disable=not-an-iterable
