--- conflicted
+++ resolved
@@ -44,10 +44,6 @@
             "http://ons.gov.uk": "Please enter a valid URL. "
             "It should start with 'https://' and contain a valid domain name.",
             "https://ons.gov.uk/invalidpath/12345": (
-<<<<<<< HEAD
-                f"The URL path is not allowed. It must start with: "
-                f"{' or '.join(settings.IFRAME_VISUALISATION_PATH_PREFIXES)}"
-=======
                 f"The URL path is not allowed. It must start with one of: {readable_prefixes}, "
                 "and include a subpath after the prefix."
             ),
@@ -58,7 +54,6 @@
             "https://www.ons.gov.uk/visualisations": (
                 f"The URL path is not allowed. It must start with one of: {readable_prefixes}, "
                 "and include a subpath after the prefix."
->>>>>>> 0e055824
             ),
         }
 
