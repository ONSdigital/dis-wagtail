--- conflicted
+++ resolved
@@ -10,23 +10,16 @@
 from cms.core.blocks.stream_blocks import CoreStoryBlock
 from cms.core.fields import StreamField
 from cms.core.models import BasePage
-<<<<<<< HEAD
+from cms.core.widgets import date_widget
 from cms.datavis.models.mixins import VisualisationsPageMixin
-=======
-from cms.core.widgets import date_widget
 from cms.taxonomy.mixins import GenericTaxonomyMixin
->>>>>>> 36f8d9e1
 
 if TYPE_CHECKING:
     from django.http import HttpRequest
     from wagtail.admin.panels import Panel
 
-<<<<<<< HEAD
-class InformationPage(VisualisationsPageMixin, BasePage):  # type: ignore[django-manager-missing]
-=======
 
-class InformationPage(GenericTaxonomyMixin, BasePage):  # type: ignore[django-manager-missing]
->>>>>>> 36f8d9e1
+class InformationPage(VisualisationsPageMixin, GenericTaxonomyMixin, BasePage):  # type: ignore[django-manager-missing]
     """A generic information page model."""
 
     template = "templates/pages/information_page.html"
