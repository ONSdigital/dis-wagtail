--- conflicted
+++ resolved
@@ -43,9 +43,6 @@
         index.SearchField("content"),
     ]
 
-<<<<<<< HEAD
-    taxonomy_panels: ClassVar[list[FieldPanel]] = GenericTaxonomyMixin.taxonomy_panels
-=======
 
 class IndexPage(BasePage):  # type: ignore[django-manager-missing]
     template = "templates/pages/index_page.html"
@@ -76,6 +73,8 @@
         index.SearchField("summary"),
         index.SearchField("content"),
     ]
+
+    taxonomy_panels: ClassVar[list[FieldPanel]]
 
     def get_formatted_items(self, request: "HttpRequest") -> list[dict[str, str | dict[str, str]]]:
         """Returns a formatted list of Featured items
@@ -140,5 +139,4 @@
         context["formatted_items"] = self.get_formatted_items(request)
         context["related_links_list"] = self.get_formatted_related_links_list()
 
-        return context
->>>>>>> 3c0f160d
+        return context