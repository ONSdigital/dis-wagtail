from typing import TYPE_CHECKING, Any, ClassVar

from django.conf import settings
from django.core.exceptions import ValidationError
from django.db import models
from django.db.models import OuterRef, Subquery
from django.utils.functional import cached_property
from django.utils.translation import gettext_lazy as _
from modelcluster.fields import ParentalKey
from wagtail.admin.panels import FieldPanel, InlinePanel, MultiFieldPanel
from wagtail.fields import RichTextField
from wagtail.models import Orderable, Page, PagePermissionTester
from wagtail.search import index

from cms.articles.models import ArticleSeriesPage, StatisticalArticlePage
from cms.bundles.mixins import BundledPageMixin
from cms.core.analytics_utils import add_table_of_contents_gtm_attributes
from cms.core.fields import StreamField
from cms.core.models import BasePage
from cms.core.query import order_by_pk_position
from cms.core.utils import get_formatted_pages_list
from cms.datasets.blocks import DatasetStoryBlock
from cms.datasets.utils import format_datasets_as_document_list
from cms.methodology.models import MethodologyPage
from cms.taxonomy.mixins import ExclusiveTaxonomyMixin
from cms.topics.blocks import ExploreMoreStoryBlock, TimeSeriesPageStoryBlock, TopicHeadlineFigureBlock
from cms.topics.forms import TopicPageAdminForm
from cms.topics.utils import format_time_series_as_document_list
from cms.topics.viewsets import (
    FeaturedSeriesPageChooserWidget,
    HighlightedArticlePageChooserWidget,
    HighlightedMethodologyPageChooserWidget,
)

if TYPE_CHECKING:
    from django.http import HttpRequest
    from wagtail.admin.panels import Panel

    from cms.users.models import User

MAX_ITEMS_PER_SECTION = 3


class TopicPageRelatedArticle(Orderable):
    parent = ParentalKey("TopicPage", on_delete=models.CASCADE, related_name="related_articles")
    page = models.ForeignKey[Page](
        "wagtailcore.Page",
        on_delete=models.CASCADE,
        related_name="+",
        null=True,
        blank=True,
        help_text="Select an internal Wagtail page. If you want to link to an external page, use the fields below.",
    )
    external_url: models.URLField = models.URLField(
        blank=True,
        verbose_name="URL",
        help_text="URL of the external page. Leave blank if you selected an internal page.",
    )
    title: models.CharField = models.CharField(
        max_length=255,
        blank=True,
        help_text=(
            "Populate when adding an external link. "
            "When choosing a page, you can leave it blank to use the page’s own title."
        ),
    )

    panels: ClassVar[list["Panel"]] = [
        MultiFieldPanel(
            [
                FieldPanel(
                    "page",
                    widget=HighlightedArticlePageChooserWidget(linked_fields={"topic_page_id": "#id_topic_page_id"}),
                ),
            ],
            heading="Internal Link",
        ),
        MultiFieldPanel(
            [
                FieldPanel("external_url"),
                FieldPanel("title"),
            ],
            heading="External Link",
        ),
    ]

    def clean(self) -> None:
        super().clean()
        if self.page_id and self.external_url:
            raise ValidationError("Please select either an internal page or provide an external URL, not both.")
        if not self.page_id and not self.external_url:
            raise ValidationError("You must select an internal page or provide an external URL.")
        if self.external_url and not self.title:
            raise ValidationError({"title": "This field is required when providing an external URL."})


class TopicPageRelatedMethodology(Orderable):
    parent = ParentalKey("TopicPage", on_delete=models.CASCADE, related_name="related_methodologies")
    page = models.ForeignKey[Page](
        "wagtailcore.Page",
        on_delete=models.CASCADE,
        related_name="+",
    )

    panels: ClassVar[list[FieldPanel]] = [
        FieldPanel(
            "page", widget=HighlightedMethodologyPageChooserWidget(linked_fields={"topic_page_id": "#id_topic_page_id"})
        )
    ]


class TopicPagePermissionTester(PagePermissionTester):
    def can_add_subpage(self) -> bool:
        """Overrides the core can_add_subpage to consider max_count_per_parent.

        TODO: remove when https://github.com/wagtail/wagtail/issues/13286 is fixed
        """
        if not self.user.is_active:
            return False
        if (specific_class := self.page.specific_class) is None:
            return False
        creatable_subpage_models = [
            page_model
            for page_model in specific_class.creatable_subpage_models()
            if page_model.can_create_at(self.page)
        ]
        if specific_class is None or not creatable_subpage_models:
            return False
        return self.user.is_superuser or ("add" in self.permissions)


class TopicPage(BundledPageMixin, ExclusiveTaxonomyMixin, BasePage):  # type: ignore[django-manager-missing]
    """The Topic page model."""

    base_form_class = TopicPageAdminForm
    template = "templates/pages/topic_page.html"
    parent_page_types: ClassVar[list[str]] = ["home.HomePage"]
    subpage_types: ClassVar[list[str]] = ["articles.ArticlesIndexPage", "methodology.MethodologyIndexPage"]
    page_description = "A specific topic page. e.g. 'Public sector finance' or 'Inflation and price indices'."
    label = _("Topic")  # type: ignore[assignment]

    summary = RichTextField(features=settings.RICH_TEXT_BASIC)
    featured_series = models.ForeignKey(
        "articles.ArticleSeriesPage",
        blank=True,
        null=True,
        on_delete=models.SET_NULL,
        related_name="featured_on_topic",
    )
    explore_more = StreamField(ExploreMoreStoryBlock(), blank=True)

    headline_figures = StreamField(
        [("figure", TopicHeadlineFigureBlock())],
        blank=True,
        max_num=6,
        help_text="Optional. If populating, it needs at least two headline figures.",
    )

    datasets = StreamField(DatasetStoryBlock(), blank=True, default=list, max_num=MAX_ITEMS_PER_SECTION)
    time_series = StreamField(TimeSeriesPageStoryBlock(), blank=True, default=list, max_num=MAX_ITEMS_PER_SECTION)

    content_panels: ClassVar[list["Panel"]] = [
        *BundledPageMixin.panels,
        *BasePage.content_panels,
        FieldPanel("summary", required_on_save=True),
        FieldPanel("headline_figures"),
        FieldPanel(
            "featured_series",
            heading="Featured",
            widget=FeaturedSeriesPageChooserWidget(linked_fields={"topic_page_id": "#id_topic_page_id"}),
        ),
        InlinePanel(
            "related_articles",
            heading="Highlighted articles",
            help_text=(
                f"Choose up to {MAX_ITEMS_PER_SECTION} articles to highlight. "
                "The 'Related articles' section will be topped up automatically."
            ),
            max_num=MAX_ITEMS_PER_SECTION,
        ),
        FieldPanel(
            "datasets",
            heading="Datasets",
            help_text=f"Select up to {MAX_ITEMS_PER_SECTION} datasets related to this topic.",
            icon="doc-full",
        ),
        FieldPanel(
            "time_series",
            help_text=f"Add up to {MAX_ITEMS_PER_SECTION} time series pages related to this topic.",
            icon="chart-line",
        ),
        InlinePanel(
            "related_methodologies",
            heading="Highlighted methods and quality information",
            help_text=(
                f"Choose up to {MAX_ITEMS_PER_SECTION} methodologies to highlight. "
                "The 'Methods and quality information' section will be topped up automatically."
            ),
            max_num=MAX_ITEMS_PER_SECTION,
        ),
        FieldPanel("explore_more", heading="Explore more"),
    ]

    search_fields: ClassVar[list[index.BaseField]] = [*BasePage.search_fields, index.SearchField("summary")]

    _analytics_content_type: ClassVar[str] = "topics"

    def get_context(self, request: "HttpRequest", *args: Any, **kwargs: Any) -> dict:
        """Additional context for the template."""
        context: dict = super().get_context(request, *args, **kwargs)
        context["table_of_contents"] = self.table_of_contents
        context["featured_item"] = kwargs.get("featured_item", self.latest_article_in_featured_series)
        context["formatted_articles"] = get_formatted_pages_list(self.processed_articles, request=request)
        context["formatted_methodologies"] = get_formatted_pages_list(self.processed_methodologies, request=request)
        return context

    @cached_property
    def latest_article_in_featured_series(self) -> StatisticalArticlePage | None:
        """Returns the latest article in the featured series."""
        if self.featured_series:
            article: StatisticalArticlePage = (
                StatisticalArticlePage.objects.child_of(self.featured_series)
                .live()
                .public()
                .order_by("-release_date")
                .first()
            )
            return article
        return None

    @cached_property
    def processed_articles(self) -> list[dict]:
        """Returns a list of dictionaries representing related articles.
        Each dict has 'internal_page' pointing to a Page (or None for external) and optional 'title'.
        Manually added articles (both internal and external) are prioritized.

        TODO: extend when Taxonomy is in.
        """
        manual_articles = []
        highlighted_page_pks = []

        for related in self.related_articles.select_related("page").all():
            if not related.page:
                if related.external_url:
                    manual_articles.append(
                        {
                            "url": related.external_url,
                            "title": related.title,
                            "description": "",
                            "is_external": True,
                        }
                    )
                continue

            page = related.page.specific_deferred  # type: ignore[attr-defined]

            if not page.live or page.get_view_restrictions().exists():
                continue

            article_dict = {"internal_page": page}
            if related.title:
                article_dict["title"] = related.title

            manual_articles.append(article_dict)
            highlighted_page_pks.append(page.pk)

        num_manual_articles = len(manual_articles)
        if num_manual_articles >= MAX_ITEMS_PER_SECTION:
            return manual_articles[:MAX_ITEMS_PER_SECTION]

        newest_qs = (
            StatisticalArticlePage.objects.live()
            .public()
            .filter(path__startswith=OuterRef("path"), depth__gte=OuterRef("depth"))
            .order_by("-release_date")
        )
        latest_by_series = (
            ArticleSeriesPage.objects.descendant_of(self)
            .annotate(latest_child_page=Subquery(newest_qs.values("pk")[:1]))
            .values_list("latest_child_page", flat=True)
        )

        remaining_slots = MAX_ITEMS_PER_SECTION - num_manual_articles

        latest_articles = list(
            StatisticalArticlePage.objects.filter(pk__in=latest_by_series)
            .exclude(pk__in=highlighted_page_pks)
            .live()
            .public()
            .defer_streamfields()
            .order_by("-release_date")[:remaining_slots]
        )

        # Convert latest articles to dict format
        auto_articles = [{"internal_page": page} for page in latest_articles]

        return manual_articles + auto_articles

    @cached_property
    def processed_methodologies(self) -> list[dict]:
        """Returns a list of dictionaries representing methodologies relevant for this topic.
        Each dict has 'internal_page' pointing to a MethodologyPage.
        TODO: extend when Taxonomy is in.
        """
        # check if any methodologies were highlighted. if so, fetch in the order they were added.
        highlighted_page_pks = tuple(
            page_id for page_id in self.related_methodologies.values_list("page_id", flat=True)
        )
        highlighted_pages = list(
            order_by_pk_position(
                MethodologyPage.objects.live().public().defer_streamfields(),
                pks=highlighted_page_pks,
                exclude_non_matches=True,
            )
        )

        num_highlighted_pages = len(highlighted_pages)
        if num_highlighted_pages > MAX_ITEMS_PER_SECTION - 1:
            return [{"internal_page": page} for page in highlighted_pages]

        # supplement the remaining slots.
        pages = list(
            MethodologyPage.objects.descendant_of(self)
            .exclude(pk__in=highlighted_pages)
            .live()
            .public()
            .order_by("-last_revised_date")[: MAX_ITEMS_PER_SECTION - num_highlighted_pages]
        )
        all_pages = highlighted_pages + pages
        return [{"internal_page": page} for page in all_pages]

    @cached_property
    def table_of_contents(self) -> list[dict[str, str | object]]:
        """Table of contents formatted to Design System specs."""
        items = []
        if self.latest_article_in_featured_series:
            items += [{"url": "#featured", "text": _("Featured")}]
        if self.processed_articles:  # pylint: disable=not-an-iterable,useless-suppression
            items += [{"url": "#related-articles", "text": _("Related articles")}]
        if self.processed_methodologies:
            items += [{"url": "#related-methods", "text": _("Methods and quality information")}]
        if self.explore_more:
            items += [{"url": "#explore-more", "text": _("Explore more")}]
        if self.dataset_document_list:
            items += [{"url": "#data", "text": _("Data")}]
<<<<<<< HEAD
        add_table_of_contents_gtm_attributes(items)
=======
        if self.time_series_document_list:
            items += [{"url": "#time-series", "text": _("Time series")}]
>>>>>>> 857a0040
        return items

    @cached_property
    def dataset_document_list(self) -> list[dict[str, Any]]:
        return format_datasets_as_document_list(self.datasets)

    @cached_property
    def time_series_document_list(self) -> list[dict[str, Any]]:
        return format_time_series_as_document_list(self.time_series)

    def clean(self) -> None:
        super().clean()

        # Check if headline_figures has 1 item (we can't use min_num because we allow 0)
        if self.headline_figures:
            if len(self.headline_figures) == 1:
                raise ValidationError({"headline_figures": "If you add headline figures, please add at least 2."})

            figure_ids = [figure.value["figure_id"] for figure in self.headline_figures]  # pylint: disable=not-an-iterable
            if len(figure_ids) != len(set(figure_ids)):
                raise ValidationError({"headline_figures": "Duplicate headline figures are not allowed."})

    def permissions_for_user(self, user: "User") -> PagePermissionTester:
        """Overrides the core permissions_for_user to use our permission tester.

        TopicPagePermissionTester.can_add_subpage() takes into account max_count / max_count_per_parent.
        TODO: replaces when https://github.com/wagtail/wagtail/issues/13286 is fixed.
        """
        return TopicPagePermissionTester(user, self)<|MERGE_RESOLUTION|>--- conflicted
+++ resolved
@@ -343,12 +343,9 @@
             items += [{"url": "#explore-more", "text": _("Explore more")}]
         if self.dataset_document_list:
             items += [{"url": "#data", "text": _("Data")}]
-<<<<<<< HEAD
-        add_table_of_contents_gtm_attributes(items)
-=======
         if self.time_series_document_list:
             items += [{"url": "#time-series", "text": _("Time series")}]
->>>>>>> 857a0040
+        add_table_of_contents_gtm_attributes(items)
         return items
 
     @cached_property
