from typing import TYPE_CHECKING, Any, ClassVar

from django.conf import settings
from django.db import models
from django.db.models import OuterRef, Subquery
from django.utils.functional import cached_property
from django.utils.translation import gettext_lazy as _
<<<<<<< HEAD
from modelcluster.fields import ParentalKey
from wagtail.admin.panels import FieldPanel, InlinePanel
=======
>>>>>>> 3b85efed
from wagtail.fields import RichTextField
from wagtail.models import Orderable, Page
from wagtail.search import index

from cms.articles.models import ArticleSeriesPage, StatisticalArticlePage
from cms.core.fields import StreamField
from cms.core.models import BasePage
from cms.core.query import order_by_pk_position
from cms.core.utils import get_formatted_pages_list
from cms.methodology.models import MethodologyPage
from cms.topics.blocks import ExploreMoreStoryBlock
from cms.topics.forms import TopicPageAdminForm
from cms.topics.viewsets import (
    FeaturedSeriesPageChooserWidget,
    HighlightedArticlePageChooserWidget,
    HighlightedMethodologyPageChooserWidget,
)

if TYPE_CHECKING:
    from django.http import HttpRequest
    from django.utils.functional import Promise
    from wagtail.admin.panels import Panel


MAX_ITEMS_PER_SECTION = 3


class TopicPageRelatedArticle(Orderable):
    parent = ParentalKey("TopicPage", on_delete=models.CASCADE, related_name="related_articles")
    page = models.ForeignKey[Page](
        "wagtailcore.Page",
        on_delete=models.CASCADE,
        related_name="+",
    )

    panels: ClassVar[list[FieldPanel]] = [
        FieldPanel(
            "page", widget=HighlightedArticlePageChooserWidget(linked_fields={"topic_page_id": "#id_topic_page_id"})
        )
    ]


class TopicPageRelatedMethodology(Orderable):
    parent = ParentalKey("TopicPage", on_delete=models.CASCADE, related_name="related_methodologies")
    page = models.ForeignKey[Page](
        "wagtailcore.Page",
        on_delete=models.CASCADE,
        related_name="+",
    )

    panels: ClassVar[list[FieldPanel]] = [
        FieldPanel(
            "page", widget=HighlightedMethodologyPageChooserWidget(linked_fields={"topic_page_id": "#id_topic_page_id"})
        )
    ]


class TopicPage(BasePage):  # type: ignore[django-manager-missing]
    """The Topic page model."""

    base_form_class = TopicPageAdminForm
    template = "templates/pages/topic_page.html"
    parent_page_types: ClassVar[list[str]] = ["themes.ThemePage"]
    subpage_types: ClassVar[list[str]] = ["articles.ArticleSeriesPage", "methodology.MethodologyPage"]
    page_description = _("A specific topic page. e.g. 'Public sector finance' or 'Inflation and price indices'.")

    summary = RichTextField(features=settings.RICH_TEXT_BASIC)
    featured_series = models.ForeignKey(
        "articles.ArticleSeriesPage",
        blank=True,
        null=True,
        on_delete=models.SET_NULL,
        related_name="featured_on_topic",
    )
    explore_more = StreamField(ExploreMoreStoryBlock(), blank=True)

    content_panels: ClassVar[list["Panel"]] = [
        *BasePage.content_panels,
        FieldPanel("summary"),
        FieldPanel(
            "featured_series",
            heading=_("Featured"),
            widget=FeaturedSeriesPageChooserWidget(linked_fields={"topic_page_id": "#id_topic_page_id"}),
        ),
        InlinePanel(
            "related_articles",
            heading=_("Highlighted articles"),
            help_text=_(
                f"Choose up to {MAX_ITEMS_PER_SECTION} articles to highlight. "
                "The 'Related articles' section will be topped up automatically."
            ),
            max_num=MAX_ITEMS_PER_SECTION,
        ),
        InlinePanel(
            "related_methodologies",
            heading=_("Highlighted methods and quality information"),
            help_text=_(
                f"Choose up to {MAX_ITEMS_PER_SECTION} methodologies to highlight. "
                "The 'Methods and quality information' section will be topped up automatically."
            ),
            max_num=MAX_ITEMS_PER_SECTION,
        ),
        FieldPanel("explore_more", heading=_("Explore more")),
    ]

    search_fields: ClassVar[list[index.BaseField]] = [*BasePage.search_fields, index.SearchField("summary")]

    def get_context(self, request: "HttpRequest", *args: Any, **kwargs: Any) -> dict:
        """Additional context for the template."""
        context: dict = super().get_context(request, *args, **kwargs)
        context["table_of_contents"] = self.table_of_contents
        context["featured_item"] = self.latest_article_in_featured_series
        context["formatted_articles"] = get_formatted_pages_list(self.processed_articles, request=request)
        context["formatted_methodologies"] = get_formatted_pages_list(self.processed_methodologies, request=request)
        return context

    @property
    def label(self) -> "Promise":
        return _("Topic")

    @cached_property
    def latest_article_in_featured_series(self) -> StatisticalArticlePage | None:
        """Returns the latest article in the featured series."""
        article: StatisticalArticlePage | None = StatisticalArticlePage.objects.none()
        if self.featured_series:
            article = (
                StatisticalArticlePage.objects.child_of(self.featured_series)
                .live()
                .public()
                .order_by("-release_date")
                .first()
            )
        return article

    @cached_property
    def processed_articles(self) -> list[ArticleSeriesPage]:
        """Returns the latest articles in the series relevant for this topic.
        TODO: extend when Taxonomy is in.
        """
        # check if any statistical articles were highlighted. if so, fetch in the order they were added.
        highlighted_page_pks = tuple(page_id for page_id in self.related_articles.values_list("page_id", flat=True))
        highlighted_pages = list(
            order_by_pk_position(
                StatisticalArticlePage.objects.live().public().defer_streamfields(),
                pks=highlighted_page_pks,
                exclude_non_matches=True,
            )
        )

        num_highlighted_pages = len(highlighted_pages)
        if num_highlighted_pages > MAX_ITEMS_PER_SECTION - 1:
            return highlighted_pages

        # supplement with the latest per series.
        newest_qs = (
            StatisticalArticlePage.objects.live()
            .public()
            .filter(path__startswith=OuterRef("path"), depth__gte=OuterRef("depth"))
        )
        newest_qs = newest_qs.order_by("-release_date")
        latest_by_series = (
            ArticleSeriesPage.objects.child_of(self)
            .annotate(latest_child_page=Subquery(newest_qs.values("pk")[:1]))
            .values_list("latest_child_page", flat=True)
        )
        latest_articles = list(
            StatisticalArticlePage.objects.filter(pk__in=latest_by_series)
            .exclude(pk__in=highlighted_pages)
            .live()
            .public()
            .defer_streamfields()
            .order_by("-release_date")[: MAX_ITEMS_PER_SECTION - num_highlighted_pages]
        )

        return highlighted_pages + latest_articles

    @cached_property
    def processed_methodologies(self) -> list[MethodologyPage]:
        """Returns the latest methodologies relevant for this topic.
        TODO: extend when Taxonomy is in.
        """
        # check if any methodologies were highlighted. if so, fetch in the order they were added.
        highlighted_page_pks = tuple(
            page_id for page_id in self.related_methodologies.values_list("page_id", flat=True)
        )
        highlighted_pages = list(
            order_by_pk_position(
                MethodologyPage.objects.live().public().defer_streamfields(),
                pks=highlighted_page_pks,
                exclude_non_matches=True,
            )
        )

        num_highlighted_pages = len(highlighted_pages)
        if num_highlighted_pages > MAX_ITEMS_PER_SECTION - 1:
            return highlighted_pages

        # supplement the remaining slots.
        pages = list(
            MethodologyPage.objects.child_of(self)
            .exclude(pk__in=highlighted_pages)
            .live()
            .public()
            .order_by("-last_revised_date")[: MAX_ITEMS_PER_SECTION - num_highlighted_pages]
        )
        return highlighted_pages + pages

<<<<<<< HEAD
    @cached_property
    def table_of_contents(self) -> list[dict[str, str | object]]:
        """Table of contents formatted to Design System specs."""
        items = []
        if self.latest_article_in_featured_series:
            items += [{"url": "#featured", "text": _("Featured")}]
        if self.processed_articles:  # pylint: disable=not-an-iterable,useless-suppression
            items += [{"url": "#related-articles", "text": _("Related articles")}]
        if self.processed_methodologies:
            items += [{"url": "#related-methods", "text": _("Methods and quality information")}]
        if self.explore_more:
            items += [{"url": "#explore-more", "text": _("Explore more")}]
        return items
=======
    content_panels: ClassVar[list["Panel"]] = [*BasePage.content_panels, "summary"]
>>>>>>> 3b85efed
<|MERGE_RESOLUTION|>--- conflicted
+++ resolved
@@ -5,11 +5,8 @@
 from django.db.models import OuterRef, Subquery
 from django.utils.functional import cached_property
 from django.utils.translation import gettext_lazy as _
-<<<<<<< HEAD
 from modelcluster.fields import ParentalKey
 from wagtail.admin.panels import FieldPanel, InlinePanel
-=======
->>>>>>> 3b85efed
 from wagtail.fields import RichTextField
 from wagtail.models import Orderable, Page
 from wagtail.search import index
@@ -88,7 +85,7 @@
 
     content_panels: ClassVar[list["Panel"]] = [
         *BasePage.content_panels,
-        FieldPanel("summary"),
+        "summary",
         FieldPanel(
             "featured_series",
             heading=_("Featured"),
@@ -217,7 +214,6 @@
         )
         return highlighted_pages + pages
 
-<<<<<<< HEAD
     @cached_property
     def table_of_contents(self) -> list[dict[str, str | object]]:
         """Table of contents formatted to Design System specs."""
@@ -230,7 +226,4 @@
             items += [{"url": "#related-methods", "text": _("Methods and quality information")}]
         if self.explore_more:
             items += [{"url": "#explore-more", "text": _("Explore more")}]
-        return items
-=======
-    content_panels: ClassVar[list["Panel"]] = [*BasePage.content_panels, "summary"]
->>>>>>> 3b85efed
+        return items