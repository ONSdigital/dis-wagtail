from datetime import datetime

<<<<<<< HEAD
from django.forms import ValidationError
=======
from django.core.exceptions import ValidationError
>>>>>>> c87e96c4
from django.test import TestCase, override_settings
from django.utils.translation import gettext_lazy as _
from wagtail.coreutils import get_dummy_request
from wagtail.models import Locale

from cms.articles.tests.factories import ArticleSeriesPageFactory, StatisticalArticlePageFactory
from cms.home.models import HomePage
from cms.methodology.tests.factories import MethodologyPageFactory
from cms.taxonomy.tests.factories import TopicFactory
from cms.topics.tests.factories import (
    TopicPageFactory,
    TopicPageRelatedArticleFactory,
    TopicPageRelatedMethodologyFactory,
)


class TopicPageTestCase(TestCase):
    @classmethod
    def setUpTestData(cls):
        cls.home_page = HomePage.objects.first()
        cls.topic_page = TopicPageFactory(title="Test Topic")

        # Create relevant pages
        cls.article_series = ArticleSeriesPageFactory(title="Article Series", parent=cls.topic_page)
        cls.older_article = StatisticalArticlePageFactory(
            title="Older Article", parent=cls.article_series, release_date=datetime(2024, 11, 1)
        )
        cls.article = StatisticalArticlePageFactory(
            title="Article", parent=cls.article_series, release_date=datetime(2024, 12, 1)
        )

        cls.topic_page.featured_series = cls.article_series
        cls.topic_page.save()

        cls.methodology = MethodologyPageFactory(parent=cls.topic_page, publication_date=datetime(2024, 6, 1))
        cls.another_methodology = MethodologyPageFactory(parent=cls.topic_page, publication_date=datetime(2024, 11, 1))

    def test_topic_label(self):
        self.assertEqual(self.topic_page.label, "Topic")

    def test_latest_article_in_featured_series(self):
        self.assertEqual(self.topic_page.latest_article_in_featured_series, self.article)

        another_article = StatisticalArticlePageFactory(parent=self.article_series, release_date=datetime(2025, 2, 1))
        del self.topic_page.latest_article_in_featured_series
        self.assertEqual(self.topic_page.latest_article_in_featured_series, another_article)

    def test_processed_articles_combines_highlighted_and_latest_in_series(self):
        # Create additional articles
        article_in_other_series = StatisticalArticlePageFactory(
            title="Article in other series",
            parent=ArticleSeriesPageFactory(parent=self.topic_page),
            release_date=datetime(2025, 2, 1),
        )

        TopicPageRelatedArticleFactory(parent=self.topic_page, page=self.older_article)
        self.assertListEqual(
            self.topic_page.processed_articles, [self.older_article, article_in_other_series, self.article]
        )

    def test_processed_articles_combines_highlighted_and_latest_in_series_but_not_if_same(self):
        # Create additional articles
        article_in_other_series = StatisticalArticlePageFactory(
            title="Article in other series",
            parent=ArticleSeriesPageFactory(parent=self.topic_page),
            release_date=datetime(2025, 2, 1),
        )

        TopicPageRelatedArticleFactory(parent=self.topic_page, page=self.article)
        self.assertListEqual(self.topic_page.processed_articles, [self.article, article_in_other_series])

    def test_processed_articles_shows_only_highlighted_if_all_selected(self):
        # Create additional articles
        new_article = StatisticalArticlePageFactory(parent=self.article_series)
        StatisticalArticlePageFactory(
            title="Article in other series",
            parent=ArticleSeriesPageFactory(parent=self.topic_page),
            release_date=datetime(2025, 2, 1),
        )

        TopicPageRelatedArticleFactory(parent=self.topic_page, page=self.older_article)
        TopicPageRelatedArticleFactory(parent=self.topic_page, page=new_article)
        TopicPageRelatedArticleFactory(parent=self.topic_page, page=self.article)
        self.assertListEqual(self.topic_page.processed_articles, [self.older_article, new_article, self.article])

    def test_processed_methodologies_combines_highlighted_and_child_pages(self):
        self.assertListEqual(self.topic_page.processed_methodologies, [self.another_methodology, self.methodology])

        del self.topic_page.processed_methodologies
        TopicPageRelatedMethodologyFactory(parent=self.topic_page, page=self.methodology)

        self.assertListEqual(self.topic_page.processed_methodologies, [self.methodology, self.another_methodology])

    def test_processed_methodologies_shows_only_highlighted_if_all_selected(self):
        new_methodology = MethodologyPageFactory(parent=self.topic_page, publication_date=datetime(2024, 2, 1))
        new_methodology2 = MethodologyPageFactory(parent=self.topic_page, publication_date=datetime(2023, 2, 1))

        TopicPageRelatedMethodologyFactory(parent=self.topic_page, page=self.methodology)
        TopicPageRelatedMethodologyFactory(parent=self.topic_page, page=new_methodology2)
        TopicPageRelatedMethodologyFactory(parent=self.topic_page, page=new_methodology)

        self.assertListEqual(
            self.topic_page.processed_methodologies, [self.methodology, new_methodology2, new_methodology]
        )

    def test_table_of_contents_includes_all_sections(self):
        self.assertListEqual(
            self.topic_page.table_of_contents,
            [
                {"url": "#featured", "text": "Featured"},
                {"url": "#related-articles", "text": "Related articles"},
                {"url": "#related-methods", "text": "Methods and quality information"},
            ],
        )

    def test_table_of_contents_without_features(self):
        self.topic_page.featured_series = None

        self.assertNotIn({"url": "#featured", "text": "Featured"}, self.topic_page.table_of_contents)

    def test_table_of_contents_includes_explore_more(self):
        self.topic_page.explore_more = [("external_link", {"url": "https://example.com"})]

        toc = self.topic_page.table_of_contents
        self.assertIn({"url": "#explore-more", "text": _("Explore more")}, toc)

    def test_get_context(self):
        context = self.topic_page.get_context(get_dummy_request())

        self.assertListEqual(context["table_of_contents"], self.topic_page.table_of_contents)
        self.assertEqual(context["featured_item"], self.article)
        self.assertIn("formatted_articles", context)
        self.assertIn("formatted_methodologies", context)
        self.assertEqual(len(context["formatted_articles"]), len(self.topic_page.processed_articles))
        self.assertEqual(len(context["formatted_methodologies"]), len(self.topic_page.processed_methodologies))

    @override_settings(IS_EXTERNAL_ENV=True)
    def test_render_in_external_env(self):
        """Test that the index page renders in external environment."""
        response = self.client.get(self.topic_page.url)

        self.assertEqual(response.status_code, 200)
        self.assertContains(response, self.article.display_title)

<<<<<<< HEAD
    def test_translated_model_taxonomy_enforcement(self):
        # Create a translations of self.topic_page
        welsh_locale = Locale.objects.get(language_code="cy")

        # This should not raise a ValidationError
        translated_topic_page = TopicPageFactory(
            title="Test Topic",
            locale=welsh_locale,
            translation_key=self.topic_page.translation_key,
            topic=self.topic_page.topic,
        )

        # Assign different topic
        translated_topic_page.topic = TopicFactory()

        with self.assertRaises(ValidationError):
            translated_topic_page.save()
=======
    def test_headline_figures_clean(self):
        with self.assertRaisesRegex(ValidationError, "If you add headline figures, please add at least 2."):
            # Should not validate with just one
            self.topic_page.headline_figures.append(
                (
                    "figures",
                    {
                        "series": self.article_series,
                        "figure": "figurexyz",
                    },
                ),
            )
            self.topic_page.clean()
        # Should validate with two
        self.topic_page.headline_figures.append(
            (
                "figures",
                {
                    "series": self.article_series,
                    "figure": "figurexyz",
                },
            ),
        )
        self.topic_page.clean()
>>>>>>> c87e96c4
<|MERGE_RESOLUTION|>--- conflicted
+++ resolved
@@ -1,10 +1,6 @@
 from datetime import datetime
 
-<<<<<<< HEAD
-from django.forms import ValidationError
-=======
 from django.core.exceptions import ValidationError
->>>>>>> c87e96c4
 from django.test import TestCase, override_settings
 from django.utils.translation import gettext_lazy as _
 from wagtail.coreutils import get_dummy_request
@@ -149,7 +145,6 @@
         self.assertEqual(response.status_code, 200)
         self.assertContains(response, self.article.display_title)
 
-<<<<<<< HEAD
     def test_translated_model_taxonomy_enforcement(self):
         # Create a translations of self.topic_page
         welsh_locale = Locale.objects.get(language_code="cy")
@@ -167,7 +162,7 @@
 
         with self.assertRaises(ValidationError):
             translated_topic_page.save()
-=======
+
     def test_headline_figures_clean(self):
         with self.assertRaisesRegex(ValidationError, "If you add headline figures, please add at least 2."):
             # Should not validate with just one
@@ -191,5 +186,4 @@
                 },
             ),
         )
-        self.topic_page.clean()
->>>>>>> c87e96c4
+        self.topic_page.clean()