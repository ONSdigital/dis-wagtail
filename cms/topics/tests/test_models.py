--- conflicted
+++ resolved
@@ -340,57 +340,6 @@
             )
             self.topic_page.clean()
 
-<<<<<<< HEAD
-
-class TopicPageRelatedArticleValidationTests(TestCase):
-    @classmethod
-    def setUpTestData(cls):
-        cls.home_page = HomePage.objects.first()
-        cls.topic_page = TopicPageFactory(title="Test Topic")
-        cls.article = StatisticalArticlePageFactory(title="Test Article", parent=cls.topic_page)
-
-    def test_validation_error_both_page_and_external_url_provided(self):
-        """Test that ValidationError is raised if both page and external_url are provided."""
-        related_article = TopicPageRelatedArticleFactory.build(
-            parent=self.topic_page, page=self.article, external_url="https://example.com", title="External Title"
-        )
-        with self.assertRaisesRegex(
-            ValidationError, "Please select either an internal page or provide an external URL, not both."
-        ):
-            related_article.clean()
-
-    def test_validation_error_neither_page_nor_external_url_provided(self):
-        """Test that ValidationError is raised if neither page nor external_url is provided."""
-        related_article = TopicPageRelatedArticleFactory.build(
-            parent=self.topic_page, page=None, external_url="", title=""
-        )
-        with self.assertRaisesRegex(ValidationError, "You must select an internal page or provide an external URL."):
-            related_article.clean()
-
-    def test_validation_error_external_url_without_title(self):
-        """Test that ValidationError is raised if external_url is provided without a title."""
-        related_article = TopicPageRelatedArticleFactory.build(
-            parent=self.topic_page, page=None, external_url="https://example.com", title=""
-        )
-        with self.assertRaisesRegex(ValidationError, "This field is required when providing an external URL."):
-            related_article.clean()
-
-    def test_validation_passes_with_only_page(self):
-        """Test that validation passes with only a page."""
-        related_article = TopicPageRelatedArticleFactory.build(
-            parent=self.topic_page, page=self.article, external_url="", title=""
-        )
-        # Should not raise ValidationError
-        related_article.clean()
-
-    def test_validation_passes_with_external_url_and_title(self):
-        """Test that validation passes with an external_url and title."""
-        related_article = TopicPageRelatedArticleFactory.build(
-            parent=self.topic_page, page=None, external_url="https://example.com", title="External Article Title"
-        )
-        # Should not raise ValidationError
-        related_article.clean()
-=======
     def test_cannot_add_children_once_articles_and_methodologies_index_are_created(self):
         self.assertEqual(TopicPage.objects.count(), 1)
         self.client.force_login(self.superuser)
@@ -430,4 +379,53 @@
         response = self.client.get(reverse("wagtailadmin_explore", args=[new_topic_page.pk]))
         self.assertContains(response, "Add child page", 3)
         self.assertContains(response, reverse("wagtailadmin_pages:add_subpage", args=[new_topic_page.pk]))
->>>>>>> a3d81e78
+
+
+class TopicPageRelatedArticleValidationTests(TestCase):
+    @classmethod
+    def setUpTestData(cls):
+        cls.home_page = HomePage.objects.first()
+        cls.topic_page = TopicPageFactory(title="Test Topic")
+        cls.article = StatisticalArticlePageFactory(title="Test Article", parent=cls.topic_page)
+
+    def test_validation_error_both_page_and_external_url_provided(self):
+        """Test that ValidationError is raised if both page and external_url are provided."""
+        related_article = TopicPageRelatedArticleFactory.build(
+            parent=self.topic_page, page=self.article, external_url="https://example.com", title="External Title"
+        )
+        with self.assertRaisesRegex(
+            ValidationError, "Please select either an internal page or provide an external URL, not both."
+        ):
+            related_article.clean()
+
+    def test_validation_error_neither_page_nor_external_url_provided(self):
+        """Test that ValidationError is raised if neither page nor external_url is provided."""
+        related_article = TopicPageRelatedArticleFactory.build(
+            parent=self.topic_page, page=None, external_url="", title=""
+        )
+        with self.assertRaisesRegex(ValidationError, "You must select an internal page or provide an external URL."):
+            related_article.clean()
+
+    def test_validation_error_external_url_without_title(self):
+        """Test that ValidationError is raised if external_url is provided without a title."""
+        related_article = TopicPageRelatedArticleFactory.build(
+            parent=self.topic_page, page=None, external_url="https://example.com", title=""
+        )
+        with self.assertRaisesRegex(ValidationError, "This field is required when providing an external URL."):
+            related_article.clean()
+
+    def test_validation_passes_with_only_page(self):
+        """Test that validation passes with only a page."""
+        related_article = TopicPageRelatedArticleFactory.build(
+            parent=self.topic_page, page=self.article, external_url="", title=""
+        )
+        # Should not raise ValidationError
+        related_article.clean()
+
+    def test_validation_passes_with_external_url_and_title(self):
+        """Test that validation passes with an external_url and title."""
+        related_article = TopicPageRelatedArticleFactory.build(
+            parent=self.topic_page, page=None, external_url="https://example.com", title="External Article Title"
+        )
+        # Should not raise ValidationError
+        related_article.clean()