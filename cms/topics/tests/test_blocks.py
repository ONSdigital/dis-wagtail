from django.conf import settings
from django.test import TestCase
<<<<<<< HEAD
from wagtail.blocks import StreamBlockValidationError
=======
from wagtail.blocks import StreamBlockValidationError, StructBlockValidationError
>>>>>>> 857a0040
from wagtail.blocks.stream_block import StreamValue
from wagtail.images.tests.utils import get_test_image_file

from cms.datasets.blocks import TimeSeriesPageStoryBlock
from cms.home.models import HomePage
from cms.images.models import CustomImage
from cms.themes.tests.factories import ThemePageFactory
from cms.topics.blocks import (
    ExploreMoreExternalLinkBlock,
    ExploreMoreInternalLinkBlock,
    ExploreMoreStoryBlock,
    TimeSeriesPageLinkBlock,
    TimeSeriesPageStoryBlock,
)
from cms.topics.tests.factories import TopicPageFactory


class ExploreMoreBlocksTestCase(TestCase):
    @classmethod
    def setUpTestData(cls):
        cls.home_page = HomePage.objects.first()
        cls.theme_page = ThemePageFactory(listing_summary="Theme summary")
        cls.topic_page = TopicPageFactory(parent=cls.theme_page, live=False)

        cls.image = CustomImage.objects.create(title="Test Image", file=get_test_image_file())

    def test_external_link_block__get_formatted_value(self):
        block = ExploreMoreExternalLinkBlock()
        value = block.to_python(
            {
                "url": "https://ons.gov.uk",
                "title": "External Link",
                "description": "Test description",
                "thumbnail": self.image.pk,
            }
        )

        formatted = block.get_formatted_value(value)

        self.assertEqual(formatted["title"]["text"], "External Link")
        self.assertEqual(formatted["title"]["url"], "https://ons.gov.uk")
        self.assertEqual(formatted["description"], "Test description")
        self.assertIn("smallSrc", formatted["thumbnail"])
        self.assertIn("largeSrc", formatted["thumbnail"])

    def test_internal_link_block__get_formatted_value_with_overrides(self):
        block = ExploreMoreInternalLinkBlock()
        value = block.to_python(
            {
                "page": self.home_page.pk,
                "title": "Custom Title",
                "description": "Custom Description",
                "thumbnail": self.image.pk,
            }
        )

        formatted = block.get_formatted_value(value)

        self.assertEqual(formatted["title"]["text"], "Custom Title")
        self.assertEqual(formatted["description"], "Custom Description")
        self.assertIn("smallSrc", formatted["thumbnail"])

    def test_internal_link_block__get_formatted_value_without_overrides(self):
        block = ExploreMoreInternalLinkBlock()
        value = block.to_python({"page": self.home_page.pk, "title": "", "description": "", "thumbnail": None})

        # Add page attributes that would normally exist
        self.home_page.listing_summary = "Page listing summary"
        self.home_page.listing_image = self.image
        self.home_page.save()

        formatted = block.get_formatted_value(value)

        self.assertEqual(formatted["title"]["text"], self.home_page.title)
        self.assertEqual(formatted["description"], "Page listing summary")
        self.assertIn("smallSrc", formatted["thumbnail"])

    def test_internal_link_block__get_formatted_value_with_unpublished_page_returns_empty(self):
        block = ExploreMoreInternalLinkBlock()
        value = block.to_python({"page": self.topic_page.pk})

        self.assertEqual(block.get_formatted_value(value), {})

    def test_explore_more_storyblock__get_context(self):
        block = ExploreMoreStoryBlock()

        # Create stream value with valid and invalid items
        stream_value = block.to_python(
            [
                {
                    "type": "external_link",
                    "value": {
                        "url": "https://ons.gov.uk",
                        "title": "External",
                        "description": "Test",
                        "thumbnail": self.image.pk,
                    },
                },
                {"type": "internal_link", "value": {"page": self.theme_page.pk}},
                {"type": "internal_link", "value": {"page": self.topic_page.pk}},
            ]
        )

        context = block.get_context(stream_value)
        formatted_items = context["formatted_items"]

        # Should only contain the valid external link
        self.assertEqual(len(formatted_items), 2)
        self.assertEqual(formatted_items[0]["title"]["text"], "External")
        self.assertIn("thumbnail", formatted_items[0])

        self.assertEqual(formatted_items[1]["title"]["text"], self.theme_page.title)
        self.assertEqual(formatted_items[1]["description"], self.theme_page.listing_summary)


class TimeSeriesPageStoryBlockTestCase(TestCase):
    def test_time_series_page_link_block_validation_fails_on_duplicated_links(self):
        block = TimeSeriesPageStoryBlock()
        stream_value = StreamValue(
            block,
            [
                (
                    "time_series_page_link",
<<<<<<< HEAD
                    {"title": "Link 1", "url": "https://example.com/1", "page_summary": "Summary 1"},
                ),
                (
                    "time_series_page_link",
                    {"title": "Link 2", "url": "https://example.com/1", "page_summary": "Summary 2"},
                ),
            ],
        )

        with self.assertRaises(StreamBlockValidationError):
            block.clean(stream_value)
=======
                    {"title": "Link 1", "url": "https://example.com/1", "description": "Summary 1"},
                ),
                (
                    "time_series_page_link",
                    {"title": "Link 2", "url": "https://example.com/1", "description": "Summary 2"},
                ),
            ],
        )

        with self.assertRaises(StreamBlockValidationError) as error_context:
            block.clean(stream_value)
            self.assertEqual(error_context.exception.message, "Duplicate time series links are not allowed")

    def test_identical_links_with_and_without_trailing_slash_are_considered_duplicates(self):
        block = TimeSeriesPageStoryBlock()
        stream_value = StreamValue(
            block,
            [
                (
                    "time_series_page_link",
                    {"title": "Link 1", "url": "https://example.com/1/", "description": "Summary 1"},
                ),
                (
                    "time_series_page_link",
                    {"title": "Link 2", "url": "https://example.com/1", "description": "Summary 2"},
                ),
            ],
        )

        with self.assertRaises(StreamBlockValidationError) as error_context:
            cleaned_value = block.clean(stream_value)

            self.assertEqual(error_context.exception.message, "Duplicate time series links are not allowed")

            self.assertEqual(
                cleaned_value[0].value["url"], "https://example.com/1"
            )  # Ensure that the trailing slash has been removed

    def test_identical_links_with_and_without_www_are_considered_duplicates(self):
        block = TimeSeriesPageStoryBlock()
        stream_value = StreamValue(
            block,
            [
                (
                    "time_series_page_link",
                    {"title": "Link 1", "url": "https://www.example.com/1", "description": "Summary 1"},
                ),
                (
                    "time_series_page_link",
                    {"title": "Link 2", "url": "https://example.com/1", "description": "Summary 2"},
                ),
            ],
        )

        with self.assertRaises(StreamBlockValidationError) as error_context:
            block.clean(stream_value)

            self.assertEqual(error_context.exception.message, "Duplicate time series links are not allowed")

    def test_identical_links_with_uppercase_and_lowercase_are_considered_duplicates(self):
        block = TimeSeriesPageStoryBlock()
        stream_value = StreamValue(
            block,
            [
                (
                    "time_series_page_link",
                    {"title": "Link 1", "url": "https://EXAMPLE.com/1", "description": "Summary 1"},
                ),
                (
                    "time_series_page_link",
                    {"title": "Link 2", "url": "https://example.com/1", "description": "Summary 2"},
                ),
            ],
        )

        with self.assertRaises(StreamBlockValidationError) as error_context:
            block.clean(stream_value)
            self.assertEqual(error_context.exception.message, "Duplicate time series links are not allowed")


class TimeSeriesPageLinkBlockTestCase(TestCase):
    def test_time_series_page_link_block_validation_fails_on_invalid_domain(self):
        block = TimeSeriesPageLinkBlock()
        value = {
            "title": "Invalid Link",
            "description": "This link is invalid",
            "url": "https://invalid-domain.com/time-series",
        }

        with self.assertRaises(StructBlockValidationError) as info:
            block.clean(value)

        patterns_str = " or ".join(settings.ONS_ALLOWED_LINK_DOMAINS)

        self.assertEqual(
            info.exception.block_errors["url"].message,
            f"The URL hostname is not in the list of allowed domains or their subdomains: {patterns_str}",
        )
>>>>>>> 857a0040
<|MERGE_RESOLUTION|>--- conflicted
+++ resolved
@@ -1,14 +1,9 @@
 from django.conf import settings
 from django.test import TestCase
-<<<<<<< HEAD
-from wagtail.blocks import StreamBlockValidationError
-=======
 from wagtail.blocks import StreamBlockValidationError, StructBlockValidationError
->>>>>>> 857a0040
 from wagtail.blocks.stream_block import StreamValue
 from wagtail.images.tests.utils import get_test_image_file
 
-from cms.datasets.blocks import TimeSeriesPageStoryBlock
 from cms.home.models import HomePage
 from cms.images.models import CustomImage
 from cms.themes.tests.factories import ThemePageFactory
@@ -128,19 +123,6 @@
             [
                 (
                     "time_series_page_link",
-<<<<<<< HEAD
-                    {"title": "Link 1", "url": "https://example.com/1", "page_summary": "Summary 1"},
-                ),
-                (
-                    "time_series_page_link",
-                    {"title": "Link 2", "url": "https://example.com/1", "page_summary": "Summary 2"},
-                ),
-            ],
-        )
-
-        with self.assertRaises(StreamBlockValidationError):
-            block.clean(stream_value)
-=======
                     {"title": "Link 1", "url": "https://example.com/1", "description": "Summary 1"},
                 ),
                 (
@@ -238,5 +220,4 @@
         self.assertEqual(
             info.exception.block_errors["url"].message,
             f"The URL hostname is not in the list of allowed domains or their subdomains: {patterns_str}",
-        )
->>>>>>> 857a0040
+        )