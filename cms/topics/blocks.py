from collections import defaultdict
from collections.abc import Callable, Sequence
from typing import TYPE_CHECKING, Any, ClassVar

from django import forms
from django.conf import settings
from django.core.exceptions import ValidationError
from django.utils.functional import cached_property
from wagtail.blocks import (
    CharBlock,
    PageChooserBlock,
    StreamBlock,
    StreamBlockValidationError,
    StructBlock,
    StructBlockValidationError,
    TextBlock,
    URLBlock,
)
from wagtail.blocks.struct_block import StructBlockAdapter
from wagtail.images.blocks import ImageChooserBlock
from wagtail.telepath import register

from cms.articles.models import ArticleSeriesPage
from cms.core.url_utils import normalise_url, validate_ons_url

from .viewsets import series_with_headline_figures_chooser_viewset

if TYPE_CHECKING:
    from wagtail.blocks import ChooserBlock, StreamValue, StructValue
    from wagtail.models import Page

    from cms.articles.models import StatisticalArticlePage


class ExploreMoreExternalLinkBlock(StructBlock):
    url = URLBlock(label="External URL")
    title = CharBlock()
    description = CharBlock()
    thumbnail = ImageChooserBlock()

    class Meta:
        icon = "link"

    def get_formatted_value(self, value: "StructValue", context: dict | None = None) -> dict[str, str | dict]:  # pylint: disable=unused-argument
        """Returns the value formatted for the Design System onsDocumentList macro."""
        renditions = value["thumbnail"].get_renditions("fill-144x100", "fill-288x200")
        return {
            "thumbnail": {
                "smallSrc": renditions["fill-144x100"].url,
                "largeSrc": renditions["fill-288x200"].url,
            },
            "title": {
                "text": value["title"],
                "url": value["url"],
            },
            "description": value["description"],
        }


class ExploreMoreInternalLinkBlock(StructBlock):
    page = PageChooserBlock()
    title = CharBlock(required=False, help_text="Use to override the chosen page title.")
    description = CharBlock(
        required=False,
        help_text=(
            "Use to override the chosen page description. "
            "By default, we will attempt to use the listing summary or the summary field."
        ),
    )
    thumbnail = ImageChooserBlock(required=False, help_text="Use to override the chosen page listing image.")

    class Meta:
        icon = "doc-empty-inverse"

    def get_formatted_value(self, value: "StructValue", context: dict | None = None) -> dict[str, str | dict]:
        """Returns the value formatted for the Design System onsDocumentList macro."""
        page: Page = value["page"].specific_deferred
        if not page.live:
            return {}

        formatted_value = {
            "title": {
                "text": value["title"] or getattr(page, "display_title", page.title),
                "url": page.get_url(request=context.get("request") if context else None),
            },
            "description": value["description"] or getattr(page, "listing_summary", "") or getattr(page, "summary", ""),
        }
        if image := (value["thumbnail"] or getattr(page, "listing_image", None)):
            renditions = image.get_renditions("fill-144x100", "fill-288x200")
            formatted_value["thumbnail"] = {
                "smallSrc": renditions["fill-144x100"].url,
                "largeSrc": renditions["fill-288x200"].url,
            }
        return formatted_value


class ExploreMoreStoryBlock(StreamBlock):
    external_link = ExploreMoreExternalLinkBlock()
    internal_link = ExploreMoreInternalLinkBlock()

    class Meta:
        template = "templates/components/streamfield/explore_more_stream_block.html"

    def get_context(self, value: "StreamValue", parent_context: dict | None = None) -> dict:
        context: dict = super().get_context(value, parent_context=parent_context)

        formatted_items = []
        for child in value:
            if formatted_item := child.block.get_formatted_value(child.value, context=context):
                formatted_items.append(formatted_item)

        context["formatted_items"] = formatted_items
        return context


SeriesChooserBlock: "ChooserBlock" = series_with_headline_figures_chooser_viewset.get_block_class(
    name="SeriesChooserBlock", module_path="cms.topics.blocks"
)


class LinkedSeriesChooserWidget(series_with_headline_figures_chooser_viewset.widget_class):  # type:ignore[name-defined]
    target_model = ArticleSeriesPage
    linked_fields: ClassVar[dict] = {"topic_page_id": "#id_topic_page_id"}

    def get_value_data(self, value: Any) -> dict[str, Any]:
        data: dict[str, Any] = super().get_value_data(value)
        if data and value:
            instance = self.target_model.objects.get(pk=value)
            latest_article = instance.get_latest()
            if latest_article and latest_article.headline_figures.raw_data:
                # Return all headline figures available in these series
                data["figures"] = [dict(figure.value) for figure in latest_article.headline_figures]
        return data


class LinkedSeriesChooserBlock(SeriesChooserBlock):
    def __init__(
        self,
        required: bool = True,
        help_text: str | None = None,
        validators: Sequence[Callable[[Any], None]] = (),
        **kwargs: Any,
    ) -> None:
        super().__init__(required=required, help_text=help_text, validators=validators, **kwargs)
        self.widget = LinkedSeriesChooserWidget()


class TopicHeadlineFigureBlock(StructBlock):
    series = LinkedSeriesChooserBlock()
    figure_id = CharBlock()

    def get_context(self, value: "StructValue", parent_context: dict | None = None) -> dict:
        context: dict = super().get_context(value, parent_context=parent_context)

        if series_page := value["series"]:
            latest_article: StatisticalArticlePage | None = series_page.get_latest()

            if latest_article and (figure := latest_article.get_headline_figure(value["figure_id"])):
                figure["url"] = latest_article.get_url(request=context.get("request"))
                context["figure"] = figure

        return context

    class Meta:
        icon = "pick"
        label = "Headline figure"
        template = "templates/components/streamfield/topic_headline_figure_block.html"


class SeriesWithHeadlineChooserAdapter(StructBlockAdapter):
    js_constructor = "cms.topics.widgets.TopicHeadlineFigureBlock"

    @cached_property
    def media(self) -> forms.Media:
        parent_js = super().media._js  # pylint: disable=protected-access
        return forms.Media(js=[*parent_js, "topics/js/headline-figure-block.js"])


register(SeriesWithHeadlineChooserAdapter(), TopicHeadlineFigureBlock)


class TimeSeriesPageLinkBlock(StructBlock):
    title = CharBlock(required=True)
    description = TextBlock(required=True)
    url = URLBlock(
        required=True,
        help_text="The URL must start with 'https://' "
        f"and match one of the allowed domains or their subdomains: {', '.join(settings.ONS_ALLOWED_LINK_DOMAINS)}",
    )

    class Meta:
        icon = "link"
        template = "templates/components/streamfield/time_series_link.html"

    def clean(self, value: "StructValue") -> "StructValue":
<<<<<<< HEAD
        errors = validate_ons_url(value["url"])
=======
        """Checks that the given time series page URL matches the allowed domain."""
        errors = {}

        for child_block in self.child_blocks.values():
            if child_block.required and not value.get(child_block.name):
                errors[child_block.name] = ValidationError("This field is required.")

        if value["url"]:
            parsed_url = urlparse(value["url"])
            if not parsed_url.hostname or parsed_url.scheme != "https":
                errors["url"] = ValidationError(
                    "Please enter a valid URL. It should start with 'https://' and contain a valid domain name."
                )
            elif not any(
                is_hostname_in_domain(parsed_url.hostname, allowed_domain)
                for allowed_domain in settings.ONS_ALLOWED_LINK_DOMAINS
            ):
                allowed_domains = " or ".join(settings.ONS_ALLOWED_LINK_DOMAINS)
                errors["url"] = ValidationError(
                    f"The URL hostname is not in the list of allowed domains or their subdomains: {allowed_domains}"
                )
>>>>>>> 1ae6cc70

        if errors:
            raise StructBlockValidationError(block_errors=errors)

        return super().clean(value)


class TimeSeriesPageStoryBlock(StreamBlock):
    time_series_page_link = TimeSeriesPageLinkBlock()

    def clean(self, value: "StreamValue", ignore_required_constraints: bool = False) -> "StreamValue":
        cleaned_value = super().clean(value)

        # For each time series URL, record the indices of the blocks it appears in
        urls = defaultdict(set)
        for block_index, block in enumerate(cleaned_value):
            url = normalise_url(block.value["url"])

            urls[url].add(block_index)

        block_errors = {}
        for block_indices in urls.values():
            # Add a block error for any index which contains a duplicate URL,
            # so that the validation error messages appear on the actual duplicate entries
            if len(block_indices) > 1:
                for index in block_indices:
                    block_errors[index] = ValidationError("Duplicate time series links are not allowed")

        if block_errors:
            raise StreamBlockValidationError(block_errors=block_errors)

        return cleaned_value<|MERGE_RESOLUTION|>--- conflicted
+++ resolved
@@ -21,7 +21,7 @@
 from wagtail.telepath import register
 
 from cms.articles.models import ArticleSeriesPage
-from cms.core.url_utils import normalise_url, validate_ons_url
+from cms.core.url_utils import normalise_url, validate_ons_url_block
 
 from .viewsets import series_with_headline_figures_chooser_viewset
 
@@ -193,34 +193,10 @@
         template = "templates/components/streamfield/time_series_link.html"
 
     def clean(self, value: "StructValue") -> "StructValue":
-<<<<<<< HEAD
-        errors = validate_ons_url(value["url"])
-=======
-        """Checks that the given time series page URL matches the allowed domain."""
-        errors = {}
-
-        for child_block in self.child_blocks.values():
-            if child_block.required and not value.get(child_block.name):
-                errors[child_block.name] = ValidationError("This field is required.")
-
-        if value["url"]:
-            parsed_url = urlparse(value["url"])
-            if not parsed_url.hostname or parsed_url.scheme != "https":
-                errors["url"] = ValidationError(
-                    "Please enter a valid URL. It should start with 'https://' and contain a valid domain name."
-                )
-            elif not any(
-                is_hostname_in_domain(parsed_url.hostname, allowed_domain)
-                for allowed_domain in settings.ONS_ALLOWED_LINK_DOMAINS
-            ):
-                allowed_domains = " or ".join(settings.ONS_ALLOWED_LINK_DOMAINS)
-                errors["url"] = ValidationError(
-                    f"The URL hostname is not in the list of allowed domains or their subdomains: {allowed_domains}"
-                )
->>>>>>> 1ae6cc70
+        errors = validate_ons_url_block(value, self.child_blocks)
 
         if errors:
-            raise StructBlockValidationError(block_errors=errors)
+            raise StructBlockValidationError(errors)
 
         return super().clean(value)
 
