from django.db import IntegrityError
from django.test import TestCase
from wagtail.models import Page

from cms.articles.tests.factories import ArticleSeriesPageFactory
from cms.methodology.tests.factories import MethodologyPageFactory
from cms.taxonomy.models import GenericPageToTaxonomyTopic, Topic


class TopicModelTest(TestCase):
    def setUp(self):
        self.root_topic = Topic.objects.root_topic()
        self.root_topic_id = "_root"

    def test_get_root_topic(self):
        """Ensure that multiple calls still return the same root topic."""
        root_again = Topic.objects.root_topic()
        self.assertEqual(self.root_topic.id, self.root_topic_id)
        self.assertEqual(root_again.id, self.root_topic.id)
        self.assertEqual(root_again.pk, self.root_topic.pk)
        self.assertEqual(root_again.depth, 1)  # Root node typically has depth=1

    def test_filtered_manager_excludes_root_topic(self):
        """Topic.objects should exclude the dummy root."""
        self.assertNotIn(self.root_topic, Topic.objects.all())

    def test_save_topic_with_no_parent_uses_root_topic(self):
        """If we call Topic.save_new(...) without specifying parent_topic,
        it will be placed under the dummy root at depth=2.
        """
        t1 = Topic(id="t1", title="First Topic")
        Topic.save_new(t1)  # no parent passed
        self.assertEqual(t1.depth, 2)  # Root is depth=1, so child is depth=2
        self.assertIsNone(t1.get_parent())

        # Because of the custom manager, we expect to see it in Topic.objects
        self.assertIn(t1, Topic.objects.all())

    def test_save_topic_with_explicit_parent(self):
        """If we call Topic.save_new(...) with a parent_topic, it will become that node's child."""
        # Create a top-level topic first
        parent_topic = Topic(id="parent-topic", title="Parent Topic")
        Topic.save_new(parent_topic)

        # Create a child under 'parent_topic'
        child_topic = Topic(id="child-topic", title="Child Topic")
        Topic.save_new(child_topic, parent_topic=parent_topic)

        self.assertEqual(child_topic.get_parent(), parent_topic)
        self.assertEqual(child_topic.depth, parent_topic.depth + 1)

    def test_move_to_root(self):
        """If we call topic.move(None), it should move under the dummy root."""
        # Create a child under the dummy root
        t1 = Topic(id="t1", title="First Topic")
        Topic.save_new(t1)

        # Create a child under t1
        t2 = Topic(id="t2", title="Child Topic")
        Topic.save_new(t2, parent_topic=t1)
        self.assertEqual(t2.get_depth(), 3)
        self.assertEqual(t2.get_parent(), t1)

        # Now move t2 to 'None', which means move to dummy root
        t2.move(None, pos="sorted-child")  # uses our override
        t2.refresh_from_db()
        self.assertIsNone(t2.get_parent())
        self.assertEqual(t2.depth, 2)

    def test_move_to_another_topic(self):
        """Move a topic from one parent to another."""
        # Create two top-level topics
        t1 = Topic(id="t1", title="Topic 1")
        t2 = Topic(id="t2", title="Topic 2")
        Topic.save_new(t1)
        Topic.save_new(t2)

        # Create a child under t1
        child = Topic(id="child", title="Child of T1")
        Topic.save_new(child, parent_topic=t1)
        self.assertEqual(child.get_parent(), t1)
        self.assertEqual(child.depth, 3)

        # Move `child` under t2
        child.move(t2)
        child.refresh_from_db()
        self.assertEqual(child.get_parent(update=True), t2)
        self.assertEqual(child.depth, 3)

    def test_removed_flag_default(self):
        """Ensure 'removed' defaults to False when a Topic is created."""
        t1 = Topic(id="t1", title="Removed Flag Test")
        Topic.save_new(t1)
        self.assertFalse(t1.removed)

    def test_set_removed_flag(self):
        """Verify we can set the 'removed' flag on a Topic."""
        t1 = Topic(id="t1", title="Topic to Remove")
        Topic.save_new(t1)
        t1.removed = True
        t1.save()
        t1.refresh_from_db()
        self.assertTrue(t1.removed)

    def test_str_method_returns_title(self):
        """Verify __str__() returns the topic title."""
        t1 = Topic(id="t1", title="Some Topic")
        Topic.save_new(t1)
        self.assertEqual(str(t1), t1.title)

    def test_id_uniqueness(self):
        """'id' is primary key, so must be unique.
        Attempting to create another Topic with the same id should fail.
        """
        t1 = Topic(id="unique-id", title="Unique Topic")
        Topic.save_new(t1)
        t2 = Topic(id="unique-id", title="Duplicate Topic")
        with self.assertRaises(IntegrityError):
            Topic.save_new(t2)

    def test_display_parent_topics(self):
        t1 = Topic(id="t1", title="Topic")
        Topic.save_new(t1)
        t2 = Topic(id="t2", title="Subtopic")
        Topic.save_new(t2, parent_topic=t1)
        t3 = Topic(id="t3", title="Second Subtopic")
        Topic.save_new(t3, parent_topic=t2)

        self.assertEqual(t3.display_parent_topics, "Topic → Subtopic")

<<<<<<< HEAD
    def test_topic_tag_path(self):
        # Create a top-level topic first
        parent_topic = Topic(id="parent-topic", title="Parent Topic")
        Topic.save_new(parent_topic)

        # Create a child under 'parent_topic'
        child_topic = Topic(id="child-topic", title="Child Topic")
        Topic.save_new(child_topic, parent_topic=parent_topic)

        # Assert the tag path is correct
        self.assertEqual(child_topic.topic_tag_path, "parenttopic/childtopic")

    def test_is_used_for_live_article_series(self):
        topic = Topic(id="article-topic", title="Series Topic")
        Topic.save_new(topic)

        article_series = ArticleSeriesPageFactory()

        GenericPageToTaxonomyTopic.objects.create(page=article_series, topic=topic)

        self.assertTrue(article_series.live)
        self.assertTrue(topic.is_used_for_live_article_series)

    def test_is_used_for_live_article_series_with_unpublished_series(self):
        topic = Topic(id="article-topic", title="Series Topic")
        Topic.save_new(topic)

        article_series = ArticleSeriesPageFactory(live=False)

        GenericPageToTaxonomyTopic.objects.create(page=article_series, topic=topic)

        self.assertFalse(article_series.live)
        self.assertFalse(topic.is_used_for_live_article_series)

    def test_is_used_for_live_article_series_not_tagged(self):
        topic = Topic(id="article-topic", title="Series Topic")
        Topic.save_new(topic)

        # Note: We don't assign any ArticleSeriesPages to the Topic here

        self.assertFalse(topic.is_used_for_live_article_series)

    def test_is_used_for_live_methodologies(self):
        topic = Topic(id="methodology-topic", title="Methodology Topic")
        Topic.save_new(topic)

        methodology_page = MethodologyPageFactory()

        GenericPageToTaxonomyTopic.objects.create(page=methodology_page, topic=topic)

        self.assertTrue(methodology_page.live)
        self.assertTrue(topic.is_used_for_live_methodologies)

    def test_is_used_for_live_methodologies_with_unpublished_methodology(self):
        topic = Topic(id="methodology-topic", title="Methodology Topic")
        Topic.save_new(topic)

        methodology_page = MethodologyPageFactory(live=False)

        GenericPageToTaxonomyTopic.objects.create(page=methodology_page, topic=topic)

        self.assertFalse(methodology_page.live)
        self.assertFalse(topic.is_used_for_live_methodologies)

    def test_is_used_for_live_methodologies_not_tagged(self):
        topic = Topic(id="methodology-topic", title="Methodology Topic")
        Topic.save_new(topic)

        # Note: We don't assign any MethodologyPages to the Topic here

        self.assertFalse(topic.is_used_for_live_methodologies)
=======
    def test_get_base_parent(self):
        base_topic = Topic(id="1", title="Base Topic")
        Topic.save_new(base_topic)

        sub_topic = Topic(id="2", title="Sub Topic")
        Topic.save_new(sub_topic, parent_topic=base_topic)

        sub_sub_topic = Topic(id="3", title="Sub Sub Topic")
        Topic.save_new(sub_sub_topic, parent_topic=sub_topic)

        self.assertEqual(base_topic.get_base_parent(), base_topic)
        self.assertEqual(sub_topic.get_base_parent(), base_topic)
        self.assertEqual(sub_sub_topic.get_base_parent(), base_topic)
>>>>>>> f5b1d3a1


class GenericPageToTaxonomyTopicModelTest(TestCase):
    def setUp(self):
        """Set up a root page in Wagtail (usually ID=1 by default)
        and a child page to test relationships with Topics.
        Also get/create the dummy root topic, so we can create normal topics under it.
        """
        self.root_page = Page.objects.get(id=1)
        self.child_page = self.root_page.add_child(instance=Page(title="My Test Page"))

        # Create some normal topics (depth=2) using save_topic()
        self.topic_a = Topic(id="topic-a", title="Topic A")
        Topic.save_new(self.topic_a)  # under dummy root
        self.topic_b = Topic(id="topic-b", title="Topic B")
        Topic.save_new(self.topic_b)

    def test_create_generic_page_to_taxonomy_topic(self):
        """Test creating a valid Page→Topic relationship."""
        link = GenericPageToTaxonomyTopic.objects.create(page=self.child_page, topic=self.topic_a)
        self.assertEqual(GenericPageToTaxonomyTopic.objects.count(), 1)
        self.assertEqual(link.page, self.child_page)
        self.assertEqual(link.topic, self.topic_a)

    def test_unique_constraint_for_page_topic(self):
        """Test that you cannot create two GenericPageToTaxonomyTopic
        with the same (page, topic) pair.
        """
        GenericPageToTaxonomyTopic.objects.create(page=self.child_page, topic=self.topic_a)
        with self.assertRaises(IntegrityError):
            GenericPageToTaxonomyTopic.objects.create(page=self.child_page, topic=self.topic_a)

    def test_multiple_different_topics_on_same_page(self):
        """You can attach multiple distinct topics to the same page.
        This should not violate the uniqueness constraint.
        """
        link_a = GenericPageToTaxonomyTopic.objects.create(page=self.child_page, topic=self.topic_a)
        link_b = GenericPageToTaxonomyTopic.objects.create(page=self.child_page, topic=self.topic_b)
        self.assertEqual(GenericPageToTaxonomyTopic.objects.count(), 2)
        self.assertNotEqual(link_a.topic, link_b.topic)

    def test_same_topic_on_different_pages(self):
        """You can attach the same topic to different pages."""
        another_page = self.root_page.add_child(instance=Page(title="Another Page"))
        link_1 = GenericPageToTaxonomyTopic.objects.create(page=self.child_page, topic=self.topic_a)
        link_2 = GenericPageToTaxonomyTopic.objects.create(page=another_page, topic=self.topic_a)
        self.assertEqual(GenericPageToTaxonomyTopic.objects.count(), 2)
        self.assertNotEqual(link_1.page, link_2.page)
        self.assertEqual(link_1.topic, link_2.topic)

    def test_delete_topic_cascades(self):
        """If a Topic is deleted, the GenericPageToTaxonomyTopic linking it
        should also be deleted (because of on_delete=models.CASCADE).
        """
        link = GenericPageToTaxonomyTopic.objects.create(page=self.child_page, topic=self.topic_a)
        self.topic_a.delete()  # This should cascade-delete the link
        self.assertFalse(GenericPageToTaxonomyTopic.objects.filter(pk=link.pk).exists())<|MERGE_RESOLUTION|>--- conflicted
+++ resolved
@@ -128,7 +128,6 @@
 
         self.assertEqual(t3.display_parent_topics, "Topic → Subtopic")
 
-<<<<<<< HEAD
     def test_topic_tag_path(self):
         # Create a top-level topic first
         parent_topic = Topic(id="parent-topic", title="Parent Topic")
@@ -200,7 +199,7 @@
         # Note: We don't assign any MethodologyPages to the Topic here
 
         self.assertFalse(topic.is_used_for_live_methodologies)
-=======
+
     def test_get_base_parent(self):
         base_topic = Topic(id="1", title="Base Topic")
         Topic.save_new(base_topic)
@@ -214,7 +213,6 @@
         self.assertEqual(base_topic.get_base_parent(), base_topic)
         self.assertEqual(sub_topic.get_base_parent(), base_topic)
         self.assertEqual(sub_sub_topic.get_base_parent(), base_topic)
->>>>>>> f5b1d3a1
 
 
 class GenericPageToTaxonomyTopicModelTest(TestCase):
