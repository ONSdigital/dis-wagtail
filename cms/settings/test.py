--- conflicted
+++ resolved
@@ -46,12 +46,12 @@
 # https://docs.djangoproject.com/en/stable/topics/testing/advanced/#tests-and-multiple-databases
 DATABASES["read_replica"].setdefault("TEST", {"MIRROR": "default"})  # noqa: F405
 
-<<<<<<< HEAD
+
+# Disable caches in tests
 CACHES["default"] = {  # noqa: F405
     "BACKEND": "django.core.cache.backends.dummy.DummyCache",
 }
-=======
+
 
 # Silence Slack notifications by default
-SLACK_NOTIFICATIONS_WEBHOOK_URL = None
->>>>>>> 3538ca7a
+SLACK_NOTIFICATIONS_WEBHOOK_URL = None