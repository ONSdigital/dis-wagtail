import copy

from .base import *  # noqa: F403  # pylint: disable=wildcard-import,unused-wildcard-import

# #############
# General

# pragma: allowlist nextline secret
SECRET_KEY = "fake_secret_key_to_run_tests"  # noqa: S105

ALLOWED_HOSTS = ["*"]

SILENCED_SYSTEM_CHECKS = [
    # It doesn't matter that STATICFILES_DIRS don't exist in tests
    "staticfiles.W004",
]

# Don't redirect to HTTPS in tests or send the HSTS header
SECURE_SSL_REDIRECT = False
SECURE_HSTS_SECONDS = 0


# Quieten down the logging in tests
LOGGING["handlers"]["console"]["class"] = "logging.NullHandler"  # type: ignore[index] # noqa: F405

# Wagtail
WAGTAILADMIN_BASE_URL = "http://testserver"

# Google Tag Manager
GOOGLE_TAG_MANAGER_CONTAINER_ID = "GTM-123456789"

# Cookie banner config
ONS_COOKIE_BANNER_SERVICE_NAME = "example.ons.gov.uk"
MANAGE_COOKIE_SETTINGS_URL = "example.ons.gov.uk/cookies"

# #############
# Performance

# By default, Django uses a computationally difficult algorithm for passwords hashing.
# We don't need such a strong algorithm in tests, so use MD5
PASSWORD_HASHERS = ["django.contrib.auth.hashers.MD5PasswordHasher"]

DEFENDER_DISABLE_USERNAME_LOCKOUT = True
DEFENDER_DISABLE_IP_LOCKOUT = True

# Database
DATABASES = {
    "default": dj_database_url.config(default="postgres://ons:ons@localhost:5432/ons"),  # noqa: F405
}
DATABASES["read_replica"] = copy.deepcopy(DATABASES["default"])

# Read replica should mirror the default database during tests.
# https://docs.djangoproject.com/en/stable/topics/testing/advanced/#tests-and-multiple-databases
DATABASES["read_replica"].setdefault("TEST", {"MIRROR": "default"})


# Disable caches in tests
CACHES["default"] = {  # noqa: F405
    "BACKEND": "django.core.cache.backends.dummy.DummyCache",
}

# Enqueue background tasks on commit for tests
# https://docs.wagtail.org/en/latest/releases/6.4.html#background-tasks-run-at-end-of-current-transaction
TASKS = {
    "default": {
        "BACKEND": "django_tasks.backends.immediate.ImmediateBackend",
        "ENQUEUE_ON_COMMIT": False,
    }
}

# Silence Slack notifications by default
SLACK_NOTIFICATIONS_WEBHOOK_URL = None

<<<<<<< HEAD
 #  Override size of the pagination used on the previous_release page.
PREVIOUS_RELEASES_PER_PAGE = 3
=======
ONS_API_BASE_URL = "dummy_url"
>>>>>>> d0e1017d
<|MERGE_RESOLUTION|>--- conflicted
+++ resolved
@@ -71,9 +71,7 @@
 # Silence Slack notifications by default
 SLACK_NOTIFICATIONS_WEBHOOK_URL = None
 
-<<<<<<< HEAD
+ONS_API_BASE_URL = "dummy_url"
+
  #  Override size of the pagination used on the previous_release page.
-PREVIOUS_RELEASES_PER_PAGE = 3
-=======
-ONS_API_BASE_URL = "dummy_url"
->>>>>>> d0e1017d
+PREVIOUS_RELEASES_PER_PAGE = 3