--- conflicted
+++ resolved
@@ -13,10 +13,7 @@
 from django_jinja.builtins import DEFAULT_EXTENSIONS
 
 from cms.core.elasticache import ElastiCacheIAMCredentialProvider
-<<<<<<< HEAD
 from cms.core.jinja2 import custom_json_dumps
-=======
->>>>>>> f6a88856
 
 env = os.environ.copy()
 
@@ -66,10 +63,7 @@
     "cms.bundles",
     "cms.core",
     "cms.datasets",
-<<<<<<< HEAD
     "cms.datavis",
-=======
->>>>>>> f6a88856
     "cms.documents",
     "cms.home",
     "cms.images",
@@ -251,11 +245,7 @@
 else:
     DATABASES = {
         "default": dj_database_url.config(
-<<<<<<< HEAD
-            conn_max_age=db_conn_max_age, conn_health_checks=True, default="postgres:///ons"
-=======
             conn_max_age=db_conn_max_age, conn_health_checks=True, default="postgres://ons:ons@localhost:5432/ons"
->>>>>>> f6a88856
         ),
     }
 
@@ -696,11 +686,7 @@
 USE_X_FORWARDED_PORT = env.get("USE_X_FORWARDED_PORT", "true").lower().strip() == "true"
 
 XFF_TRUSTED_PROXY_DEPTH = int(env.get("XFF_TRUSTED_PROXY_DEPTH", 1))
-<<<<<<< HEAD
-XFF_EXEMPT_URLS = [r"^-/.*"]
-=======
 XFF_EXEMPT_URLS = [r"^-/.*", r"health"]
->>>>>>> f6a88856
 
 # Error if there are the wrong number of proxies
 XFF_STRICT = env.get("XFF_STRICT", "false").lower().strip() == "true"
@@ -971,35 +957,5 @@
 ENFORCE_EXCLUSIVE_TAXONOMY = env.get("ENFORCE_EXCLUSIVE_TAXONOMY", "true").lower() == "true"
 ALLOW_TEAM_MANAGEMENT = env.get("ALLOW_TEAM_MANAGEMENT", "false").lower() == "true"
 
-<<<<<<< HEAD
-SLACK_NOTIFICATIONS_WEBHOOK_URL = env.get("SLACK_NOTIFICATIONS_WEBHOOK_URL")
-
-ONS_API_BASE_URL = env.get("ONS_API_BASE_URL", "https://api.beta.ons.gov.uk/v1")
-ONS_WEBSITE_BASE_URL = env.get("ONS_WEBSITE_BASE_URL", "https://www.ons.gov.uk")
-
-WAGTAILSIMPLETRANSLATION_SYNC_PAGE_TREE = True
-
-# Configuration for the External Search service
-SEARCH_INDEX_PUBLISHER_BACKEND = os.getenv("SEARCH_INDEX_PUBLISHER_BACKEND")
-KAFKA_SERVER = os.getenv("KAFKA_SERVER")
-KAFKA_CHANNEL_CREATED_OR_UPDATED = os.getenv("KAFKA_CHANNEL_CREATED_OR_UPDATED")
-KAFKA_CHANNEL_DELETED = os.getenv("KAFKA_CHANNEL_DELETED")
-KAFKA_API_VERSION = tuple(map(int, os.getenv("KAFKA_API_VERSION", "3,5,1").split(",")))
-
-SEARCH_INDEX_EXCLUDED_PAGE_TYPES = (
-    "HomePage",
-    "ArticleSeriesPage",
-    "ReleaseCalendarIndex",
-    "ThemePage",
-    "TopicPage",
-    "Page",
-)
-
-# FIXME: remove before going live
-ENFORCE_EXCLUSIVE_TAXONOMY = env.get("ENFORCE_EXCLUSIVE_TAXONOMY", "true").lower() == "true"
-ALLOW_TEAM_MANAGEMENT = env.get("ALLOW_TEAM_MANAGEMENT", "false").lower() == "true"
-
-=======
->>>>>>> f6a88856
 SEARCH_API_DEFAULT_PAGE_SIZE = int(os.getenv("SEARCH_API_DEFAULT_PAGE_SIZE", "20"))
 SEARCH_API_MAX_PAGE_SIZE = int(os.getenv("SEARCH_API_MAX_PAGE_SIZE", "500"))