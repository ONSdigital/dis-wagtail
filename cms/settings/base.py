"""Django settings for ons project."""

import os
import sys
from copy import deepcopy
from pathlib import Path
from typing import Any, cast

import dj_database_url
from django.core.exceptions import ImproperlyConfigured
from django.utils.module_loading import import_string
from django.utils.translation import gettext_lazy as _
from django_jinja.builtins import DEFAULT_EXTENSIONS

env = os.environ.copy()

# Build paths inside the project like this: BASE_DIR / "something"

PROJECT_DIR = Path(__file__).resolve().parent.parent
BASE_DIR = PROJECT_DIR.parent


# Switch off DEBUG mode explicitly in the base settings.
# https://docs.djangoproject.com/en/stable/ref/settings/#debug
DEBUG = False

# Secret key is important to be kept secret. Never share it with anyone. Please
# always set it in the environment variable and never check into the
# repository.
# In its default template Django generates a 50-characters long string using
# the following function:
# https://github.com/django/django/blob/fd8a7a5313f5e223212085b2e470e43c0047e066/django/core/management/utils.py#L76-L81
# https://docs.djangoproject.com/en/stable/ref/settings/#allowed-hosts
if "SECRET_KEY" in env:
    SECRET_KEY = env["SECRET_KEY"]

IS_EXTERNAL_ENV = os.environ.get("IS_EXTERNAL_ENV", "false").lower() == "true"


# Define what hosts an app can be accessed by.
# It will return HTTP 400 Bad Request error if your host is not set using this
# setting.
# https://docs.djangoproject.com/en/stable/ref/settings/#allowed-hosts
if "ALLOWED_HOSTS" in env:
    ALLOWED_HOSTS = env["ALLOWED_HOSTS"].split(",")

# A list of trusted origins for unsafe requests (e.g. POST).
# For requests that include the Origin header,
# Django's CSRF protection requires that header match
# the origin present in the Host header.
# Important: values must include the scheme (e.g. https://) and the hostname
# https://docs.djangoproject.com/en/stable/ref/settings/#csrf-trusted-origins
if "CSRF_TRUSTED_ORIGINS" in env:
    CSRF_TRUSTED_ORIGINS = env["CSRF_TRUSTED_ORIGINS"].split(",")

# Application definition

INSTALLED_APPS = [
    "cms.articles",
    "cms.bundles",
    "cms.core",
    "cms.datasets",
    "cms.documents",
    "cms.home",
    "cms.images",
    "cms.private_media",
    "cms.release_calendar",
    "cms.teams",
    "cms.themes",
    "cms.topics",
    "cms.users",
    "cms.standard_pages",
    "cms.methodology",
    "cms.navigation",
    "cms.taxonomy",
<<<<<<< HEAD
    "cms.search",
=======
    "cms.workflows",
>>>>>>> a837b142
    "wagtail.embeds",
    "wagtail.sites",
    "wagtail.users",
    "wagtail.snippets",
    "wagtail.documents",
    "wagtail.images",
    "wagtail.search",
    "wagtail.admin",
    "wagtail.contrib.settings",
    "wagtail.contrib.redirects",
    "wagtail.contrib.legacy.richtext",
    "wagtail.contrib.table_block",
    "wagtail",
    "modelcluster",
    "taggit",
    "django_extensions",
    "django.contrib.auth",  # Wagtail requires the auth app be installed, even if it's not used.
    "django.contrib.contenttypes",
    "whitenoise.runserver_nostatic",  # Must be before `django.contrib.staticfiles`
    "django.contrib.staticfiles",
    "django.contrib.sitemaps",
    "django_jinja",
    "wagtailmath",
    "wagtailfontawesomesvg",
    "wagtail_tinytableblock",
]

if not IS_EXTERNAL_ENV:
    INSTALLED_APPS.extend(
        [
            "django.contrib.admin",
            "django.contrib.sessions",
            "django.contrib.messages",
        ]
    )


# Middleware classes
# https://docs.djangoproject.com/en/stable/ref/settings/#middleware
# https://docs.djangoproject.com/en/stable/topics/http/middleware/
MIDDLEWARE = [
    "django.middleware.security.SecurityMiddleware",
    # Whitenoise middleware is used to server static files (CSS, JS, etc.).
    # According to the official documentation it should be listed underneath
    # SecurityMiddleware.
    # http://whitenoise.evans.io/en/stable/#quickstart-for-django-apps
    "cms.core.whitenoise.CMSWhiteNoiseMiddleware",
    "django.middleware.locale.LocaleMiddleware",
    "django.middleware.common.CommonMiddleware",
    "django.middleware.csrf.CsrfViewMiddleware",
    "django.middleware.clickjacking.XFrameOptionsMiddleware",
    "wagtail.contrib.redirects.middleware.RedirectMiddleware",
]

# Some middleware isn't needed for a external environment.
# Disable them to improve performance
if not IS_EXTERNAL_ENV:
    common_middleware_index = MIDDLEWARE.index("django.middleware.common.CommonMiddleware")
    MIDDLEWARE.insert(common_middleware_index, "django.contrib.messages.middleware.MessageMiddleware")
    MIDDLEWARE.insert(
        common_middleware_index,
        "django.contrib.auth.middleware.AuthenticationMiddleware",
    )
    MIDDLEWARE.insert(common_middleware_index, "django.contrib.sessions.middleware.SessionMiddleware")

ROOT_URLCONF = "cms.urls"

context_processors = [
    "django.template.context_processors.debug",
    "django.template.context_processors.request",
    "wagtail.contrib.settings.context_processors.settings",
    # This is a custom context processor that lets us add custom
    # global variables to all the templates.
    "cms.core.context_processors.global_vars",
]

if not IS_EXTERNAL_ENV:
    context_processors.extend(
        [
            "django.contrib.messages.context_processors.messages",
            "django.contrib.auth.context_processors.auth",
        ]
    )

TEMPLATES = [
    {
        "BACKEND": "django_jinja.jinja2.Jinja2",
        "DIRS": [
            PROJECT_DIR / "jinja2",
        ],
        "APP_DIRS": True,
        "OPTIONS": {
            "match_extension": ".html",
            "app_dirname": "jinja2",
            "undefined": "jinja2.ChainableUndefined",
            "context_processors": context_processors,
            "extensions": [
                *DEFAULT_EXTENSIONS,
                "wagtail.jinja2tags.core",
                "wagtail.admin.jinja2tags.userbar",
                "wagtail.images.jinja2tags.images",
                "wagtail.contrib.settings.jinja2tags.settings",
                "cms.core.jinja2tags.CoreExtension",
                "cms.navigation.jinja2tags.NavigationExtension",
            ],
        },
    },
    {
        "BACKEND": "django.template.backends.django.DjangoTemplates",
        "APP_DIRS": True,
        "OPTIONS": {
            "context_processors": context_processors,
        },
        "DIRS": [
            PROJECT_DIR / "jinja2" / "assets" / "icons",  # for icons registered with register_icons
        ],
    },
]

WSGI_APPLICATION = "cms.wsgi.application"


# Database

db_conn_max_age = int(env.get("PG_CONN_MAX_AGE", 870))  # Just under 15 minutes, to match password expiry

if "PG_DB_ADDR" in env:
    # Use IAM authentication to connect to the Database
    DATABASES = {
        "default": cast(
            dj_database_url.DBConfig,
            {
                "ENGINE": "django_iam_dbauth.aws.postgresql",
                "NAME": env["PG_DB_DATABASE"],
                "USER": env["PG_DB_USER"],
                "HOST": env["PG_DB_ADDR"],
                "PORT": env["PG_DB_PORT"],
                "CONN_MAX_AGE": db_conn_max_age,
                "OPTIONS": {"use_iam_auth": True, "sslmode": "require"},
            },
        )
    }

    # Additionally configure a read-replica
    if "PG_DB_READ_ADDR" in env:
        DATABASES["read_replica"] = {
            **deepcopy(DATABASES["default"]),
            "HOST": env["PG_DB_READ_ADDR"],
        }

else:
    DATABASES = {
        "default": dj_database_url.config(conn_max_age=db_conn_max_age, default="postgres:///ons"),
    }

    if "READ_REPLICA_DATABASE_URL" in env:
        DATABASES["read_replica"] = dj_database_url.config(
            env="READ_REPLICA_DATABASE_URL", conn_max_age=db_conn_max_age
        )

if "read_replica" not in DATABASES:
    DATABASES["read_replica"] = deepcopy(DATABASES["default"])

DATABASE_ROUTERS = [
    "cms.core.db_router.ExternalEnvRouter",
    "cms.core.db_router.ReadReplicaRouter",
]

# Server-side cache settings. Do not confuse with front-end cache.
# https://docs.djangoproject.com/en/stable/topics/cache/
# If the server has a Redis instance exposed via a URL string in the REDIS_URL
# environment variable, prefer that. Otherwise, use the database backend. We
# usually use Redis in production and database backend on staging and dev. In
# order to use database cache backend you need to run
# "django-admin createcachetable" to create a table for the cache.
#
# Do not use the same Redis instance for other things like Celery!

CACHES: dict = {
    "memory": {
        "BACKEND": "django.core.cache.backends.locmem.LocMemCache",
        "LOCATION": "memory",
    }
}

redis_options = {
    "IGNORE_EXCEPTIONS": True,
    "SOCKET_CONNECT_TIMEOUT": 2,  # seconds
    "SOCKET_TIMEOUT": 2,  # seconds
}
DJANGO_REDIS_LOG_IGNORED_EXCEPTIONS = True

# Prefer the TLS connection URL over non for Heroku
if redis_url := env.get("REDIS_TLS_URL", env.get("REDIS_URL")):
    connection_pool_kwargs: dict = {}

    if redis_url.startswith("rediss"):
        # Heroku Redis uses self-signed certificates for secure redis connections. https://stackoverflow.com/a/66286068
        # When using TLS, we need to disable certificate validation checks.
        connection_pool_kwargs["ssl_cert_reqs"] = None

    CACHES["default"] = {
        "BACKEND": "django_redis.cache.RedisCache",
        "LOCATION": redis_url,
        "OPTIONS": {**redis_options, "CONNECTION_POOL_KWARGS": connection_pool_kwargs},
    }

elif elasticache_addr := env.get("ELASTICACHE_ADDR"):
    port = env["ELASTICACHE_PORT"]

    CACHES["default"] = {
        "BACKEND": "django_redis.cache.RedisCache",
        "LOCATION": f"rediss://{elasticache_addr}:{port}",
        "OPTIONS": {
            **redis_options,
            "CONNECTION_POOL_KWARGS": {
                "credential_provider": import_string("cms.core.cache.ElastiCacheIAMCredentialProvider")(
                    user=env["ELASTICACHE_USER_NAME"],
                    cluster_name=env["ELASTICACHE_CLUSTER_NAME"],
                    region=env["ELASTICACHE_CLUSTER_REGION"],
                )
            },
        },
    }
else:
    CACHES["default"] = {
        "BACKEND": "django.core.cache.backends.db.DatabaseCache",
        "LOCATION": "database_cache",
    }

# Search
# https://docs.wagtail.io/en/latest/topics/search/backends.html

WAGTAILSEARCH_BACKENDS = {"default": {"BACKEND": "wagtail.search.backends.database"}}


# Password validation
# https://docs.djangoproject.com/en/stable/ref/settings/#auth-password-validators

AUTH_PASSWORD_VALIDATORS = [
    {"NAME": "django.contrib.auth.password_validation.UserAttributeSimilarityValidator"},
    {"NAME": "django.contrib.auth.password_validation.MinimumLengthValidator"},
    {"NAME": "django.contrib.auth.password_validation.CommonPasswordValidator"},
    {"NAME": "django.contrib.auth.password_validation.NumericPasswordValidator"},
]

if IS_EXTERNAL_ENV:
    AUTHENTICATION_BACKENDS: list[str] = []


# Internationalization
# https://docs.djangoproject.com/en/stable/topics/i18n/

TIME_ZONE = "Europe/London"
USE_TZ = True

USE_I18N = True
WAGTAIL_I18N_ENABLED = False

LANGUAGE_CODE = "en-gb"
WAGTAIL_CONTENT_LANGUAGES = LANGUAGES = [
    ("en-gb", _("English")),
    ("cy", _("Welsh")),
    ("uk", _("Ukrainian")),
]

LOCALE_PATHS = [PROJECT_DIR / "locale"]

# User groups
PUBLISHING_ADMINS_GROUP_NAME = "Publishing Admins"
PUBLISHING_OFFICERS_GROUP_NAME = "Publishing Officers"
VIEWERS_GROUP_NAME = "Viewers"


# Static files (CSS, JavaScript, Images)
# https://docs.djangoproject.com/en/stable/howto/static-files/

# We serve static files with Whitenoise (set in MIDDLEWARE). It also comes with
# a custom backend for the static files storage. It makes files cacheable
# (cache-control headers) for a long time and adds hashes to the file names,
# e.g. main.css -> main.1jasdiu12.css.
# The static files with this backend are generated when you run
# "django-admin collectstatic".
# http://whitenoise.evans.io/en/stable/#quickstart-for-django-apps
# https://docs.djangoproject.com/en/stable/ref/settings/#std-setting-STORAGES
STORAGES = {
    "default": {"BACKEND": "cms.private_media.storages.AccessControlLoggingFileSystemStorage"},
    "staticfiles": {"BACKEND": "whitenoise.storage.CompressedManifestStaticFilesStorage"},
}


# This is where Django will look for static files outside the directories of
# applications which are used by default.
# https://docs.djangoproject.com/en/stable/ref/settings/#staticfiles-dirs
STATICFILES_DIRS = [
    # "static_compiled" is a folder used by the front-end tooling
    # to output compiled static assets.
    (PROJECT_DIR / "jinja2" / "assets"),
    (PROJECT_DIR / "static_compiled"),
]


# This is where Django will put files collected from application directories
# and custom directories set in "STATICFILES_DIRS" when
# using "django-admin collectstatic" command.
# https://docs.djangoproject.com/en/stable/ref/settings/#static-root
STATIC_ROOT = env.get("STATIC_DIR", BASE_DIR / "static")


# This is the URL that will be used when serving static files, e.g.
# https://llamasavers.com/static/
# https://docs.djangoproject.com/en/stable/ref/settings/#static-url
STATIC_URL = env.get("STATIC_URL", "/static/")


# Where in the filesystem the media (user uploaded) content is stored.
# MEDIA_ROOT is not used when S3 backend is set up.
# Probably only relevant to the local development.
# https://docs.djangoproject.com/en/stable/ref/settings/#media-root
MEDIA_ROOT = env.get("MEDIA_DIR", BASE_DIR / "media")


# The URL path that media files will be accessible at. This setting won't be
# used if S3 backend is set up.
# Probably only relevant to the local development.
# https://docs.djangoproject.com/en/stable/ref/settings/#media-url
MEDIA_URL = env.get("MEDIA_URL", "/media/")


# AWS S3 buckets configuration
# This is media files storage backend configuration. S3 is our preferred file
# storage solution.
# To enable this storage backend we use django-storages package...
# https://django-storages.readthedocs.io/en/latest/backends/amazon-S3.html
# ...that uses AWS' boto3 library.
# https://boto3.amazonaws.com/v1/documentation/api/latest/index.html
#
# Three required environment variables are:
#  * AWS_STORAGE_BUCKET_NAME
#  * AWS_ACCESS_KEY_ID
#  * AWS_SECRET_ACCESS_KEY
# The last two are picked up by boto3:
# https://boto3.amazonaws.com/v1/documentation/api/latest/guide/configuration.html#environment-variables
if "AWS_STORAGE_BUCKET_NAME" in env:
    # Add django-storages to the installed apps
    INSTALLED_APPS += ["storages"]

    # https://docs.djangoproject.com/en/stable/ref/settings/#std-setting-STORAGES
    STORAGES["default"]["BACKEND"] = "cms.private_media.storages.AccessControlledS3Storage"

    AWS_STORAGE_BUCKET_NAME = env["AWS_STORAGE_BUCKET_NAME"]

    # Disables signing of the S3 objects' URLs. When set to True it
    # will append authorization querystring to each URL.
    AWS_QUERYSTRING_AUTH = False

    # Do not allow overriding files on S3 as per Wagtail docs recommendation:
    # https://docs.wagtail.io/en/stable/advanced_topics/deploying.html#cloud-storage
    # Not having this setting may have consequences in losing files.
    AWS_S3_FILE_OVERWRITE = False

    # Default ACL for new files should be "private" - not accessible to the
    # public.
    AWS_DEFAULT_ACL = "private"

    # Limit how large a file can be spooled into memory before it's written to disk.
    AWS_S3_MAX_MEMORY_SIZE = 2 * 1024 * 1024  # 2MB

    # We generally use this setting in the production to put the S3 bucket
    # behind a CDN using a custom domain, e.g. media.llamasavers.com.
    # https://django-storages.readthedocs.io/en/latest/backends/amazon-S3.html#cloudfront
    if "AWS_S3_CUSTOM_DOMAIN" in env:
        AWS_S3_CUSTOM_DOMAIN = env["AWS_S3_CUSTOM_DOMAIN"]

    # When signing URLs is facilitated, the region must be set, because the
    # global S3 endpoint does not seem to support that. Set this only if
    # necessary.
    if "AWS_S3_REGION_NAME" in env:
        AWS_S3_REGION_NAME = env["AWS_S3_REGION_NAME"]

    # This settings lets you force using http or https protocol when generating
    # the URLs to the files. Set https as default.
    # https://github.com/jschneier/django-storages/blob/10d1929de5e0318dbd63d715db4bebc9a42257b5/storages/backends/s3boto3.py#L217
    AWS_S3_URL_PROTOCOL = env.get("AWS_S3_URL_PROTOCOL", "https:")

PRIVATE_MEDIA_BULK_UPDATE_MAX_WORKERS = env.get("PRIVATE_MEDIA_BULK_UPDATE_MAX_WORKERS", 5)

# Logging
# This logging is configured to be used with Sentry and console logs. Console
# logs are widely used by platforms offering Docker deployments, e.g. Heroku.
# We use Sentry to only send error logs so we're notified about errors that are
# not Python exceptions.
# We do not use default mail or file handlers because they are of no use for
# us.
# https://docs.djangoproject.com/en/stable/topics/logging/
LOGGING = {
    "version": 1,
    "disable_existing_loggers": False,
    "handlers": {
        # Send logs with at least INFO level to the console.
        "console": {
            "level": "INFO",
            "class": "logging.StreamHandler",
            "formatter": "verbose",
        },
    },
    "formatters": {"verbose": {"format": "[%(asctime)s][%(process)d][%(levelname)s][%(name)s] %(message)s"}},
    "loggers": {
        "cms": {
            "handlers": ["console"],
            "level": "INFO",
            "propagate": False,
        },
        "wagtail": {
            "handlers": ["console"],
            "level": "INFO",
            "propagate": False,
        },
        "django.request": {
            "handlers": ["console"],
            "level": "WARNING",
            "propagate": False,
        },
        "django.security": {
            "handlers": ["console"],
            "level": "WARNING",
            "propagate": False,
        },
        "apscheduler": {
            "handlers": ["console"],
            "level": "INFO",
            "propagate": False,
        },
    },
}


# Email settings
# We use SMTP to send emails. We typically use transactional email services
# that let us use SMTP.
# https://docs.djangoproject.com/en/2.1/topics/email/

# https://docs.djangoproject.com/en/stable/ref/settings/#email-host
if "EMAIL_HOST" in env:
    EMAIL_HOST = env["EMAIL_HOST"]

# https://docs.djangoproject.com/en/stable/ref/settings/#email-port
# Use a default port of 587, as Heroku & other services now block the Django default of 25
try:
    EMAIL_PORT = int(env.get("EMAIL_PORT", 587))
except ValueError:
    raise ImproperlyConfigured("The setting EMAIL_PORT should be an integer, e.g. 587") from None

# https://docs.djangoproject.com/en/stable/ref/settings/#email-host-user
if "EMAIL_HOST_USER" in env:
    EMAIL_HOST_USER = env["EMAIL_HOST_USER"]

# https://docs.djangoproject.com/en/stable/ref/settings/#email-host-password
if "EMAIL_HOST_PASSWORD" in env:
    EMAIL_HOST_PASSWORD = env["EMAIL_HOST_PASSWORD"]

# https://docs.djangoproject.com/en/stable/ref/settings/#email-use-tls
# We always want to use TLS
EMAIL_USE_TLS = True

# https://docs.djangoproject.com/en/stable/ref/settings/#email-subject-prefix
if "EMAIL_SUBJECT_PREFIX" in env:
    EMAIL_SUBJECT_PREFIX = env["EMAIL_SUBJECT_PREFIX"]

# SERVER_EMAIL is used to send emails to administrators.
# https://docs.djangoproject.com/en/stable/ref/settings/#server-email
# DEFAULT_FROM_EMAIL is used as a default for any mail send from the website to
# the users.
# https://docs.djangoproject.com/en/stable/ref/settings/#default-from-email
if "SERVER_EMAIL" in env:
    SERVER_EMAIL = DEFAULT_FROM_EMAIL = env["SERVER_EMAIL"]


# Do not include superusers in all moderation notifications.
WAGTAILADMIN_NOTIFICATION_INCLUDE_SUPERUSERS = False

# Sentry configuration.
is_in_shell = len(sys.argv) > 1 and sys.argv[1] in ["shell", "shell_plus"]

if "SENTRY_DSN" in env and not is_in_shell:
    import sentry_sdk
    from sentry_sdk.integrations.django import DjangoIntegration
    from sentry_sdk.utils import get_default_release

    sentry_kwargs: dict[str, str | list[Any] | None] = {
        "dsn": env["SENTRY_DSN"],
        "integrations": [DjangoIntegration()],
    }

    # There's a chooser to toggle between environments at the top right corner on sentry.io
    # Values are typically 'staging' or 'production' but can be set to anything else if needed.
    # `heroku config:set SENTRY_ENVIRONMENT=production`
    if sentry_environment := env.get("SENTRY_ENVIRONMENT"):
        sentry_kwargs.update({"environment": sentry_environment})

    release = get_default_release()
    if release is None:
        # Assume this is a Heroku-hosted app with the "runtime-dyno-metadata" lab enabled.
        # see https://devcenter.heroku.com/articles/dyno-metadata
        # `heroku labs:enable runtime-dyno-metadata`
        release = env.get("HEROKU_RELEASE_VERSION", None)

    sentry_kwargs.update({"release": release})
    sentry_sdk.init(**sentry_kwargs)  # type: ignore[arg-type]


# Front-end cache
# This configuration is used to allow purging pages from cache when they are
# published.
# These settings are usually used only on the production sites.
# This is a configuration of the CDN/front-end cache that is used to cache the
# production websites.
# https://docs.wagtail.io/en/latest/reference/contrib/frontendcache.html
# The backend can be configured to use an account-wide API key, or an API token with
# restricted access.

if "FRONTEND_CACHE_CLOUDFLARE_TOKEN" in env or "FRONTEND_CACHE_CLOUDFLARE_BEARER_TOKEN" in env:
    INSTALLED_APPS.append("wagtail.contrib.frontend_cache")
    WAGTAILFRONTENDCACHE = {
        "default": {
            "BACKEND": "wagtail.contrib.frontend_cache.backends.CloudflareBackend",
            "ZONEID": env["FRONTEND_CACHE_CLOUDFLARE_ZONEID"],
        }
    }

    if "FRONTEND_CACHE_CLOUDFLARE_TOKEN" in env:
        # To use an account-wide API key, set the following environment variables:
        #  * FRONTEND_CACHE_CLOUDFLARE_TOKEN
        #  * FRONTEND_CACHE_CLOUDFLARE_EMAIL
        #  * FRONTEND_CACHE_CLOUDFLARE_ZONEID
        # These can be obtained from a sysadmin.
        WAGTAILFRONTENDCACHE["default"].update(
            {
                "EMAIL": env["FRONTEND_CACHE_CLOUDFLARE_EMAIL"],
                "TOKEN": env["FRONTEND_CACHE_CLOUDFLARE_TOKEN"],
            }
        )

    else:
        # To use an API token with restricted access, set the following environment variables:
        #  * FRONTEND_CACHE_CLOUDFLARE_BEARER_TOKEN
        #  * FRONTEND_CACHE_CLOUDFLARE_ZONEID
        WAGTAILFRONTENDCACHE["default"].update({"BEARER_TOKEN": env["FRONTEND_CACHE_CLOUDFLARE_BEARER_TOKEN"]})

    # Set up front-end cache if the S3 uses custom domain. This assumes that
    # the same Cloudflare zone is used.
    if env.get("AWS_S3_CUSTOM_DOMAIN"):
        WAGTAIL_STORAGES_DOCUMENTS_FRONTENDCACHE = WAGTAILFRONTENDCACHE


# Set s-max-age header that is used by reverse proxy/front end cache. See
# urls.py.
try:
    CACHE_CONTROL_S_MAXAGE = int(env.get("CACHE_CONTROL_S_MAXAGE", 600))
except ValueError:
    pass


# Give front-end cache 30 second to revalidate the cache to avoid hitting the
# backend. See urls.py.
CACHE_CONTROL_STALE_WHILE_REVALIDATE = int(env.get("CACHE_CONTROL_STALE_WHILE_REVALIDATE", 30))


# Required to get e.g. wagtail-sharing working on Heroku and probably many other platforms.
# https://docs.djangoproject.com/en/stable/ref/settings/#use-x-forwarded-port
USE_X_FORWARDED_PORT = env.get("USE_X_FORWARDED_PORT", "true").lower().strip() == "true"

# Security configuration
# This configuration is required to achieve good security rating.
# You can test it using https://securityheaders.com/
# https://docs.djangoproject.com/en/stable/ref/middleware/#module-django.middleware.security

# The Django default for the maximum number of GET or POST parameters is 1000. For
# especially large Wagtail pages with many fields, we need to override this. See
# https://docs.djangoproject.com/en/3.2/ref/settings/#data-upload-max-number-fields
DATA_UPLOAD_MAX_NUMBER_FIELDS = int(env.get("DATA_UPLOAD_MAX_NUMBER_FIELDS", 10_000))

# Enabling this doesn't have any benefits but will make it harder to make
# requests from javascript because the csrf cookie won't be easily accessible.
# https://docs.djangoproject.com/en/stable/ref/settings/#csrf-cookie-httponly
# CSRF_COOKIE_HTTPONLY = True

# Custom view to handle CSRF failures.
CSRF_FAILURE_VIEW = "cms.core.views.csrf_failure"

# Force HTTPS redirect (enabled by default!)
# https://docs.djangoproject.com/en/stable/ref/settings/#secure-ssl-redirect
SECURE_SSL_REDIRECT = True


# This will allow the cache to swallow the fact that the website is behind TLS
# and inform the Django using "X-Forwarded-Proto" HTTP header.
# https://docs.djangoproject.com/en/stable/ref/settings/#secure-proxy-ssl-header
SECURE_PROXY_SSL_HEADER = ("HTTP_X_FORWARDED_PROTO", "https")


# This is a setting activating the HSTS header. This will enforce the visitors to use
# HTTPS for an amount of time specified in the header. Since we are expecting our apps
# to run via TLS by default, this header is activated by default.
# The header can be deactivated by setting this setting to 0, as it is done in the
# dev and testing settings.
# https://docs.djangoproject.com/en/stable/ref/settings/#secure-hsts-seconds
DEFAULT_HSTS_SECONDS = 30 * 24 * 60 * 60  # 30 days
SECURE_HSTS_SECONDS = int(env.get("SECURE_HSTS_SECONDS", DEFAULT_HSTS_SECONDS))

# We don't enforce HSTS on subdomains as anything at subdomains is likely outside our control.
# https://docs.djangoproject.com/en/3.2/ref/settings/#secure-hsts-include-subdomains
SECURE_HSTS_INCLUDE_SUBDOMAINS = False


# https://docs.djangoproject.com/en/stable/ref/settings/#secure-content-type-nosniff
SECURE_CONTENT_TYPE_NOSNIFF = True


# https://docs.djangoproject.com/en/stable/ref/middleware/#referrer-policy
SECURE_REFERRER_POLICY = env.get("SECURE_REFERRER_POLICY", "no-referrer-when-downgrade").strip()


# Content Security policy settings
# Most modern browsers don't honor the X-XSS-Protection HTTP header.
# You can use Content-Security-Policy without allowing 'unsafe-inline' scripts instead.
# http://django-csp.readthedocs.io/en/latest/configuration.html
if "CSP_DEFAULT_SRC" in env:
    MIDDLEWARE.append("csp.middleware.CSPMiddleware")

    # The “special” source values of 'self', 'unsafe-inline', 'unsafe-eval', and 'none' must be quoted!
    # e.g.: CSP_DEFAULT_SRC = "'self'" Without quotes they will not work as intended.

    CSP_DEFAULT_SRC = env.get("CSP_DEFAULT_SRC", "").split(",")
    if "CSP_SCRIPT_SRC" in env:
        CSP_SCRIPT_SRC = env.get("CSP_SCRIPT_SRC", "").split(",")
    if "CSP_STYLE_SRC" in env:
        CSP_STYLE_SRC = env.get("CSP_STYLE_SRC", "").split(",")
    if "CSP_IMG_SRC" in env:
        CSP_IMG_SRC = env.get("CSP_IMG_SRC", "").split(",")
    if "CSP_CONNECT_SRC" in env:
        CSP_CONNECT_SRC = env.get("CSP_CONNECT_SRC", "").split(",")
    if "CSP_FONT_SRC" in env:
        CSP_FONT_SRC = env.get("CSP_FONT_SRC", "").split(",")
    if "CSP_BASE_URI" in env:
        CSP_BASE_URI = env.get("CSP_BASE_URI", "").split(",")
    if "CSP_OBJECT_SRC" in env:
        CSP_OBJECT_SRC = env.get("CSP_OBJECT_SRC", "").split(",")


# Basic authentication settings
# These are settings to configure the third-party library:
# https://gitlab.com/tmkn/django-basic-auth-ip-whitelist
if env.get("BASIC_AUTH_ENABLED", "false").lower().strip() == "true":
    # Insert basic auth as a first middleware to be checked first, before
    # anything else.
    MIDDLEWARE.insert(0, "baipw.middleware.BasicAuthIPWhitelistMiddleware")

    # This is the credentials users will have to use to access the site.
    BASIC_AUTH_LOGIN = env.get("BASIC_AUTH_LOGIN", "tbx")
    BASIC_AUTH_PASSWORD = env.get("BASIC_AUTH_PASSWORD", "tbx")

    # Wagtail requires Authorization header to be present for the previews
    BASIC_AUTH_DISABLE_CONSUMING_AUTHORIZATION_HEADER = True

    # This is the list of hosts that website can be accessed without basic auth
    # check. This may be useful to e.g. white-list "llamasavers.com" but not
    # "llamasavers.production.onsdigital.com".
    if "BASIC_AUTH_WHITELISTED_HTTP_HOSTS" in env:
        BASIC_AUTH_WHITELISTED_HTTP_HOSTS = env["BASIC_AUTH_WHITELISTED_HTTP_HOSTS"].split(",")


# Django REST framework settings
# Change default settings that enable basic auth.
REST_FRAMEWORK = {"DEFAULT_AUTHENTICATION_CLASSES": ("rest_framework.authentication.SessionAuthentication",)}


AUTH_USER_MODEL = "users.User"

# django-defender
# Records failed login attempts and blocks access by username and IP
# https://django-defender.readthedocs.io/en/latest/
ENABLE_DJANGO_DEFENDER = (
    "redis" in CACHES["default"]["BACKEND"].lower()
    and env.get("ENABLE_DJANGO_DEFENDER", "True").lower().strip() == "true"
)

if ENABLE_DJANGO_DEFENDER:
    INSTALLED_APPS += ["defender"]
    MIDDLEWARE.append("defender.middleware.FailedLoginMiddleware")

    # See https://django-defender.readthedocs.io/en/latest/#customizing-django-defender
    # Use same Redis client as cache
    DEFENDER_REDIS_NAME = "default"
    DEFENDER_LOGIN_FAILURE_LIMIT_IP = 20
    DEFENDER_LOGIN_FAILURE_LIMIT_USERNAME = 5
    DEFENDER_COOLOFF_TIME = int(env.get("DJANGO_DEFENDER_COOLOFF_TIME", 600))  # default to 10 minutes
    DEFENDER_LOCKOUT_TEMPLATE = "pages/defender/lockout.html"

# Wagtail settings


# This name is displayed in the Wagtail admin.
WAGTAIL_SITE_NAME = "Office for National Statistics"

# Base URL to use when formatting absolute URLs within the Wagtail admin in
# contexts without a request, e.g. in notification emails. Don't include '/admin'
# or a trailing slash.
if "WAGTAILADMIN_BASE_URL" in env:
    WAGTAILADMIN_BASE_URL = env["WAGTAILADMIN_BASE_URL"]

# Custom image model
# https://docs.wagtail.io/en/stable/advanced_topics/images/custom_image_model.html
WAGTAILIMAGES_IMAGE_MODEL = "images.CustomImage"
WAGTAILIMAGES_FEATURE_DETECTION_ENABLED = False

pixel_limit = env.get("WAGTAILIMAGES_MAX_IMAGE_PIXELS")
WAGTAILIMAGES_MAX_IMAGE_PIXELS = int(pixel_limit) if pixel_limit else 10_000_000

# Rich text settings to remove unneeded features
# We normally don't want editors to use the images
# in the rich text editor, for example.
# They should use the image stream block instead
RICH_TEXT_BASIC = ["bold", "italic", "link", "ol", "ul"]
RICH_TEXT_FULL = ["h3", "h4", *RICH_TEXT_BASIC, "document-link"]

WAGTAILADMIN_RICH_TEXT_EDITORS = {
    "default": {
        "WIDGET": "wagtail.admin.rich_text.DraftailRichTextArea",
        "OPTIONS": {"features": RICH_TEXT_FULL},
    }
}

# Custom document model
# https://docs.wagtail.io/en/stable/advanced_topics/documents/custom_document_model.html
WAGTAILDOCS_DOCUMENT_MODEL = "documents.CustomDocument"


# Document serve method - avoid serving files directly from the storage.
# https://docs.wagtail.io/en/stable/advanced_topics/settings.html#documents
WAGTAILDOCS_SERVE_METHOD = "serve_view"


WAGTAIL_FRONTEND_LOGIN_TEMPLATE = "templates/pages/login_page.html"  # pragma: allowlist secret
# pragma: allowlist nextline secret
WAGTAIL_PASSWORD_REQUIRED_TEMPLATE = "templates/pages/wagtail/password_required.html"  # noqa: S105


# Default size of the pagination used on the front-end.
DEFAULT_PER_PAGE = 20

# Google Tag Manager ID from env
GOOGLE_TAG_MANAGER_CONTAINER_ID = env.get("GOOGLE_TAG_MANAGER_CONTAINER_ID", "")

# Allows us to toggle search indexing via an environment variable.
SEO_NOINDEX = env.get("SEO_NOINDEX", "false").lower() == "true"

TESTING = "test" in sys.argv

# By default, Django uses a computationally difficult algorithm for passwords hashing.
# We don't need such a strong algorithm in tests, so use MD5
if TESTING:
    PASSWORD_HASHERS = ["django.contrib.auth.hashers.MD5PasswordHasher"]


# Wagtail embeds responsive html
WAGTAILEMBEDS_RESPONSIVE_HTML = True

# Disable new version check and "what's new" banner
WAGTAIL_ENABLE_UPDATE_CHECK = False
WAGTAIL_ENABLE_WHATS_NEW_BANNER = False


# Isolates the browsing context exclusively to same-origin documents.
# Cross-origin documents are not loaded in the same browsing context.
# Set to "same-origin-allow-popups" to allow popups
# from third-party applications like PayPal or Zoom as needed
SECURE_CROSS_ORIGIN_OPENER_POLICY = "same-origin"

#
# ONS CMS specific-settings
#

# See
# https://docs.djangoproject.com/en/5.1/topics/i18n/formatting/#creating-custom-format-files
FORMAT_MODULE_PATH = ["cms.settings.formats"]

# Default date formats. Also overridden in cms.settings.formats.en_GB.formats
# as the locale-based formats take precedence to the global ones, and we use the en-gb locale.
DATE_FORMAT = "j F Y"
DATETIME_FORMAT = "j F Y g:ia"  # 1 November 2024, 1 p.m.

ONS_EMBED_PREFIX = env.get("ONS_EMBED_PREFIX", "https://www.ons.gov.uk/visualisations/")

# ONS Cookie banner settings
ONS_COOKIE_BANNER_SERVICE_NAME = env.get("ONS_COOKIE_BANNER_SERVICE_NAME", "www.ons.gov.uk")
MANAGE_COOKIE_SETTINGS_URL = env.get("MANAGE_COOKIE_SETTINGS_URL", "https://www.ons.gov.uk/cookies")


SLACK_NOTIFICATIONS_WEBHOOK_URL = env.get("SLACK_NOTIFICATIONS_WEBHOOK_URL")

ONS_API_BASE_URL = env.get("ONS_API_BASE_URL", "https://api.beta.ons.gov.uk/v1")
ONS_WEBSITE_BASE_URL = env.get("ONS_WEBSITE_BASE_URL", "https://www.ons.gov.uk")

# Configuration for the External Search service
SEARCH_INDEX_PUBLISHER_BACKEND = os.getenv("SEARCH_INDEX_PUBLISHER_BACKEND")
KAFKA_SERVER = os.getenv("KAFKA_SERVER")
KAFKA_CHANNEL_CREATED_OR_UPDATED = os.getenv("KAFKA_CHANNEL_CREATED_OR_UPDATED")
KAFKA_CHANNEL_DELETED = os.getenv("KAFKA_CHANNEL_DELETED")
KAFKA_API_VERSION = tuple(map(int, os.getenv("KAFKA_API_VERSION", "3,5,1").split(",")))

SEARCH_INDEX_EXCLUDED_PAGE_TYPES = (
    "HomePage",
    "ArticleSeriesPage",
    "ReleaseCalendarIndex",
    "ThemePage",
    "TopicPage",
    "Page",
)

# FIXME: remove before going live
ENFORCE_EXCLUSIVE_TAXONOMY = env.get("ENFORCE_EXCLUSIVE_TAXONOMY", "true").lower() == "true"
ALLOW_TEAM_MANAGEMENT = env.get("ALLOW_TEAM_MANAGEMENT", "false").lower() == "true"<|MERGE_RESOLUTION|>--- conflicted
+++ resolved
@@ -73,11 +73,8 @@
     "cms.methodology",
     "cms.navigation",
     "cms.taxonomy",
-<<<<<<< HEAD
     "cms.search",
-=======
     "cms.workflows",
->>>>>>> a837b142
     "wagtail.embeds",
     "wagtail.sites",
     "wagtail.users",
