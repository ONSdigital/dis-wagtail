--- conflicted
+++ resolved
@@ -67,11 +67,8 @@
     "cms.topics",
     "cms.users",
     "cms.standard_pages",
-<<<<<<< HEAD
+    "cms.methodology",
     "cms.navigation",
-=======
-    "cms.methodology",
->>>>>>> 70c93d7a
     "wagtail.embeds",
     "wagtail.sites",
     "wagtail.users",
