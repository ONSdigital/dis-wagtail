"""Django settings for ons project."""

import os
import sys
from copy import deepcopy
from pathlib import Path
from typing import Any, cast

import dj_database_url
from django.core.exceptions import ImproperlyConfigured
from django.utils.module_loading import import_string
from django.utils.translation import gettext_lazy as _
from django_jinja.builtins import DEFAULT_EXTENSIONS

env = os.environ.copy()

# Build paths inside the project like this: BASE_DIR / "something"

PROJECT_DIR = Path(__file__).resolve().parent.parent
BASE_DIR = PROJECT_DIR.parent


# Switch off DEBUG mode explicitly in the base settings.
# https://docs.djangoproject.com/en/stable/ref/settings/#debug
DEBUG = False

# Secret key is important to be kept secret. Never share it with anyone. Please
# always set it in the environment variable and never check into the
# repository.
# In its default template Django generates a 50-characters long string using
# the following function:
# https://github.com/django/django/blob/fd8a7a5313f5e223212085b2e470e43c0047e066/django/core/management/utils.py#L76-L81
# https://docs.djangoproject.com/en/stable/ref/settings/#allowed-hosts
if "SECRET_KEY" in env:
    SECRET_KEY = env["SECRET_KEY"]

IS_EXTERNAL_ENV = os.environ.get("IS_EXTERNAL_ENV", "false").lower() == "true"


# Define what hosts an app can be accessed by.
# It will return HTTP 400 Bad Request error if your host is not set using this
# setting.
# https://docs.djangoproject.com/en/stable/ref/settings/#allowed-hosts
if "ALLOWED_HOSTS" in env:
    ALLOWED_HOSTS = env["ALLOWED_HOSTS"].split(",")

# A list of trusted origins for unsafe requests (e.g. POST).
# For requests that include the Origin header,
# Django's CSRF protection requires that header match
# the origin present in the Host header.
# Important: values must include the scheme (e.g. https://) and the hostname
# https://docs.djangoproject.com/en/stable/ref/settings/#csrf-trusted-origins
if "CSRF_TRUSTED_ORIGINS" in env:
    CSRF_TRUSTED_ORIGINS = env["CSRF_TRUSTED_ORIGINS"].split(",")

# Application definition

INSTALLED_APPS = [
    "cms.articles",
    "cms.bundles",
    "cms.core",
    "cms.datasets",
    "cms.documents",
    "cms.home",
    "cms.images",
    "cms.private_media",
    "cms.release_calendar",
    "cms.teams",
    "cms.themes",
    "cms.topics",
    "cms.users",
    "cms.standard_pages",
    "cms.methodology",
    "cms.navigation",
    "cms.taxonomy",
    "cms.search",
<<<<<<< HEAD
=======
    "cms.workflows",
>>>>>>> 79bcd9ca
    "wagtail.embeds",
    "wagtail.sites",
    "wagtail.users",
    "wagtail.snippets",
    "wagtail.documents",
    "wagtail.images",
    "wagtail.search",
    "wagtail.admin",
    "wagtail.contrib.settings",
    "wagtail.contrib.redirects",
    "wagtail.contrib.legacy.richtext",
    "wagtail.contrib.table_block",
    "wagtail",
    "modelcluster",
    "taggit",
    "django_extensions",
    "django.contrib.auth",  # Wagtail requires the auth app be installed, even if it's not used.
    "django.contrib.contenttypes",
    "whitenoise.runserver_nostatic",  # Must be before `django.contrib.staticfiles`
    "django.contrib.staticfiles",
    "django.contrib.sitemaps",
    "django_jinja",
    "wagtailmath",
    "wagtailfontawesomesvg",
    "wagtail_tinytableblock",
    "rest_framework",
]

if not IS_EXTERNAL_ENV:
    INSTALLED_APPS.extend(
        [
            "django.contrib.admin",
            "django.contrib.sessions",
            "django.contrib.messages",
        ]
    )


# Middleware classes
# https://docs.djangoproject.com/en/stable/ref/settings/#middleware
# https://docs.djangoproject.com/en/stable/topics/http/middleware/
MIDDLEWARE = [
    "django.middleware.security.SecurityMiddleware",
    # Whitenoise middleware is used to server static files (CSS, JS, etc.).
    # According to the official documentation it should be listed underneath
    # SecurityMiddleware.
    # http://whitenoise.evans.io/en/stable/#quickstart-for-django-apps
    "cms.core.whitenoise.CMSWhiteNoiseMiddleware",
    "django.middleware.locale.LocaleMiddleware",
    "django.middleware.common.CommonMiddleware",
    "django.middleware.csrf.CsrfViewMiddleware",
    "django.middleware.clickjacking.XFrameOptionsMiddleware",
    "wagtail.contrib.redirects.middleware.RedirectMiddleware",
]

# Some middleware isn't needed for a external environment.
# Disable them to improve performance
if not IS_EXTERNAL_ENV:
    common_middleware_index = MIDDLEWARE.index("django.middleware.common.CommonMiddleware")
    MIDDLEWARE.insert(common_middleware_index, "django.contrib.messages.middleware.MessageMiddleware")
    MIDDLEWARE.insert(
        common_middleware_index,
        "django.contrib.auth.middleware.AuthenticationMiddleware",
    )
    MIDDLEWARE.insert(common_middleware_index, "django.contrib.sessions.middleware.SessionMiddleware")

ROOT_URLCONF = "cms.urls"

context_processors = [
    "django.template.context_processors.debug",
    "django.template.context_processors.request",
    "wagtail.contrib.settings.context_processors.settings",
    # This is a custom context processor that lets us add custom
    # global variables to all the templates.
    "cms.core.context_processors.global_vars",
]

if not IS_EXTERNAL_ENV:
    context_processors.extend(
        [
            "django.contrib.messages.context_processors.messages",
            "django.contrib.auth.context_processors.auth",
        ]
    )

TEMPLATES = [
    {
        "BACKEND": "django_jinja.jinja2.Jinja2",
        "DIRS": [
            PROJECT_DIR / "jinja2",
        ],
        "APP_DIRS": True,
        "OPTIONS": {
            "match_extension": ".html",
            "app_dirname": "jinja2",
            "undefined": "jinja2.ChainableUndefined",
            "context_processors": context_processors,
            "extensions": [
                *DEFAULT_EXTENSIONS,
                "wagtail.jinja2tags.core",
                "wagtail.admin.jinja2tags.userbar",
                "wagtail.images.jinja2tags.images",
                "wagtail.contrib.settings.jinja2tags.settings",
                "cms.core.jinja2tags.CoreExtension",
                "cms.navigation.jinja2tags.NavigationExtension",
            ],
        },
    },
    {
        "BACKEND": "django.template.backends.django.DjangoTemplates",
        "APP_DIRS": True,
        "OPTIONS": {
            "context_processors": context_processors,
        },
        "DIRS": [
            PROJECT_DIR / "jinja2" / "assets" / "icons",  # for icons registered with register_icons
        ],
    },
]

WSGI_APPLICATION = "cms.wsgi.application"


# Database

db_conn_max_age = int(env.get("PG_CONN_MAX_AGE", 870))  # Just under 15 minutes, to match password expiry

if "PG_DB_ADDR" in env:
    # Use IAM authentication to connect to the Database
    DATABASES = {
        "default": cast(
            dj_database_url.DBConfig,
            {
                "ENGINE": "django_iam_dbauth.aws.postgresql",
                "NAME": env["PG_DB_DATABASE"],
                "USER": env["PG_DB_USER"],
                "HOST": env["PG_DB_ADDR"],
                "PORT": env["PG_DB_PORT"],
                "CONN_MAX_AGE": db_conn_max_age,
                "OPTIONS": {"use_iam_auth": True, "sslmode": "require"},
            },
        )
    }

    # Additionally configure a read-replica
    if "PG_DB_READ_ADDR" in env:
        DATABASES["read_replica"] = {
            **deepcopy(DATABASES["default"]),
            "HOST": env["PG_DB_READ_ADDR"],
        }

else:
    DATABASES = {
        "default": dj_database_url.config(conn_max_age=db_conn_max_age, default="postgres:///ons"),
    }

    if "READ_REPLICA_DATABASE_URL" in env:
        DATABASES["read_replica"] = dj_database_url.config(
            env="READ_REPLICA_DATABASE_URL", conn_max_age=db_conn_max_age
        )

if "read_replica" not in DATABASES:
    DATABASES["read_replica"] = deepcopy(DATABASES["default"])

DATABASE_ROUTERS = [
    "cms.core.db_router.ExternalEnvRouter",
    "cms.core.db_router.ReadReplicaRouter",
]

# Server-side cache settings. Do not confuse with front-end cache.
# https://docs.djangoproject.com/en/stable/topics/cache/
# If the server has a Redis instance exposed via a URL string in the REDIS_URL
# environment variable, prefer that. Otherwise, use the database backend. We
# usually use Redis in production and database backend on staging and dev. In
# order to use database cache backend you need to run
# "django-admin createcachetable" to create a table for the cache.
#
# Do not use the same Redis instance for other things like Celery!

CACHES: dict = {
    "memory": {
        "BACKEND": "django.core.cache.backends.locmem.LocMemCache",
        "LOCATION": "memory",
    }
}

redis_options = {
    "IGNORE_EXCEPTIONS": True,
    "SOCKET_CONNECT_TIMEOUT": 2,  # seconds
    "SOCKET_TIMEOUT": 2,  # seconds
}
DJANGO_REDIS_LOG_IGNORED_EXCEPTIONS = True

# Prefer the TLS connection URL over non for Heroku
if redis_url := env.get("REDIS_TLS_URL", env.get("REDIS_URL")):
    connection_pool_kwargs: dict = {}

    if redis_url.startswith("rediss"):
        # Heroku Redis uses self-signed certificates for secure redis connections. https://stackoverflow.com/a/66286068
        # When using TLS, we need to disable certificate validation checks.
        connection_pool_kwargs["ssl_cert_reqs"] = None

    CACHES["default"] = {
        "BACKEND": "django_redis.cache.RedisCache",
        "LOCATION": redis_url,
        "OPTIONS": {**redis_options, "CONNECTION_POOL_KWARGS": connection_pool_kwargs},
    }

elif elasticache_addr := env.get("ELASTICACHE_ADDR"):
    port = env["ELASTICACHE_PORT"]

    CACHES["default"] = {
        "BACKEND": "django_redis.cache.RedisCache",
        "LOCATION": f"rediss://{elasticache_addr}:{port}",
        "OPTIONS": {
            **redis_options,
            "CONNECTION_POOL_KWARGS": {
                "credential_provider": import_string("cms.core.cache.ElastiCacheIAMCredentialProvider")(
                    user=env["ELASTICACHE_USER_NAME"],
                    cluster_name=env["ELASTICACHE_CLUSTER_NAME"],
                    region=env["ELASTICACHE_CLUSTER_REGION"],
                )
            },
        },
    }
else:
    CACHES["default"] = {
        "BACKEND": "django.core.cache.backends.db.DatabaseCache",
        "LOCATION": "database_cache",
    }

# Search
# https://docs.wagtail.io/en/latest/topics/search/backends.html

WAGTAILSEARCH_BACKENDS = {"default": {"BACKEND": "wagtail.search.backends.database"}}


# Password validation
# https://docs.djangoproject.com/en/stable/ref/settings/#auth-password-validators

AUTH_PASSWORD_VALIDATORS = [
    {"NAME": "django.contrib.auth.password_validation.UserAttributeSimilarityValidator"},
    {"NAME": "django.contrib.auth.password_validation.MinimumLengthValidator"},
    {"NAME": "django.contrib.auth.password_validation.CommonPasswordValidator"},
    {"NAME": "django.contrib.auth.password_validation.NumericPasswordValidator"},
]

if IS_EXTERNAL_ENV:
    AUTHENTICATION_BACKENDS: list[str] = []


# Internationalization
# https://docs.djangoproject.com/en/stable/topics/i18n/

TIME_ZONE = "Europe/London"
USE_TZ = True

USE_I18N = True
WAGTAIL_I18N_ENABLED = False

LANGUAGE_CODE = "en-gb"
WAGTAIL_CONTENT_LANGUAGES = LANGUAGES = [
    ("en-gb", _("English")),
    ("cy", _("Welsh")),
    ("uk", _("Ukrainian")),
]

LOCALE_PATHS = [PROJECT_DIR / "locale"]

# User groups
PUBLISHING_ADMINS_GROUP_NAME = "Publishing Admins"
PUBLISHING_OFFICERS_GROUP_NAME = "Publishing Officers"
VIEWERS_GROUP_NAME = "Viewers"


# Static files (CSS, JavaScript, Images)
# https://docs.djangoproject.com/en/stable/howto/static-files/

# We serve static files with Whitenoise (set in MIDDLEWARE). It also comes with
# a custom backend for the static files storage. It makes files cacheable
# (cache-control headers) for a long time and adds hashes to the file names,
# e.g. main.css -> main.1jasdiu12.css.
# The static files with this backend are generated when you run
# "django-admin collectstatic".
# http://whitenoise.evans.io/en/stable/#quickstart-for-django-apps
# https://docs.djangoproject.com/en/stable/ref/settings/#std-setting-STORAGES
STORAGES = {
    "default": {"BACKEND": "cms.private_media.storages.AccessControlLoggingFileSystemStorage"},
    "staticfiles": {"BACKEND": "whitenoise.storage.CompressedManifestStaticFilesStorage"},
}


# This is where Django will look for static files outside the directories of
# applications which are used by default.
# https://docs.djangoproject.com/en/stable/ref/settings/#staticfiles-dirs
STATICFILES_DIRS = [
    # "static_compiled" is a folder used by the front-end tooling
    # to output compiled static assets.
    (PROJECT_DIR / "jinja2" / "assets"),
    (PROJECT_DIR / "static_compiled"),
]


# This is where Django will put files collected from application directories
# and custom directories set in "STATICFILES_DIRS" when
# using "django-admin collectstatic" command.
# https://docs.djangoproject.com/en/stable/ref/settings/#static-root
STATIC_ROOT = env.get("STATIC_DIR", BASE_DIR / "static")


# This is the URL that will be used when serving static files, e.g.
# https://llamasavers.com/static/
# https://docs.djangoproject.com/en/stable/ref/settings/#static-url
STATIC_URL = env.get("STATIC_URL", "/static/")


# Where in the filesystem the media (user uploaded) content is stored.
# MEDIA_ROOT is not used when S3 backend is set up.
# Probably only relevant to the local development.
# https://docs.djangoproject.com/en/stable/ref/settings/#media-root
MEDIA_ROOT = env.get("MEDIA_DIR", BASE_DIR / "media")


# The URL path that media files will be accessible at. This setting won't be
# used if S3 backend is set up.
# Probably only relevant to the local development.
# https://docs.djangoproject.com/en/stable/ref/settings/#media-url
MEDIA_URL = env.get("MEDIA_URL", "/media/")


# AWS S3 buckets configuration
# This is media files storage backend configuration. S3 is our preferred file
# storage solution.
# To enable this storage backend we use django-storages package...
# https://django-storages.readthedocs.io/en/latest/backends/amazon-S3.html
# ...that uses AWS' boto3 library.
# https://boto3.amazonaws.com/v1/documentation/api/latest/index.html
#
# Three required environment variables are:
#  * AWS_STORAGE_BUCKET_NAME
#  * AWS_ACCESS_KEY_ID
#  * AWS_SECRET_ACCESS_KEY
# The last two are picked up by boto3:
# https://boto3.amazonaws.com/v1/documentation/api/latest/guide/configuration.html#environment-variables
if "AWS_STORAGE_BUCKET_NAME" in env:
    # Add django-storages to the installed apps
    INSTALLED_APPS += ["storages"]

    # https://docs.djangoproject.com/en/stable/ref/settings/#std-setting-STORAGES
    STORAGES["default"]["BACKEND"] = "cms.private_media.storages.AccessControlledS3Storage"

    AWS_STORAGE_BUCKET_NAME = env["AWS_STORAGE_BUCKET_NAME"]

    # Disables signing of the S3 objects' URLs. When set to True it
    # will append authorization querystring to each URL.
    AWS_QUERYSTRING_AUTH = False

    # Do not allow overriding files on S3 as per Wagtail docs recommendation:
    # https://docs.wagtail.io/en/stable/advanced_topics/deploying.html#cloud-storage
    # Not having this setting may have consequences in losing files.
    AWS_S3_FILE_OVERWRITE = False

    # Default ACL for new files should be "private" - not accessible to the
    # public.
    AWS_DEFAULT_ACL = "private"

    # Limit how large a file can be spooled into memory before it's written to disk.
    AWS_S3_MAX_MEMORY_SIZE = 2 * 1024 * 1024  # 2MB

    # We generally use this setting in the production to put the S3 bucket
    # behind a CDN using a custom domain, e.g. media.llamasavers.com.
    # https://django-storages.readthedocs.io/en/latest/backends/amazon-S3.html#cloudfront
    if "AWS_S3_CUSTOM_DOMAIN" in env:
        AWS_S3_CUSTOM_DOMAIN = env["AWS_S3_CUSTOM_DOMAIN"]

    # When signing URLs is facilitated, the region must be set, because the
    # global S3 endpoint does not seem to support that. Set this only if
    # necessary.
    if "AWS_S3_REGION_NAME" in env:
        AWS_S3_REGION_NAME = env["AWS_S3_REGION_NAME"]

    # This settings lets you force using http or https protocol when generating
    # the URLs to the files. Set https as default.
    # https://github.com/jschneier/django-storages/blob/10d1929de5e0318dbd63d715db4bebc9a42257b5/storages/backends/s3boto3.py#L217
    AWS_S3_URL_PROTOCOL = env.get("AWS_S3_URL_PROTOCOL", "https:")

PRIVATE_MEDIA_BULK_UPDATE_MAX_WORKERS = env.get("PRIVATE_MEDIA_BULK_UPDATE_MAX_WORKERS", 5)

# Logging
# This logging is configured to be used with Sentry and console logs. Console
# logs are widely used by platforms offering Docker deployments, e.g. Heroku.
# We use Sentry to only send error logs so we're notified about errors that are
# not Python exceptions.
# We do not use default mail or file handlers because they are of no use for
# us.
# https://docs.djangoproject.com/en/stable/topics/logging/
LOGGING = {
    "version": 1,
    "disable_existing_loggers": False,
    "handlers": {
        # Send logs with at least INFO level to the console.
        "console": {
            "level": "INFO",
            "class": "logging.StreamHandler",
            "formatter": "json",
        },
        "gunicorn_access": {
            "level": "INFO",
            "class": "logging.StreamHandler",
            "formatter": "gunicorn_json",
        },
    },
    "formatters": {
        "verbose": {"format": "[%(asctime)s][%(process)d][%(levelname)s][%(name)s] %(message)s"},
        "json": {
            "()": "cms.core.logs.JSONFormatter",
        },
        "gunicorn_json": {
            "()": "cms.core.logs.GunicornJsonFormatter",
        },
    },
    "loggers": {
        "cms": {
            "handlers": ["console"],
            "level": "INFO",
            "propagate": False,
        },
        "wagtail": {
            "handlers": ["console"],
            "level": "INFO",
            "propagate": False,
        },
        "django.request": {
            "handlers": ["console"],
            "level": "WARNING",
            "propagate": False,
        },
        "django.security": {
            "handlers": ["console"],
            "level": "WARNING",
            "propagate": False,
        },
        "apscheduler": {
            "handlers": ["console"],
            "level": "INFO",
            "propagate": False,
        },
        "gunicorn.access": {
            "handlers": ["gunicorn_access"],
            "level": "INFO",
            "propagate": False,
        },
    },
}


# Email settings
# We use SMTP to send emails. We typically use transactional email services
# that let us use SMTP.
# https://docs.djangoproject.com/en/2.1/topics/email/

# https://docs.djangoproject.com/en/stable/ref/settings/#email-host
if "EMAIL_HOST" in env:
    EMAIL_HOST = env["EMAIL_HOST"]

# https://docs.djangoproject.com/en/stable/ref/settings/#email-port
# Use a default port of 587, as Heroku & other services now block the Django default of 25
try:
    EMAIL_PORT = int(env.get("EMAIL_PORT", 587))
except ValueError:
    raise ImproperlyConfigured("The setting EMAIL_PORT should be an integer, e.g. 587") from None

# https://docs.djangoproject.com/en/stable/ref/settings/#email-host-user
if "EMAIL_HOST_USER" in env:
    EMAIL_HOST_USER = env["EMAIL_HOST_USER"]

# https://docs.djangoproject.com/en/stable/ref/settings/#email-host-password
if "EMAIL_HOST_PASSWORD" in env:
    EMAIL_HOST_PASSWORD = env["EMAIL_HOST_PASSWORD"]

# https://docs.djangoproject.com/en/stable/ref/settings/#email-use-tls
# We always want to use TLS
EMAIL_USE_TLS = True

# https://docs.djangoproject.com/en/stable/ref/settings/#email-subject-prefix
if "EMAIL_SUBJECT_PREFIX" in env:
    EMAIL_SUBJECT_PREFIX = env["EMAIL_SUBJECT_PREFIX"]

# SERVER_EMAIL is used to send emails to administrators.
# https://docs.djangoproject.com/en/stable/ref/settings/#server-email
# DEFAULT_FROM_EMAIL is used as a default for any mail send from the website to
# the users.
# https://docs.djangoproject.com/en/stable/ref/settings/#default-from-email
if "SERVER_EMAIL" in env:
    SERVER_EMAIL = DEFAULT_FROM_EMAIL = env["SERVER_EMAIL"]


# Do not include superusers in all moderation notifications.
WAGTAILADMIN_NOTIFICATION_INCLUDE_SUPERUSERS = False

# Sentry configuration.
is_in_shell = len(sys.argv) > 1 and sys.argv[1] in ["shell", "shell_plus"]

if "SENTRY_DSN" in env and not is_in_shell:
    import sentry_sdk
    from sentry_sdk.integrations.django import DjangoIntegration
    from sentry_sdk.utils import get_default_release

    sentry_kwargs: dict[str, str | list[Any] | None] = {
        "dsn": env["SENTRY_DSN"],
        "integrations": [DjangoIntegration()],
    }

    # There's a chooser to toggle between environments at the top right corner on sentry.io
    # Values are typically 'staging' or 'production' but can be set to anything else if needed.
    # `heroku config:set SENTRY_ENVIRONMENT=production`
    if sentry_environment := env.get("SENTRY_ENVIRONMENT"):
        sentry_kwargs.update({"environment": sentry_environment})

    release = get_default_release()
    if release is None:
        # Assume this is a Heroku-hosted app with the "runtime-dyno-metadata" lab enabled.
        # see https://devcenter.heroku.com/articles/dyno-metadata
        # `heroku labs:enable runtime-dyno-metadata`
        release = env.get("HEROKU_RELEASE_VERSION", None)

    sentry_kwargs.update({"release": release})
    sentry_sdk.init(**sentry_kwargs)  # type: ignore[arg-type]


# Front-end cache
# This configuration is used to allow purging pages from cache when they are
# published.
# These settings are usually used only on the production sites.
# This is a configuration of the CDN/front-end cache that is used to cache the
# production websites.
# https://docs.wagtail.io/en/latest/reference/contrib/frontendcache.html
# The backend can be configured to use an account-wide API key, or an API token with
# restricted access.

if "FRONTEND_CACHE_CLOUDFLARE_TOKEN" in env or "FRONTEND_CACHE_CLOUDFLARE_BEARER_TOKEN" in env:
    INSTALLED_APPS.append("wagtail.contrib.frontend_cache")
    WAGTAILFRONTENDCACHE = {
        "default": {
            "BACKEND": "wagtail.contrib.frontend_cache.backends.CloudflareBackend",
            "ZONEID": env["FRONTEND_CACHE_CLOUDFLARE_ZONEID"],
        }
    }

    if "FRONTEND_CACHE_CLOUDFLARE_TOKEN" in env:
        # To use an account-wide API key, set the following environment variables:
        #  * FRONTEND_CACHE_CLOUDFLARE_TOKEN
        #  * FRONTEND_CACHE_CLOUDFLARE_EMAIL
        #  * FRONTEND_CACHE_CLOUDFLARE_ZONEID
        # These can be obtained from a sysadmin.
        WAGTAILFRONTENDCACHE["default"].update(
            {
                "EMAIL": env["FRONTEND_CACHE_CLOUDFLARE_EMAIL"],
                "TOKEN": env["FRONTEND_CACHE_CLOUDFLARE_TOKEN"],
            }
        )

    else:
        # To use an API token with restricted access, set the following environment variables:
        #  * FRONTEND_CACHE_CLOUDFLARE_BEARER_TOKEN
        #  * FRONTEND_CACHE_CLOUDFLARE_ZONEID
        WAGTAILFRONTENDCACHE["default"].update({"BEARER_TOKEN": env["FRONTEND_CACHE_CLOUDFLARE_BEARER_TOKEN"]})

    # Set up front-end cache if the S3 uses custom domain. This assumes that
    # the same Cloudflare zone is used.
    if env.get("AWS_S3_CUSTOM_DOMAIN"):
        WAGTAIL_STORAGES_DOCUMENTS_FRONTENDCACHE = WAGTAILFRONTENDCACHE


# Set s-max-age header that is used by reverse proxy/front end cache. See
# urls.py.
try:
    CACHE_CONTROL_S_MAXAGE = int(env.get("CACHE_CONTROL_S_MAXAGE", 600))
except ValueError:
    pass


# Give front-end cache 30 second to revalidate the cache to avoid hitting the
# backend. See urls.py.
CACHE_CONTROL_STALE_WHILE_REVALIDATE = int(env.get("CACHE_CONTROL_STALE_WHILE_REVALIDATE", 30))


# Required to get e.g. wagtail-sharing working on Heroku and probably many other platforms.
# https://docs.djangoproject.com/en/stable/ref/settings/#use-x-forwarded-port
USE_X_FORWARDED_PORT = env.get("USE_X_FORWARDED_PORT", "true").lower().strip() == "true"

# Security configuration
# This configuration is required to achieve good security rating.
# You can test it using https://securityheaders.com/
# https://docs.djangoproject.com/en/stable/ref/middleware/#module-django.middleware.security

# The Django default for the maximum number of GET or POST parameters is 1000. For
# especially large Wagtail pages with many fields, we need to override this. See
# https://docs.djangoproject.com/en/3.2/ref/settings/#data-upload-max-number-fields
DATA_UPLOAD_MAX_NUMBER_FIELDS = int(env.get("DATA_UPLOAD_MAX_NUMBER_FIELDS", 10_000))

# Enabling this doesn't have any benefits but will make it harder to make
# requests from javascript because the csrf cookie won't be easily accessible.
# https://docs.djangoproject.com/en/stable/ref/settings/#csrf-cookie-httponly
# CSRF_COOKIE_HTTPONLY = True

# Custom view to handle CSRF failures.
CSRF_FAILURE_VIEW = "cms.core.views.csrf_failure"

# Force HTTPS redirect (enabled by default!)
# https://docs.djangoproject.com/en/stable/ref/settings/#secure-ssl-redirect
SECURE_SSL_REDIRECT = True


# This will allow the cache to swallow the fact that the website is behind TLS
# and inform the Django using "X-Forwarded-Proto" HTTP header.
# https://docs.djangoproject.com/en/stable/ref/settings/#secure-proxy-ssl-header
SECURE_PROXY_SSL_HEADER = ("HTTP_X_FORWARDED_PROTO", "https")


# This is a setting activating the HSTS header. This will enforce the visitors to use
# HTTPS for an amount of time specified in the header. Since we are expecting our apps
# to run via TLS by default, this header is activated by default.
# The header can be deactivated by setting this setting to 0, as it is done in the
# dev and testing settings.
# https://docs.djangoproject.com/en/stable/ref/settings/#secure-hsts-seconds
DEFAULT_HSTS_SECONDS = 30 * 24 * 60 * 60  # 30 days
SECURE_HSTS_SECONDS = int(env.get("SECURE_HSTS_SECONDS", DEFAULT_HSTS_SECONDS))

# We don't enforce HSTS on subdomains as anything at subdomains is likely outside our control.
# https://docs.djangoproject.com/en/3.2/ref/settings/#secure-hsts-include-subdomains
SECURE_HSTS_INCLUDE_SUBDOMAINS = False


# https://docs.djangoproject.com/en/stable/ref/settings/#secure-content-type-nosniff
SECURE_CONTENT_TYPE_NOSNIFF = True


# https://docs.djangoproject.com/en/stable/ref/middleware/#referrer-policy
SECURE_REFERRER_POLICY = env.get("SECURE_REFERRER_POLICY", "no-referrer-when-downgrade").strip()


# Content Security policy settings
# Most modern browsers don't honor the X-XSS-Protection HTTP header.
# You can use Content-Security-Policy without allowing 'unsafe-inline' scripts instead.
# http://django-csp.readthedocs.io/en/latest/configuration.html
if "CSP_DEFAULT_SRC" in env:
    MIDDLEWARE.append("csp.middleware.CSPMiddleware")

    # The “special” source values of 'self', 'unsafe-inline', 'unsafe-eval', and 'none' must be quoted!
    # e.g.: CSP_DEFAULT_SRC = "'self'" Without quotes they will not work as intended.

    CSP_DEFAULT_SRC = env.get("CSP_DEFAULT_SRC", "").split(",")
    if "CSP_SCRIPT_SRC" in env:
        CSP_SCRIPT_SRC = env.get("CSP_SCRIPT_SRC", "").split(",")
    if "CSP_STYLE_SRC" in env:
        CSP_STYLE_SRC = env.get("CSP_STYLE_SRC", "").split(",")
    if "CSP_IMG_SRC" in env:
        CSP_IMG_SRC = env.get("CSP_IMG_SRC", "").split(",")
    if "CSP_CONNECT_SRC" in env:
        CSP_CONNECT_SRC = env.get("CSP_CONNECT_SRC", "").split(",")
    if "CSP_FONT_SRC" in env:
        CSP_FONT_SRC = env.get("CSP_FONT_SRC", "").split(",")
    if "CSP_BASE_URI" in env:
        CSP_BASE_URI = env.get("CSP_BASE_URI", "").split(",")
    if "CSP_OBJECT_SRC" in env:
        CSP_OBJECT_SRC = env.get("CSP_OBJECT_SRC", "").split(",")


# Basic authentication settings
# These are settings to configure the third-party library:
# https://gitlab.com/tmkn/django-basic-auth-ip-whitelist
if env.get("BASIC_AUTH_ENABLED", "false").lower().strip() == "true":
    # Insert basic auth as a first middleware to be checked first, before
    # anything else.
    MIDDLEWARE.insert(0, "baipw.middleware.BasicAuthIPWhitelistMiddleware")

    # This is the credentials users will have to use to access the site.
    BASIC_AUTH_LOGIN = env.get("BASIC_AUTH_LOGIN", "tbx")
    BASIC_AUTH_PASSWORD = env.get("BASIC_AUTH_PASSWORD", "tbx")

    # Wagtail requires Authorization header to be present for the previews
    BASIC_AUTH_DISABLE_CONSUMING_AUTHORIZATION_HEADER = True

    # This is the list of hosts that website can be accessed without basic auth
    # check. This may be useful to e.g. white-list "llamasavers.com" but not
    # "llamasavers.production.onsdigital.com".
    if "BASIC_AUTH_WHITELISTED_HTTP_HOSTS" in env:
        BASIC_AUTH_WHITELISTED_HTTP_HOSTS = env["BASIC_AUTH_WHITELISTED_HTTP_HOSTS"].split(",")


# Django REST framework settings
# Change default settings that enable basic auth.
REST_FRAMEWORK = {"DEFAULT_AUTHENTICATION_CLASSES": ("rest_framework.authentication.SessionAuthentication",)}


AUTH_USER_MODEL = "users.User"

# django-defender
# Records failed login attempts and blocks access by username and IP
# https://django-defender.readthedocs.io/en/latest/
ENABLE_DJANGO_DEFENDER = (
    "redis" in CACHES["default"]["BACKEND"].lower()
    and env.get("ENABLE_DJANGO_DEFENDER", "True").lower().strip() == "true"
)

if ENABLE_DJANGO_DEFENDER:
    INSTALLED_APPS += ["defender"]
    MIDDLEWARE.append("defender.middleware.FailedLoginMiddleware")

    # See https://django-defender.readthedocs.io/en/latest/#customizing-django-defender
    # Use same Redis client as cache
    DEFENDER_REDIS_NAME = "default"
    DEFENDER_LOGIN_FAILURE_LIMIT_IP = 20
    DEFENDER_LOGIN_FAILURE_LIMIT_USERNAME = 5
    DEFENDER_COOLOFF_TIME = int(env.get("DJANGO_DEFENDER_COOLOFF_TIME", 600))  # default to 10 minutes
    DEFENDER_LOCKOUT_TEMPLATE = "pages/defender/lockout.html"


# Wagtail settings


# This name is displayed in the Wagtail admin.
WAGTAIL_SITE_NAME = "Office for National Statistics"

# Base URL to use when formatting absolute URLs within the Wagtail admin in
# contexts without a request, e.g. in notification emails. Don't include '/admin'
# or a trailing slash.
if "WAGTAILADMIN_BASE_URL" in env:
    WAGTAILADMIN_BASE_URL = env["WAGTAILADMIN_BASE_URL"]

# Custom image model
# https://docs.wagtail.io/en/stable/advanced_topics/images/custom_image_model.html
WAGTAILIMAGES_IMAGE_MODEL = "images.CustomImage"
WAGTAILIMAGES_FEATURE_DETECTION_ENABLED = False

pixel_limit = env.get("WAGTAILIMAGES_MAX_IMAGE_PIXELS")
WAGTAILIMAGES_MAX_IMAGE_PIXELS = int(pixel_limit) if pixel_limit else 10_000_000

# Rich text settings to remove unneeded features
# We normally don't want editors to use the images
# in the rich text editor, for example.
# They should use the image stream block instead
RICH_TEXT_BASIC = ["bold", "italic", "link", "ol", "ul"]
RICH_TEXT_FULL = ["h3", "h4", *RICH_TEXT_BASIC, "document-link"]

WAGTAILADMIN_RICH_TEXT_EDITORS = {
    "default": {
        "WIDGET": "wagtail.admin.rich_text.DraftailRichTextArea",
        "OPTIONS": {"features": RICH_TEXT_FULL},
    }
}

# Custom document model
# https://docs.wagtail.io/en/stable/advanced_topics/documents/custom_document_model.html
WAGTAILDOCS_DOCUMENT_MODEL = "documents.CustomDocument"


# Document serve method - avoid serving files directly from the storage.
# https://docs.wagtail.io/en/stable/advanced_topics/settings.html#documents
WAGTAILDOCS_SERVE_METHOD = "serve_view"


WAGTAIL_FRONTEND_LOGIN_TEMPLATE = "templates/pages/login_page.html"  # pragma: allowlist secret
# pragma: allowlist nextline secret
WAGTAIL_PASSWORD_REQUIRED_TEMPLATE = "templates/pages/wagtail/password_required.html"  # noqa: S105


# Default size of the pagination used on the front-end.
DEFAULT_PER_PAGE = 20
PREVIOUS_RELEASES_PER_PAGE = int(env.get("PREVIOUS_RELEASES_PER_PAGE", 10))

# Google Tag Manager ID from env
GOOGLE_TAG_MANAGER_CONTAINER_ID = env.get("GOOGLE_TAG_MANAGER_CONTAINER_ID", "")

# Allows us to toggle search indexing via an environment variable.
SEO_NOINDEX = env.get("SEO_NOINDEX", "false").lower() == "true"

TESTING = "test" in sys.argv

# By default, Django uses a computationally difficult algorithm for passwords hashing.
# We don't need such a strong algorithm in tests, so use MD5
if TESTING:
    PASSWORD_HASHERS = ["django.contrib.auth.hashers.MD5PasswordHasher"]


# Wagtail embeds responsive html
WAGTAILEMBEDS_RESPONSIVE_HTML = True

# Disable new version check and "what's new" banner
WAGTAIL_ENABLE_UPDATE_CHECK = False
WAGTAIL_ENABLE_WHATS_NEW_BANNER = False


# Isolates the browsing context exclusively to same-origin documents.
# Cross-origin documents are not loaded in the same browsing context.
# Set to "same-origin-allow-popups" to allow popups
# from third-party applications like PayPal or Zoom as needed
SECURE_CROSS_ORIGIN_OPENER_POLICY = "same-origin"

#
# ONS CMS specific-settings
#

# See
# https://docs.djangoproject.com/en/5.1/topics/i18n/formatting/#creating-custom-format-files
FORMAT_MODULE_PATH = ["cms.settings.formats"]

# Default date formats. Also overridden in cms.settings.formats.en_GB.formats
# as the locale-based formats take precedence to the global ones, and we use the en-gb locale.
DATE_FORMAT = "j F Y"
DATETIME_FORMAT = "j F Y g:ia"  # 1 November 2024, 1 p.m.

ONS_EMBED_PREFIX = env.get("ONS_EMBED_PREFIX", "https://www.ons.gov.uk/visualisations/")

# ONS Cookie banner settings
ONS_COOKIE_BANNER_SERVICE_NAME = env.get("ONS_COOKIE_BANNER_SERVICE_NAME", "www.ons.gov.uk")
MANAGE_COOKIE_SETTINGS_URL = env.get("MANAGE_COOKIE_SETTINGS_URL", "https://www.ons.gov.uk/cookies")


SLACK_NOTIFICATIONS_WEBHOOK_URL = env.get("SLACK_NOTIFICATIONS_WEBHOOK_URL")

ONS_API_BASE_URL = env.get("ONS_API_BASE_URL", "https://api.beta.ons.gov.uk/v1")
ONS_WEBSITE_BASE_URL = env.get("ONS_WEBSITE_BASE_URL", "https://www.ons.gov.uk")

# Configuration for the External Search service
SEARCH_INDEX_PUBLISHER_BACKEND = os.getenv("SEARCH_INDEX_PUBLISHER_BACKEND")
KAFKA_SERVER = os.getenv("KAFKA_SERVER")
KAFKA_CHANNEL_CREATED_OR_UPDATED = os.getenv("KAFKA_CHANNEL_CREATED_OR_UPDATED")
KAFKA_CHANNEL_DELETED = os.getenv("KAFKA_CHANNEL_DELETED")
KAFKA_API_VERSION = tuple(map(int, os.getenv("KAFKA_API_VERSION", "3,5,1").split(",")))

SEARCH_INDEX_EXCLUDED_PAGE_TYPES = (
    "HomePage",
    "ArticleSeriesPage",
    "ReleaseCalendarIndex",
    "ThemePage",
    "TopicPage",
    "Page",
)

# FIXME: remove before going live
ENFORCE_EXCLUSIVE_TAXONOMY = env.get("ENFORCE_EXCLUSIVE_TAXONOMY", "true").lower() == "true"
ALLOW_TEAM_MANAGEMENT = env.get("ALLOW_TEAM_MANAGEMENT", "false").lower() == "true"

IS_EXTERNAL_ENV = os.getenv("IS_EXTERNAL_ENV", "True").lower() == "true"<|MERGE_RESOLUTION|>--- conflicted
+++ resolved
@@ -74,10 +74,7 @@
     "cms.navigation",
     "cms.taxonomy",
     "cms.search",
-<<<<<<< HEAD
-=======
     "cms.workflows",
->>>>>>> 79bcd9ca
     "wagtail.embeds",
     "wagtail.sites",
     "wagtail.users",
@@ -136,13 +133,19 @@
 # Some middleware isn't needed for a external environment.
 # Disable them to improve performance
 if not IS_EXTERNAL_ENV:
-    common_middleware_index = MIDDLEWARE.index("django.middleware.common.CommonMiddleware")
-    MIDDLEWARE.insert(common_middleware_index, "django.contrib.messages.middleware.MessageMiddleware")
+    common_middleware_index = MIDDLEWARE.index(
+        "django.middleware.common.CommonMiddleware"
+    )
+    MIDDLEWARE.insert(
+        common_middleware_index, "django.contrib.messages.middleware.MessageMiddleware"
+    )
     MIDDLEWARE.insert(
         common_middleware_index,
         "django.contrib.auth.middleware.AuthenticationMiddleware",
     )
-    MIDDLEWARE.insert(common_middleware_index, "django.contrib.sessions.middleware.SessionMiddleware")
+    MIDDLEWARE.insert(
+        common_middleware_index, "django.contrib.sessions.middleware.SessionMiddleware"
+    )
 
 ROOT_URLCONF = "cms.urls"
 
@@ -193,7 +196,10 @@
             "context_processors": context_processors,
         },
         "DIRS": [
-            PROJECT_DIR / "jinja2" / "assets" / "icons",  # for icons registered with register_icons
+            PROJECT_DIR
+            / "jinja2"
+            / "assets"
+            / "icons",  # for icons registered with register_icons
         ],
     },
 ]
@@ -203,7 +209,9 @@
 
 # Database
 
-db_conn_max_age = int(env.get("PG_CONN_MAX_AGE", 870))  # Just under 15 minutes, to match password expiry
+db_conn_max_age = int(
+    env.get("PG_CONN_MAX_AGE", 870)
+)  # Just under 15 minutes, to match password expiry
 
 if "PG_DB_ADDR" in env:
     # Use IAM authentication to connect to the Database
@@ -231,7 +239,9 @@
 
 else:
     DATABASES = {
-        "default": dj_database_url.config(conn_max_age=db_conn_max_age, default="postgres:///ons"),
+        "default": dj_database_url.config(
+            conn_max_age=db_conn_max_age, default="postgres:///ons"
+        ),
     }
 
     if "READ_REPLICA_DATABASE_URL" in env:
@@ -295,7 +305,9 @@
         "OPTIONS": {
             **redis_options,
             "CONNECTION_POOL_KWARGS": {
-                "credential_provider": import_string("cms.core.cache.ElastiCacheIAMCredentialProvider")(
+                "credential_provider": import_string(
+                    "cms.core.cache.ElastiCacheIAMCredentialProvider"
+                )(
                     user=env["ELASTICACHE_USER_NAME"],
                     cluster_name=env["ELASTICACHE_CLUSTER_NAME"],
                     region=env["ELASTICACHE_CLUSTER_REGION"],
@@ -319,7 +331,9 @@
 # https://docs.djangoproject.com/en/stable/ref/settings/#auth-password-validators
 
 AUTH_PASSWORD_VALIDATORS = [
-    {"NAME": "django.contrib.auth.password_validation.UserAttributeSimilarityValidator"},
+    {
+        "NAME": "django.contrib.auth.password_validation.UserAttributeSimilarityValidator"
+    },
     {"NAME": "django.contrib.auth.password_validation.MinimumLengthValidator"},
     {"NAME": "django.contrib.auth.password_validation.CommonPasswordValidator"},
     {"NAME": "django.contrib.auth.password_validation.NumericPasswordValidator"},
@@ -365,8 +379,12 @@
 # http://whitenoise.evans.io/en/stable/#quickstart-for-django-apps
 # https://docs.djangoproject.com/en/stable/ref/settings/#std-setting-STORAGES
 STORAGES = {
-    "default": {"BACKEND": "cms.private_media.storages.AccessControlLoggingFileSystemStorage"},
-    "staticfiles": {"BACKEND": "whitenoise.storage.CompressedManifestStaticFilesStorage"},
+    "default": {
+        "BACKEND": "cms.private_media.storages.AccessControlLoggingFileSystemStorage"
+    },
+    "staticfiles": {
+        "BACKEND": "whitenoise.storage.CompressedManifestStaticFilesStorage"
+    },
 }
 
 
@@ -427,7 +445,9 @@
     INSTALLED_APPS += ["storages"]
 
     # https://docs.djangoproject.com/en/stable/ref/settings/#std-setting-STORAGES
-    STORAGES["default"]["BACKEND"] = "cms.private_media.storages.AccessControlledS3Storage"
+    STORAGES["default"]["BACKEND"] = (
+        "cms.private_media.storages.AccessControlledS3Storage"
+    )
 
     AWS_STORAGE_BUCKET_NAME = env["AWS_STORAGE_BUCKET_NAME"]
 
@@ -464,7 +484,9 @@
     # https://github.com/jschneier/django-storages/blob/10d1929de5e0318dbd63d715db4bebc9a42257b5/storages/backends/s3boto3.py#L217
     AWS_S3_URL_PROTOCOL = env.get("AWS_S3_URL_PROTOCOL", "https:")
 
-PRIVATE_MEDIA_BULK_UPDATE_MAX_WORKERS = env.get("PRIVATE_MEDIA_BULK_UPDATE_MAX_WORKERS", 5)
+PRIVATE_MEDIA_BULK_UPDATE_MAX_WORKERS = env.get(
+    "PRIVATE_MEDIA_BULK_UPDATE_MAX_WORKERS", 5
+)
 
 # Logging
 # This logging is configured to be used with Sentry and console logs. Console
@@ -491,7 +513,9 @@
         },
     },
     "formatters": {
-        "verbose": {"format": "[%(asctime)s][%(process)d][%(levelname)s][%(name)s] %(message)s"},
+        "verbose": {
+            "format": "[%(asctime)s][%(process)d][%(levelname)s][%(name)s] %(message)s"
+        },
         "json": {
             "()": "cms.core.logs.JSONFormatter",
         },
@@ -548,7 +572,9 @@
 try:
     EMAIL_PORT = int(env.get("EMAIL_PORT", 587))
 except ValueError:
-    raise ImproperlyConfigured("The setting EMAIL_PORT should be an integer, e.g. 587") from None
+    raise ImproperlyConfigured(
+        "The setting EMAIL_PORT should be an integer, e.g. 587"
+    ) from None
 
 # https://docs.djangoproject.com/en/stable/ref/settings/#email-host-user
 if "EMAIL_HOST_USER" in env:
@@ -618,7 +644,10 @@
 # The backend can be configured to use an account-wide API key, or an API token with
 # restricted access.
 
-if "FRONTEND_CACHE_CLOUDFLARE_TOKEN" in env or "FRONTEND_CACHE_CLOUDFLARE_BEARER_TOKEN" in env:
+if (
+    "FRONTEND_CACHE_CLOUDFLARE_TOKEN" in env
+    or "FRONTEND_CACHE_CLOUDFLARE_BEARER_TOKEN" in env
+):
     INSTALLED_APPS.append("wagtail.contrib.frontend_cache")
     WAGTAILFRONTENDCACHE = {
         "default": {
@@ -644,7 +673,9 @@
         # To use an API token with restricted access, set the following environment variables:
         #  * FRONTEND_CACHE_CLOUDFLARE_BEARER_TOKEN
         #  * FRONTEND_CACHE_CLOUDFLARE_ZONEID
-        WAGTAILFRONTENDCACHE["default"].update({"BEARER_TOKEN": env["FRONTEND_CACHE_CLOUDFLARE_BEARER_TOKEN"]})
+        WAGTAILFRONTENDCACHE["default"].update(
+            {"BEARER_TOKEN": env["FRONTEND_CACHE_CLOUDFLARE_BEARER_TOKEN"]}
+        )
 
     # Set up front-end cache if the S3 uses custom domain. This assumes that
     # the same Cloudflare zone is used.
@@ -662,7 +693,9 @@
 
 # Give front-end cache 30 second to revalidate the cache to avoid hitting the
 # backend. See urls.py.
-CACHE_CONTROL_STALE_WHILE_REVALIDATE = int(env.get("CACHE_CONTROL_STALE_WHILE_REVALIDATE", 30))
+CACHE_CONTROL_STALE_WHILE_REVALIDATE = int(
+    env.get("CACHE_CONTROL_STALE_WHILE_REVALIDATE", 30)
+)
 
 
 # Required to get e.g. wagtail-sharing working on Heroku and probably many other platforms.
@@ -717,7 +750,9 @@
 
 
 # https://docs.djangoproject.com/en/stable/ref/middleware/#referrer-policy
-SECURE_REFERRER_POLICY = env.get("SECURE_REFERRER_POLICY", "no-referrer-when-downgrade").strip()
+SECURE_REFERRER_POLICY = env.get(
+    "SECURE_REFERRER_POLICY", "no-referrer-when-downgrade"
+).strip()
 
 
 # Content Security policy settings
@@ -766,12 +801,18 @@
     # check. This may be useful to e.g. white-list "llamasavers.com" but not
     # "llamasavers.production.onsdigital.com".
     if "BASIC_AUTH_WHITELISTED_HTTP_HOSTS" in env:
-        BASIC_AUTH_WHITELISTED_HTTP_HOSTS = env["BASIC_AUTH_WHITELISTED_HTTP_HOSTS"].split(",")
+        BASIC_AUTH_WHITELISTED_HTTP_HOSTS = env[
+            "BASIC_AUTH_WHITELISTED_HTTP_HOSTS"
+        ].split(",")
 
 
 # Django REST framework settings
 # Change default settings that enable basic auth.
-REST_FRAMEWORK = {"DEFAULT_AUTHENTICATION_CLASSES": ("rest_framework.authentication.SessionAuthentication",)}
+REST_FRAMEWORK = {
+    "DEFAULT_AUTHENTICATION_CLASSES": (
+        "rest_framework.authentication.SessionAuthentication",
+    )
+}
 
 
 AUTH_USER_MODEL = "users.User"
@@ -793,7 +834,9 @@
     DEFENDER_REDIS_NAME = "default"
     DEFENDER_LOGIN_FAILURE_LIMIT_IP = 20
     DEFENDER_LOGIN_FAILURE_LIMIT_USERNAME = 5
-    DEFENDER_COOLOFF_TIME = int(env.get("DJANGO_DEFENDER_COOLOFF_TIME", 600))  # default to 10 minutes
+    DEFENDER_COOLOFF_TIME = int(
+        env.get("DJANGO_DEFENDER_COOLOFF_TIME", 600)
+    )  # default to 10 minutes
     DEFENDER_LOCKOUT_TEMPLATE = "pages/defender/lockout.html"
 
 
@@ -841,7 +884,9 @@
 WAGTAILDOCS_SERVE_METHOD = "serve_view"
 
 
-WAGTAIL_FRONTEND_LOGIN_TEMPLATE = "templates/pages/login_page.html"  # pragma: allowlist secret
+WAGTAIL_FRONTEND_LOGIN_TEMPLATE = (
+    "templates/pages/login_page.html"  # pragma: allowlist secret
+)
 # pragma: allowlist nextline secret
 WAGTAIL_PASSWORD_REQUIRED_TEMPLATE = "templates/pages/wagtail/password_required.html"  # noqa: S105
 
@@ -894,8 +939,12 @@
 ONS_EMBED_PREFIX = env.get("ONS_EMBED_PREFIX", "https://www.ons.gov.uk/visualisations/")
 
 # ONS Cookie banner settings
-ONS_COOKIE_BANNER_SERVICE_NAME = env.get("ONS_COOKIE_BANNER_SERVICE_NAME", "www.ons.gov.uk")
-MANAGE_COOKIE_SETTINGS_URL = env.get("MANAGE_COOKIE_SETTINGS_URL", "https://www.ons.gov.uk/cookies")
+ONS_COOKIE_BANNER_SERVICE_NAME = env.get(
+    "ONS_COOKIE_BANNER_SERVICE_NAME", "www.ons.gov.uk"
+)
+MANAGE_COOKIE_SETTINGS_URL = env.get(
+    "MANAGE_COOKIE_SETTINGS_URL", "https://www.ons.gov.uk/cookies"
+)
 
 
 SLACK_NOTIFICATIONS_WEBHOOK_URL = env.get("SLACK_NOTIFICATIONS_WEBHOOK_URL")
@@ -920,7 +969,9 @@
 )
 
 # FIXME: remove before going live
-ENFORCE_EXCLUSIVE_TAXONOMY = env.get("ENFORCE_EXCLUSIVE_TAXONOMY", "true").lower() == "true"
+ENFORCE_EXCLUSIVE_TAXONOMY = (
+    env.get("ENFORCE_EXCLUSIVE_TAXONOMY", "true").lower() == "true"
+)
 ALLOW_TEAM_MANAGEMENT = env.get("ALLOW_TEAM_MANAGEMENT", "false").lower() == "true"
 
 IS_EXTERNAL_ENV = os.getenv("IS_EXTERNAL_ENV", "True").lower() == "true"