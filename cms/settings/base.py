# pylint: disable=too-many-lines
"""Django settings for ons project."""

import datetime
import os
import sys
from copy import deepcopy
from pathlib import Path
from typing import Any, cast

import dj_database_url
from django.core.exceptions import ImproperlyConfigured
from django.utils.translation import gettext_lazy as _
from django_jinja.builtins import DEFAULT_EXTENSIONS

from cms.core.elasticache import ElastiCacheIAMCredentialProvider
from cms.core.jinja2 import custom_json_dumps

env = os.environ.copy()

# Build paths inside the project like this: BASE_DIR / "something"

PROJECT_DIR = Path(__file__).resolve().parent.parent
BASE_DIR = PROJECT_DIR.parent


# Switch off DEBUG mode explicitly in the base settings.
# https://docs.djangoproject.com/en/stable/ref/settings/#debug
DEBUG = False

# Secret key is important to be kept secret. Never share it with anyone. Please
# always set it in the environment variable and never check into the
# repository.
# In its default template Django generates a 50-characters long string using
# the following function:
# https://github.com/django/django/blob/fd8a7a5313f5e223212085b2e470e43c0047e066/django/core/management/utils.py#L76-L81
# https://docs.djangoproject.com/en/stable/ref/settings/#allowed-hosts
if "SECRET_KEY" in env:
    SECRET_KEY = env["SECRET_KEY"]

IS_EXTERNAL_ENV = os.environ.get("IS_EXTERNAL_ENV", "false").lower() == "true"


# Define what hosts an app can be accessed by.
# It will return HTTP 400 Bad Request error if your host is not set using this
# setting.
# https://docs.djangoproject.com/en/stable/ref/settings/#allowed-hosts
if "ALLOWED_HOSTS" in env:
    ALLOWED_HOSTS = env["ALLOWED_HOSTS"].split(",")

# A list of trusted origins for unsafe requests (e.g. POST).
# For requests that include the Origin header,
# Django's CSRF protection requires that header match
# the origin present in the Host header.
# Important: values must include the scheme (e.g. https://) and the hostname
# https://docs.djangoproject.com/en/stable/ref/settings/#csrf-trusted-origins
if "CSRF_TRUSTED_ORIGINS" in env:
    CSRF_TRUSTED_ORIGINS = env["CSRF_TRUSTED_ORIGINS"].split(",")

# Application definition

INSTALLED_APPS = [
    "cms.articles",
    "cms.auth",
    "cms.bundles",
    "cms.core",
    "cms.datasets",
    "cms.datavis",
    "cms.documents",
    "cms.locale",
    "cms.home",
    "cms.images",
    "cms.private_media",
    "cms.release_calendar",
    "cms.teams",
    "cms.themes",
    "cms.topics",
    "cms.users",
    "cms.standard_pages",
    "cms.methodology",
    "cms.navigation",
    "cms.taxonomy",
    "cms.search",
    "cms.workflows",
    "wagtail.embeds",
    "wagtail.sites",
    "wagtail.users",
    "wagtail.snippets",
    "wagtail.documents",
    "wagtail.images",
    "wagtail.search",
    "wagtail.admin",
    "wagtail.locales",
    "wagtailschemaorg",
    "wagtail.contrib.settings",
    "wagtail.contrib.redirects",
    "wagtail.contrib.legacy.richtext",
    "wagtail.contrib.table_block",
    "wagtail.contrib.simple_translation",
    "wagtail",
    "modelcluster",
    "taggit",
    "django_extensions",
    "django.contrib.auth",  # Wagtail requires the auth app be installed, even if it's not used.
    "django.contrib.contenttypes",
    "whitenoise.runserver_nostatic",  # Must be before `django.contrib.staticfiles`
    "django.contrib.staticfiles",
    "django_jinja",
    "wagtailmath",
    "wagtailtables",
    "wagtailfontawesomesvg",
    "wagtail_tinytableblock",
    "rest_framework",
]

if not IS_EXTERNAL_ENV:
    INSTALLED_APPS.extend(
        [
            "django.contrib.admin",
            "django.contrib.sessions",
            "django.contrib.messages",
        ]
    )


# Middleware classes
# https://docs.djangoproject.com/en/stable/ref/settings/#middleware
# https://docs.djangoproject.com/en/stable/topics/http/middleware/
MIDDLEWARE = [
    "django.middleware.security.SecurityMiddleware",
    # Whitenoise middleware is used to server static files (CSS, JS, etc.).
    # According to the official documentation it should be listed underneath
    # SecurityMiddleware.
    # http://whitenoise.evans.io/en/stable/#quickstart-for-django-apps
    "cms.core.whitenoise.CMSWhiteNoiseMiddleware",
    "cms.locale.middleware.SubdomainLocaleMiddleware",
    "django.middleware.common.CommonMiddleware",
    "django.middleware.csrf.CsrfViewMiddleware",
    "django.middleware.clickjacking.XFrameOptionsMiddleware",
    "wagtail.contrib.redirects.middleware.RedirectMiddleware",
]

# Some middleware isn't needed for a external environment.
# Disable them to improve performance
if not IS_EXTERNAL_ENV:
    common_middleware_index = MIDDLEWARE.index("django.middleware.common.CommonMiddleware")
    MIDDLEWARE.insert(common_middleware_index, "django.contrib.messages.middleware.MessageMiddleware")
    MIDDLEWARE.insert(common_middleware_index, "cms.auth.middleware.ONSAuthMiddleware")
    MIDDLEWARE.insert(common_middleware_index, "django.contrib.sessions.middleware.SessionMiddleware")
    MIDDLEWARE.insert(common_middleware_index, "xff.middleware.XForwardedForMiddleware")

ROOT_URLCONF = "cms.urls"

context_processors = [
    "django.template.context_processors.debug",
    "django.template.context_processors.request",
    "wagtail.contrib.settings.context_processors.settings",
    # This is a custom context processor that lets us add custom
    # global variables to all the templates.
    "cms.core.context_processors.global_vars",
]

if not IS_EXTERNAL_ENV:
    context_processors.extend(
        [
            "django.contrib.messages.context_processors.messages",
            "django.contrib.auth.context_processors.auth",
        ]
    )

TEMPLATES = [
    {
        "BACKEND": "django_jinja.jinja2.Jinja2",
        "DIRS": [
            PROJECT_DIR / "jinja2",
        ],
        "APP_DIRS": True,
        "OPTIONS": {
            "match_extension": ".html",
            "app_dirname": "jinja2",
            "undefined": "jinja2.ChainableUndefined",
            "context_processors": context_processors,
            "extensions": [
                *DEFAULT_EXTENSIONS,
                "wagtail.jinja2tags.core",
                "wagtail.admin.jinja2tags.userbar",
                "wagtail.images.jinja2tags.images",
                "wagtail.contrib.settings.jinja2tags.settings",
                "cms.core.jinja2tags.CoreExtension",
                "cms.navigation.jinja2tags.NavigationExtension",
                "wagtailschemaorg.jinja2tags.WagtailSchemaOrgExtension",
            ],
            "policies": {
                # https://jinja.palletsprojects.com/en/stable/api/#policies
                "json.dumps_function": custom_json_dumps,
            },
        },
    },
    {
        "BACKEND": "django.template.backends.django.DjangoTemplates",
        "APP_DIRS": True,
        "OPTIONS": {
            "context_processors": context_processors,
        },
        "DIRS": [
            PROJECT_DIR / "jinja2" / "assets" / "icons",  # for icons registered with register_icons
        ],
    },
]

WSGI_APPLICATION = "cms.wsgi.application"

AWS_REGION = env.get("AWS_REGION")


# Database

# None allows connections to be reused for longer, since opening them is expensive.
# CONN_HEALTH_CHECK ensures they're still healthy before attempting to use them.
db_conn_max_age = int(env["PG_CONN_MAX_AGE"]) if "PG_CONN_MAX_AGE" in env else None
db_read_conn_max_age = int(env["PG_READ_CONN_MAX_AGE"]) if "PG_READ_CONN_MAX_AGE" in env else None

if "PG_DB_ADDR" in env:
    # Use IAM authentication to connect to the Database
    DATABASES = {
        "default": cast(
            dj_database_url.DBConfig,
            {
                "ENGINE": "django_iam_dbauth.aws.postgresql",
                "NAME": env["PG_DB_DATABASE"],
                "USER": env["PG_DB_USER"],
                "HOST": env["PG_DB_ADDR"],
                "PORT": env["PG_DB_PORT"],
                "CONN_MAX_AGE": db_conn_max_age,
                "CONN_HEALTH_CHECK": True,
                "OPTIONS": {"use_iam_auth": True, "sslmode": "require", "region_name": AWS_REGION},
            },
        )
    }

    # Additionally configure a read-replica
    if "PG_DB_READ_ADDR" in env:
        DATABASES["read_replica"] = {
            **deepcopy(DATABASES["default"]),
            "HOST": env["PG_DB_READ_ADDR"],
            "CONN_MAX_AGE": db_read_conn_max_age,
        }

else:
    # note: dj_database_url.config() expects an int, while dj_database_url.DBConfig accepts None
    DATABASES = {
        "default": dj_database_url.config(
            conn_max_age=db_conn_max_age or 0, conn_health_checks=True, default="postgres://ons:ons@localhost:5432/ons"
        ),
    }

    if "READ_REPLICA_DATABASE_URL" in env:
        DATABASES["read_replica"] = dj_database_url.config(
            env="READ_REPLICA_DATABASE_URL", conn_max_age=db_read_conn_max_age or 0
        )

if "read_replica" not in DATABASES:
    DATABASES["read_replica"] = deepcopy(DATABASES["default"])

DATABASE_ROUTERS = [
    "cms.core.db_router.ExternalEnvRouter",
    "cms.core.db_router.ReadReplicaRouter",
]

# Server-side cache settings. Do not confuse with front-end cache.
# https://docs.djangoproject.com/en/stable/topics/cache/
# If the server has a Redis instance exposed via a URL string in the REDIS_URL
# environment variable, prefer that. Otherwise, use the database backend. We
# usually use Redis in production and database backend on staging and dev. In
# order to use database cache backend you need to run
# "django-admin createcachetable" to create a table for the cache.
#
# Do not use the same Redis instance for other things like Celery!

CACHES: dict = {
    "memory": {
        "BACKEND": "django.core.cache.backends.locmem.LocMemCache",
        "LOCATION": "memory",
    }
}

redis_options = {
    "IGNORE_EXCEPTIONS": True,
    "SOCKET_CONNECT_TIMEOUT": 2,  # seconds
    "SOCKET_TIMEOUT": 2,  # seconds
}
DJANGO_REDIS_LOG_IGNORED_EXCEPTIONS = True

# Prefer the TLS connection URL over non for Heroku
if redis_url := env.get("REDIS_TLS_URL", env.get("REDIS_URL")):
    connection_pool_kwargs: dict = {}

    if redis_url.startswith("rediss"):
        # Heroku Redis uses self-signed certificates for secure redis connections. https://stackoverflow.com/a/66286068
        # When using TLS, we need to disable certificate validation checks.
        connection_pool_kwargs["ssl_cert_reqs"] = None

    CACHES["default"] = {
        "BACKEND": "django_redis.cache.RedisCache",
        "LOCATION": redis_url,
        "OPTIONS": {**redis_options, "CONNECTION_POOL_KWARGS": connection_pool_kwargs},
    }

elif elasticache_addr := env.get("ELASTICACHE_ADDR"):
    port = env["ELASTICACHE_PORT"]

    if AWS_REGION is None:
        raise ImproperlyConfigured("AWS_REGION must be defined to use Elasticache.")

    CACHES["default"] = {
        "BACKEND": "django_redis.cache.RedisCache",
        "LOCATION": f"rediss://{elasticache_addr}:{port}",
        "OPTIONS": {
            **redis_options,
            "CONNECTION_POOL_KWARGS": {
                "credential_provider": ElastiCacheIAMCredentialProvider(
                    user=env["ELASTICACHE_USER_NAME"],
                    cluster_name=env["ELASTICACHE_CLUSTER_NAME"],
                    region=AWS_REGION,
                )
            },
        },
    }
else:
    CACHES["default"] = {
        "BACKEND": "django.core.cache.backends.db.DatabaseCache",
        "LOCATION": "database_cache",
    }

# Search
# https://docs.wagtail.io/en/latest/topics/search/backends.html

WAGTAILSEARCH_BACKENDS = {"default": {"BACKEND": "wagtail.search.backends.database"}}


# Password validation
# https://docs.djangoproject.com/en/stable/ref/settings/#auth-password-validators

AUTH_PASSWORD_VALIDATORS = [
    {"NAME": "django.contrib.auth.password_validation.UserAttributeSimilarityValidator"},
    {"NAME": "django.contrib.auth.password_validation.MinimumLengthValidator"},
    {"NAME": "django.contrib.auth.password_validation.CommonPasswordValidator"},
    {"NAME": "django.contrib.auth.password_validation.NumericPasswordValidator"},
]

if IS_EXTERNAL_ENV:
    AUTHENTICATION_BACKENDS: list[str] = []


# Internationalization
# https://docs.djangoproject.com/en/stable/topics/i18n/

TIME_ZONE = "Europe/London"
USE_TZ = True

USE_I18N = True
WAGTAIL_I18N_ENABLED = True

LANGUAGE_CODE = "en-gb"
WAGTAIL_CONTENT_LANGUAGES = LANGUAGES = [
    ("en-gb", _("English")),
    ("cy", _("Welsh")),
    ("uk", _("Ukrainian")),
]

LOCALE_PATHS = [PROJECT_DIR / "locale"]

# User groups
PUBLISHING_ADMINS_GROUP_NAME = "Publishing Admins"
PUBLISHING_OFFICERS_GROUP_NAME = "Publishing Officers"
VIEWERS_GROUP_NAME = "Viewers"


# Static files (CSS, JavaScript, Images)
# https://docs.djangoproject.com/en/stable/howto/static-files/

# We serve static files with Whitenoise (set in MIDDLEWARE). It also comes with
# a custom backend for the static files storage. It makes files cacheable
# (cache-control headers) for a long time and adds hashes to the file names,
# e.g. main.css -> main.1jasdiu12.css.
# The static files with this backend are generated when you run
# "django-admin collectstatic".
# http://whitenoise.evans.io/en/stable/#quickstart-for-django-apps
# https://docs.djangoproject.com/en/stable/ref/settings/#std-setting-STORAGES
STORAGES = {
    "default": {"BACKEND": "cms.private_media.storages.AccessControlLoggingFileSystemStorage"},
    "staticfiles": {"BACKEND": "whitenoise.storage.CompressedManifestStaticFilesStorage"},
}


# This is where Django will look for static files outside the directories of
# applications which are used by default.
# https://docs.djangoproject.com/en/stable/ref/settings/#staticfiles-dirs
STATICFILES_DIRS = [
    # "static_compiled" is a folder used by the front-end tooling
    # to output compiled static assets.
    (PROJECT_DIR / "jinja2" / "assets"),
    (PROJECT_DIR / "static_compiled"),
]


# This is where Django will put files collected from application directories
# and custom directories set in "STATICFILES_DIRS" when
# using "django-admin collectstatic" command.
# https://docs.djangoproject.com/en/stable/ref/settings/#static-root
STATIC_ROOT = env.get("STATIC_DIR", BASE_DIR / "static")


# This is the URL that will be used when serving static files, e.g.
# https://llamasavers.com/static/
# https://docs.djangoproject.com/en/stable/ref/settings/#static-url
STATIC_URL = env.get("STATIC_URL", "/static/")


# Where in the filesystem the media (user uploaded) content is stored.
# MEDIA_ROOT is not used when S3 backend is set up.
# Probably only relevant to the local development.
# https://docs.djangoproject.com/en/stable/ref/settings/#media-root
MEDIA_ROOT = env.get("MEDIA_DIR", BASE_DIR / "media")


# The URL path that media files will be accessible at. This setting won't be
# used if S3 backend is set up.
# Probably only relevant to the local development.
# https://docs.djangoproject.com/en/stable/ref/settings/#media-url
MEDIA_URL = env.get("MEDIA_URL", "/media/")


# AWS S3 buckets configuration
# This is media files storage backend configuration. S3 is our preferred file
# storage solution.
# To enable this storage backend we use django-storages package...
# https://django-storages.readthedocs.io/en/latest/backends/amazon-S3.html
# ...that uses AWS' boto3 library.
# https://boto3.amazonaws.com/v1/documentation/api/latest/index.html
#
# Three required environment variables are:
#  * AWS_STORAGE_BUCKET_NAME
# https://boto3.amazonaws.com/v1/documentation/api/latest/guide/configuration.html#environment-variables
if "AWS_STORAGE_BUCKET_NAME" in env:
    # Add django-storages to the installed apps
    INSTALLED_APPS += ["storages"]

    # https://docs.djangoproject.com/en/stable/ref/settings/#std-setting-STORAGES
    STORAGES["default"]["BACKEND"] = "cms.private_media.storages.AccessControlledS3Storage"

    AWS_STORAGE_BUCKET_NAME = env["AWS_STORAGE_BUCKET_NAME"]

    # Disables signing of the S3 objects' URLs. When set to True it
    # will append authorization querystring to each URL.
    AWS_QUERYSTRING_AUTH = False

    # Do not allow overriding files on S3 as per Wagtail docs recommendation:
    # https://docs.wagtail.io/en/stable/advanced_topics/deploying.html#cloud-storage
    # Not having this setting may have consequences in losing files.
    AWS_S3_FILE_OVERWRITE = False

    # Default ACL for new files should be "private" - not accessible to the
    # public.
    AWS_DEFAULT_ACL = "private"

    # Limit how large a file can be spooled into memory before it's written to disk.
    AWS_S3_MAX_MEMORY_SIZE = 2 * 1024 * 1024  # 2MB

    # We generally use this setting in the production to put the S3 bucket
    # behind a CDN using a custom domain, e.g. media.llamasavers.com.
    # https://django-storages.readthedocs.io/en/latest/backends/amazon-S3.html#cloudfront
    if "AWS_S3_CUSTOM_DOMAIN" in env:
        AWS_S3_CUSTOM_DOMAIN = env["AWS_S3_CUSTOM_DOMAIN"]

    # When signing URLs is facilitated, the region must be set, because the
    # global S3 endpoint does not seem to support that. Set this only if
    # necessary.
    if "AWS_S3_REGION_NAME" in env:
        AWS_S3_REGION_NAME = env["AWS_S3_REGION_NAME"]

    # This settings lets you force using http or https protocol when generating
    # the URLs to the files. Set https as default.
    # https://github.com/jschneier/django-storages/blob/10d1929de5e0318dbd63d715db4bebc9a42257b5/storages/backends/s3boto3.py#L217
    AWS_S3_URL_PROTOCOL = env.get("AWS_S3_URL_PROTOCOL", "https:")

PRIVATE_MEDIA_BULK_UPDATE_MAX_WORKERS = env.get("PRIVATE_MEDIA_BULK_UPDATE_MAX_WORKERS", 5)

# Logging
# This logging is configured to be used with Sentry and console logs. Console
# logs are widely used by platforms offering Docker deployments, e.g. Heroku.
# We use Sentry to only send error logs so we're notified about errors that are
# not Python exceptions.
# We do not use default mail or file handlers because they are of no use for
# us.
# https://docs.djangoproject.com/en/stable/topics/logging/
LOGGING = {
    "version": 1,
    "disable_existing_loggers": False,
    "handlers": {
        # Send logs with at least INFO level to the console.
        "console": {
            "level": "INFO",
            "class": "logging.StreamHandler",
            "formatter": "json",
        },
        "gunicorn_access": {
            "level": "INFO",
            "class": "logging.StreamHandler",
            "formatter": "gunicorn_json",
        },
    },
    "formatters": {
        "verbose": {"format": "[%(asctime)s][%(process)d][%(levelname)s][%(name)s] %(message)s"},
        "json": {
            "()": "cms.core.logs.JSONFormatter",
        },
        "gunicorn_json": {
            "()": "cms.core.logs.GunicornJsonFormatter",
        },
    },
    "loggers": {
        "cms": {
            "handlers": ["console"],
            "level": "INFO",
            "propagate": False,
        },
        "wagtail": {
            "handlers": ["console"],
            "level": "INFO",
            "propagate": False,
        },
        "django.request": {
            "handlers": ["console"],
            "level": "WARNING",
            "propagate": False,
        },
        "django.security": {
            "handlers": ["console"],
            "level": "WARNING",
            "propagate": False,
        },
        "apscheduler": {
            "handlers": ["console"],
            "level": "INFO",
            "propagate": False,
        },
        "xff": {"handlers": ["console"], "level": "WARNING", "propagate": False},
        "gunicorn.access": {
            "handlers": ["gunicorn_access"],
            "level": "INFO",
            "propagate": False,
        },
        "gunicorn.error": {
            "handlers": ["console"],
            "level": "INFO",
            "propagate": False,
        },
    },
}


# Email settings
# https://docs.djangoproject.com/en/stable/topics/email/

# Use fixed strings in case import paths move
match env.get("EMAIL_BACKEND_NAME", "").upper():
    case "SES":
        EMAIL_BACKEND = "django_ses.SESBackend"
        AWS_SES_REGION_NAME = env["AWS_REGION"]
        USE_SES_V2 = True

    case "SMTP":
        EMAIL_BACKEND = "django.core.mail.backends.smtp.EmailBackend"
        # https://docs.djangoproject.com/en/stable/ref/settings/#email-host
        if "EMAIL_HOST" in env:
            EMAIL_HOST = env["EMAIL_HOST"]

        # https://docs.djangoproject.com/en/stable/ref/settings/#email-port
        # Use a default port of 587, as Heroku & other services now block the Django default of 25
        try:
            EMAIL_PORT = int(env.get("EMAIL_PORT", 587))
        except ValueError:
            raise ImproperlyConfigured("The setting EMAIL_PORT should be an integer, e.g. 587") from None

        # https://docs.djangoproject.com/en/stable/ref/settings/#email-host-user
        if "EMAIL_HOST_USER" in env:
            EMAIL_HOST_USER = env["EMAIL_HOST_USER"]

        # https://docs.djangoproject.com/en/stable/ref/settings/#email-host-password
        if "EMAIL_HOST_PASSWORD" in env:
            EMAIL_HOST_PASSWORD = env["EMAIL_HOST_PASSWORD"]

        # https://docs.djangoproject.com/en/stable/ref/settings/#email-use-tls
        # We always want to use TLS
        EMAIL_USE_TLS = True

    case _:
        EMAIL_BACKEND = "django.core.mail.backends.console.EmailBackend"


# https://docs.djangoproject.com/en/stable/ref/settings/#email-subject-prefix
if "EMAIL_SUBJECT_PREFIX" in env:
    EMAIL_SUBJECT_PREFIX = env["EMAIL_SUBJECT_PREFIX"]

# SERVER_EMAIL is used to send emails to administrators.
# https://docs.djangoproject.com/en/stable/ref/settings/#server-email
# DEFAULT_FROM_EMAIL is used as a default for any mail send from the website to
# the users.
# https://docs.djangoproject.com/en/stable/ref/settings/#default-from-email
if "SERVER_EMAIL" in env:
    SERVER_EMAIL = DEFAULT_FROM_EMAIL = env["SERVER_EMAIL"]


# Do not include superusers in all moderation notifications.
WAGTAILADMIN_NOTIFICATION_INCLUDE_SUPERUSERS = False

# Sentry configuration.
is_in_shell = len(sys.argv) > 1 and sys.argv[1] in ["shell", "shell_plus"]

if "SENTRY_DSN" in env and not is_in_shell:
    import sentry_sdk
    from sentry_sdk.integrations.django import DjangoIntegration
    from sentry_sdk.utils import get_default_release

    sentry_kwargs: dict[str, str | list[Any] | None] = {
        "dsn": env["SENTRY_DSN"],
        "integrations": [DjangoIntegration()],
    }

    # There's a chooser to toggle between environments at the top right corner on sentry.io
    # Values are typically 'staging' or 'production' but can be set to anything else if needed.
    # `heroku config:set SENTRY_ENVIRONMENT=production`
    if sentry_environment := env.get("SENTRY_ENVIRONMENT"):
        sentry_kwargs.update({"environment": sentry_environment})

    release = get_default_release()
    if release is None:
        # Assume this is a Heroku-hosted app with the "runtime-dyno-metadata" lab enabled.
        # see https://devcenter.heroku.com/articles/dyno-metadata
        # `heroku labs:enable runtime-dyno-metadata`
        release = env.get("HEROKU_RELEASE_VERSION", None)

    sentry_kwargs.update({"release": release})
    sentry_sdk.init(**sentry_kwargs)  # type: ignore[arg-type]


# Front-end cache
# This configuration is used to allow purging pages from cache when they are
# published.
# These settings are usually used only on the production sites.
# This is a configuration of the CDN/front-end cache that is used to cache the
# production websites.
# https://docs.wagtail.io/en/latest/reference/contrib/frontendcache.html
# The backend can be configured to use an account-wide API key, or an API token with
# restricted access.

if "FRONTEND_CACHE_CLOUDFLARE_TOKEN" in env or "FRONTEND_CACHE_CLOUDFLARE_BEARER_TOKEN" in env:
    INSTALLED_APPS.append("wagtail.contrib.frontend_cache")
    WAGTAILFRONTENDCACHE = {
        "default": {
            "BACKEND": "wagtail.contrib.frontend_cache.backends.CloudflareBackend",
            "ZONEID": env["FRONTEND_CACHE_CLOUDFLARE_ZONEID"],
        }
    }

    if "FRONTEND_CACHE_CLOUDFLARE_TOKEN" in env:
        # To use an account-wide API key, set the following environment variables:
        #  * FRONTEND_CACHE_CLOUDFLARE_TOKEN
        #  * FRONTEND_CACHE_CLOUDFLARE_EMAIL
        #  * FRONTEND_CACHE_CLOUDFLARE_ZONEID
        # These can be obtained from a sysadmin.
        WAGTAILFRONTENDCACHE["default"].update(
            {
                "EMAIL": env["FRONTEND_CACHE_CLOUDFLARE_EMAIL"],
                "TOKEN": env["FRONTEND_CACHE_CLOUDFLARE_TOKEN"],
            }
        )

    else:
        # To use an API token with restricted access, set the following environment variables:
        #  * FRONTEND_CACHE_CLOUDFLARE_BEARER_TOKEN
        #  * FRONTEND_CACHE_CLOUDFLARE_ZONEID
        WAGTAILFRONTENDCACHE["default"].update({"BEARER_TOKEN": env["FRONTEND_CACHE_CLOUDFLARE_BEARER_TOKEN"]})

    # Set up front-end cache if the S3 uses custom domain. This assumes that
    # the same Cloudflare zone is used.
    if env.get("AWS_S3_CUSTOM_DOMAIN"):
        WAGTAIL_STORAGES_DOCUMENTS_FRONTENDCACHE = WAGTAILFRONTENDCACHE


# Set s-max-age header that is used by reverse proxy/front end cache. See
# urls.py.
try:
    CACHE_CONTROL_S_MAXAGE = int(env.get("CACHE_CONTROL_S_MAXAGE", 600))
except ValueError:
    pass


# Give front-end cache 30 second to revalidate the cache to avoid hitting the
# backend. See urls.py.
CACHE_CONTROL_STALE_WHILE_REVALIDATE = int(env.get("CACHE_CONTROL_STALE_WHILE_REVALIDATE", 30))


# Required to get e.g. wagtail-sharing working on Heroku and probably many other platforms.
# https://docs.djangoproject.com/en/stable/ref/settings/#use-x-forwarded-port
USE_X_FORWARDED_PORT = env.get("USE_X_FORWARDED_PORT", "true").lower().strip() == "true"

XFF_TRUSTED_PROXY_DEPTH = int(env.get("XFF_TRUSTED_PROXY_DEPTH", 1))
XFF_EXEMPT_URLS = [r"^-/.*", r"health"]

# Error if there are the wrong number of proxies
XFF_STRICT = env.get("XFF_STRICT", "false").lower().strip() == "true"

# Security configuration
# This configuration is required to achieve good security rating.
# You can test it using https://securityheaders.com/
# https://docs.djangoproject.com/en/stable/ref/middleware/#module-django.middleware.security

# The Django default for the maximum number of GET or POST parameters is 1000. For
# especially large Wagtail pages with many fields, we need to override this. See
# https://docs.djangoproject.com/en/3.2/ref/settings/#data-upload-max-number-fields
DATA_UPLOAD_MAX_NUMBER_FIELDS = int(env.get("DATA_UPLOAD_MAX_NUMBER_FIELDS", 10_000))

# Enabling this doesn't have any benefits but will make it harder to make
# requests from javascript because the csrf cookie won't be easily accessible.
# https://docs.djangoproject.com/en/stable/ref/settings/#csrf-cookie-httponly
# CSRF_COOKIE_HTTPONLY = True

# Custom view to handle CSRF failures.
CSRF_FAILURE_VIEW = "cms.core.views.csrf_failure"

# Force HTTPS redirect (enabled by default!)
# https://docs.djangoproject.com/en/stable/ref/settings/#secure-ssl-redirect
SECURE_SSL_REDIRECT = env.get("SECURE_SSL_REDIRECT", "true").lower().strip() == "true"


# This will allow the cache to swallow the fact that the website is behind TLS
# and inform the Django using "X-Forwarded-Proto" HTTP header.
# https://docs.djangoproject.com/en/stable/ref/settings/#secure-proxy-ssl-header
SECURE_PROXY_SSL_HEADER = ("HTTP_X_FORWARDED_PROTO", "https")


# This is a setting activating the HSTS header. This will enforce the visitors to use
# HTTPS for an amount of time specified in the header. Since we are expecting our apps
# to run via TLS by default, this header is activated by default.
# The header can be deactivated by setting this setting to 0, as it is done in the
# dev and testing settings.
# https://docs.djangoproject.com/en/stable/ref/settings/#secure-hsts-seconds
DEFAULT_HSTS_SECONDS = 30 * 24 * 60 * 60  # 30 days
SECURE_HSTS_SECONDS = int(env.get("SECURE_HSTS_SECONDS", DEFAULT_HSTS_SECONDS))

# We don't enforce HSTS on subdomains as anything at subdomains is likely outside our control.
# https://docs.djangoproject.com/en/3.2/ref/settings/#secure-hsts-include-subdomains
SECURE_HSTS_INCLUDE_SUBDOMAINS = False


# https://docs.djangoproject.com/en/stable/ref/settings/#secure-content-type-nosniff
SECURE_CONTENT_TYPE_NOSNIFF = True


# https://docs.djangoproject.com/en/stable/ref/middleware/#referrer-policy
SECURE_REFERRER_POLICY = env.get("SECURE_REFERRER_POLICY", "no-referrer-when-downgrade").strip()


# Content Security policy settings
# Most modern browsers don't honor the X-XSS-Protection HTTP header.
# You can use Content-Security-Policy without allowing 'unsafe-inline' scripts instead.
# https://django-csp.readthedocs.io/en/latest/configuration.html
if "CSP_DEFAULT_SRC" in env:
    MIDDLEWARE.append("csp.middleware.CSPMiddleware")

    # The “special” source values of 'self', 'unsafe-inline', 'unsafe-eval', and 'none' must be quoted!
    # e.g.: CSP_DEFAULT_SRC = "'self'" Without quotes they will not work as intended.
    CSP_DEFAULT_SRC = env.get("CSP_DEFAULT_SRC", "").split(",")
    CSP_DIRECTIVES = {
        "default-src": CSP_DEFAULT_SRC,
    }

    if "CSP_SCRIPT_SRC" in env:
        CSP_DIRECTIVES["script-src"] = env.get("CSP_SCRIPT_SRC", "").split(",")
    if "CSP_STYLE_SRC" in env:
        CSP_DIRECTIVES["style-src"] = env.get("CSP_STYLE_SRC", "").split(",")
    if "CSP_IMG_SRC" in env:
        CSP_DIRECTIVES["img-src"] = env.get("CSP_IMG_SRC", "").split(",")
    if "CSP_CONNECT_SRC" in env:
        CSP_DIRECTIVES["connect-src"] = env.get("CSP_CONNECT_SRC", "").split(",")
    if "CSP_FONT_SRC" in env:
        CSP_DIRECTIVES["font-src"] = env.get("CSP_FONT_SRC", "").split(",")
    if "CSP_BASE_URI" in env:
        CSP_DIRECTIVES["base-uri"] = env.get("CSP_BASE_URI", "").split(",")
    if "CSP_OBJECT_SRC" in env:
        CSP_DIRECTIVES["object-src"] = env.get("CSP_OBJECT_SRC", "").split(",")

    if env.get("CSP_REPORT_ONLY", "false").lower() == "true":
        CONTENT_SECURITY_POLICY_REPORT_ONLY = {"DIRECTIVES": CSP_DIRECTIVES}
    else:
        CONTENT_SECURITY_POLICY = {"DIRECTIVES": CSP_DIRECTIVES}


# Basic authentication settings
# These are settings to configure the third-party library:
# https://gitlab.com/tmkn/django-basic-auth-ip-whitelist
if env.get("BASIC_AUTH_ENABLED", "false").lower().strip() == "true":
    # Insert basic auth as a first middleware to be checked first, before
    # anything else.
    MIDDLEWARE.insert(0, "baipw.middleware.BasicAuthIPWhitelistMiddleware")

    # This is the credentials users will have to use to access the site.
    BASIC_AUTH_LOGIN = env.get("BASIC_AUTH_LOGIN", "tbx")
    BASIC_AUTH_PASSWORD = env.get("BASIC_AUTH_PASSWORD", "tbx")

    # Wagtail requires Authorization header to be present for the previews
    BASIC_AUTH_DISABLE_CONSUMING_AUTHORIZATION_HEADER = True

    # This is the list of hosts that website can be accessed without basic auth
    # check. This may be useful to e.g. white-list "llamasavers.com" but not
    # "llamasavers.production.onsdigital.com".
    if "BASIC_AUTH_WHITELISTED_HTTP_HOSTS" in env:
        BASIC_AUTH_WHITELISTED_HTTP_HOSTS = env["BASIC_AUTH_WHITELISTED_HTTP_HOSTS"].split(",")


# Django REST framework settings
# Change default settings that enable basic auth.
REST_FRAMEWORK = {"DEFAULT_AUTHENTICATION_CLASSES": ("rest_framework.authentication.SessionAuthentication",)}


AUTH_USER_MODEL = "users.User"

# django-defender
# Records failed login attempts and blocks access by username and IP
# https://django-defender.readthedocs.io/en/latest/
ENABLE_DJANGO_DEFENDER = (
    "redis" in CACHES["default"]["BACKEND"].lower()
    and env.get("ENABLE_DJANGO_DEFENDER", "True").lower().strip() == "true"
)

if ENABLE_DJANGO_DEFENDER:
    INSTALLED_APPS += ["defender"]
    MIDDLEWARE.append("defender.middleware.FailedLoginMiddleware")

    # See https://django-defender.readthedocs.io/en/latest/#customizing-django-defender
    # Use same Redis client as cache
    DEFENDER_REDIS_NAME = "default"
    DEFENDER_LOGIN_FAILURE_LIMIT_IP = 20
    DEFENDER_LOGIN_FAILURE_LIMIT_USERNAME = 5
    DEFENDER_COOLOFF_TIME = int(env.get("DJANGO_DEFENDER_COOLOFF_TIME", 600))  # default to 10 minutes
    DEFENDER_LOCKOUT_TEMPLATE = "pages/defender/lockout.html"

    # Whilst we frequently are behind a reverse proxy, using `False` ensures Defender falls
    # back to using `REMOTE_ADDR`, which is set correctly by `django-xff`.
    DEFENDER_BEHIND_REVERSE_PROXY = False


# Wagtail settings


# This name is displayed in the Wagtail admin.
WAGTAIL_SITE_NAME = "Office for National Statistics"

# Base URL to use when formatting absolute URLs within the Wagtail admin in
# contexts without a request, e.g. in notification emails. Don't include '/admin'
# or a trailing slash.
if "WAGTAILADMIN_BASE_URL" in env:
    WAGTAILADMIN_BASE_URL = env["WAGTAILADMIN_BASE_URL"]

# https://docs.wagtail.org/en/latest/reference/settings.html#wagtailadmin-login-url
WAGTAILADMIN_LOGIN_URL = env.get("WAGTAILADMIN_LOGIN_URL", "/admin/login/")

# Custom image model
# https://docs.wagtail.io/en/stable/advanced_topics/images/custom_image_model.html
WAGTAILIMAGES_IMAGE_MODEL = "images.CustomImage"
WAGTAILIMAGES_FEATURE_DETECTION_ENABLED = False

pixel_limit = env.get("WAGTAILIMAGES_MAX_IMAGE_PIXELS")
WAGTAILIMAGES_MAX_IMAGE_PIXELS = int(pixel_limit) if pixel_limit else 10_000_000

# Rich text settings to remove unneeded features
# We normally don't want editors to use the images
# in the rich text editor, for example.
# They should use the image stream block instead
RICH_TEXT_BASIC = ["bold", "italic", "link", "ol", "ul"]
RICH_TEXT_FULL = ["h3", "h4", *RICH_TEXT_BASIC, "document-link"]

WAGTAILADMIN_RICH_TEXT_EDITORS = {
    "default": {
        "WIDGET": "wagtail.admin.rich_text.DraftailRichTextArea",
        "OPTIONS": {"features": RICH_TEXT_FULL},
    }
}

# Custom document model
# https://docs.wagtail.io/en/stable/advanced_topics/documents/custom_document_model.html
WAGTAILDOCS_DOCUMENT_MODEL = "documents.CustomDocument"


# Document serve method - avoid serving files directly from the storage.
# https://docs.wagtail.io/en/stable/advanced_topics/settings.html#documents
WAGTAILDOCS_SERVE_METHOD = "serve_view"


WAGTAIL_FRONTEND_LOGIN_TEMPLATE = "templates/pages/login_page.html"  # pragma: allowlist secret
# pragma: allowlist nextline secret
WAGTAIL_PASSWORD_REQUIRED_TEMPLATE = "templates/pages/wagtail/password_required.html"  # noqa: S105


# Default size of the pagination used on the front-end.
DEFAULT_PER_PAGE = 20
PREVIOUS_RELEASES_PER_PAGE = int(env.get("PREVIOUS_RELEASES_PER_PAGE", 10))
RELATED_DATASETS_PER_PAGE = int(env.get("RELATED_DATASETS_PER_PAGE", DEFAULT_PER_PAGE))

# Google Tag Manager ID from env
GOOGLE_TAG_MANAGER_CONTAINER_ID = env.get("GOOGLE_TAG_MANAGER_CONTAINER_ID", "")

# Allows us to toggle search indexing via an environment variable.
SEO_NOINDEX = env.get("SEO_NOINDEX", "false").lower() == "true"

TESTING = "test" in sys.argv

# By default, Django uses a computationally difficult algorithm for passwords hashing.
# We don't need such a strong algorithm in tests, so use MD5
if TESTING:
    PASSWORD_HASHERS = ["django.contrib.auth.hashers.MD5PasswordHasher"]


# Wagtail embeds responsive html
WAGTAILEMBEDS_RESPONSIVE_HTML = True

# Disable new version check and "what's new" banner
WAGTAIL_ENABLE_UPDATE_CHECK = False
WAGTAIL_ENABLE_WHATS_NEW_BANNER = False


# Isolates the browsing context exclusively to same-origin documents.
# Cross-origin documents are not loaded in the same browsing context.
# Set to "same-origin-allow-popups" to allow popups
# from third-party applications like PayPal or Zoom as needed
SECURE_CROSS_ORIGIN_OPENER_POLICY = "same-origin"

#
# ONS CMS specific-settings
#

# See
# https://docs.djangoproject.com/en/5.1/topics/i18n/formatting/#creating-custom-format-files
FORMAT_MODULE_PATH = ["cms.settings.formats"]

# Default date formats. Also overridden in cms.settings.formats.en_GB.formats
# as the locale-based formats take precedence to the global ones, and we use the en-gb locale.
DATE_FORMAT = "j F Y"
DATETIME_FORMAT = "j F Y g:ia"  # 1 November 2024, 1 p.m.

ONS_EMBED_PREFIX = env.get("ONS_EMBED_PREFIX", "https://www.ons.gov.uk/visualisations/")

# ONS Cookie banner settings
ONS_COOKIE_BANNER_SERVICE_NAME = env.get("ONS_COOKIE_BANNER_SERVICE_NAME", "www.ons.gov.uk")
MANAGE_COOKIE_SETTINGS_URL = env.get("MANAGE_COOKIE_SETTINGS_URL", "https://www.ons.gov.uk/cookies")

# Project information
BUILD_TIME = datetime.datetime.fromtimestamp(int(env["BUILD_TIME"])) if env.get("BUILD_TIME") else None
GIT_COMMIT = env.get("GIT_COMMIT") or None
TAG = env.get("TAG") or None
START_TIME = datetime.datetime.now(tz=datetime.UTC)

SLACK_NOTIFICATIONS_WEBHOOK_URL = env.get("SLACK_NOTIFICATIONS_WEBHOOK_URL")

ONS_API_BASE_URL = env.get("ONS_API_BASE_URL", "https://api.beta.ons.gov.uk/v1")
ONS_WEBSITE_BASE_URL = env.get("ONS_WEBSITE_BASE_URL", "https://www.ons.gov.uk")
ONS_ORGANISATION_NAME = env.get("ONS_ORGANISATION_NAME", "Office for National Statistics")

DEFAULT_OG_IMAGE_URL = env.get("DEFAULT_OG_IMAGE_URL", "https://cdn.ons.gov.uk/assets/images/ons-logo/v2/ons-logo.png")

WAGTAILSIMPLETRANSLATION_SYNC_PAGE_TREE = True

# Configuration for the External Search service
SEARCH_INDEX_PUBLISHER_BACKEND = os.getenv("SEARCH_INDEX_PUBLISHER_BACKEND")
KAFKA_SERVERS = os.getenv("KAFKA_SERVERS", "").split(",")
KAFKA_USE_IAM_AUTH = os.getenv("KAFKA_USE_IAM_AUTH", "false").lower() == "true"
KAFKA_API_VERSION = tuple(map(int, os.getenv("KAFKA_API_VERSION", "3.5.1").split(".")))

SEARCH_INDEX_EXCLUDED_PAGE_TYPES = (
    "HomePage",
    "ArticlesIndexPage",
    "ArticleSeriesPage",
    "MethodologyIndexPage",
    "ReleaseCalendarIndex",
    "ThemeIndexPage",
    "ThemePage",
    "TopicPage",
    "Page",
)

# Allowed domains for linking to other parts of the ONS website (for datasets or time series)
ONS_ALLOWED_LINK_DOMAINS = env.get("ONS_ALLOWED_LINK_DOMAINS", "ons.gov.uk").split(",")

# Allowed prefixes for iframe visualisations
if "IFRAME_VISUALISATION_ALLOWED_DOMAINS" in env:
    IFRAME_VISUALISATION_ALLOWED_DOMAINS = env["IFRAME_VISUALISATION_ALLOWED_DOMAINS"].split(",")
else:  # Default to ONS allowed link domains if not set
    IFRAME_VISUALISATION_ALLOWED_DOMAINS = ONS_ALLOWED_LINK_DOMAINS

# FIXME: remove before going live
ENFORCE_EXCLUSIVE_TAXONOMY = env.get("ENFORCE_EXCLUSIVE_TAXONOMY", "true").lower() == "true"
ALLOW_TEAM_MANAGEMENT = env.get("ALLOW_TEAM_MANAGEMENT", "false").lower() == "true"

SEARCH_API_DEFAULT_PAGE_SIZE = int(os.getenv("SEARCH_API_DEFAULT_PAGE_SIZE", "20"))
SEARCH_API_MAX_PAGE_SIZE = int(os.getenv("SEARCH_API_MAX_PAGE_SIZE", "500"))

# Auth
SERVICE_AUTH_TOKEN = env.get("SERVICE_AUTH_TOKEN")
WAGTAIL_CORE_ADMIN_LOGIN_ENABLED = env.get("WAGTAIL_CORE_ADMIN_LOGIN_ENABLED", "false").lower() == "true"
LOGOUT_REDIRECT_URL = env.get("LOGOUT_REDIRECT_URL", WAGTAILADMIN_LOGIN_URL)
AUTH_TOKEN_REFRESH_URL = env.get("AUTH_TOKEN_REFRESH_URL")
SESSION_COOKIE_AGE = int(env.get("SESSION_COOKIE_AGE", 60 * 15))  # 15 minutes to match Auth Service
SESSION_EXPIRE_AT_BROWSER_CLOSE = True
IDENTITY_API_BASE_URL = env.get("IDENTITY_API_BASE_URL")
AWS_COGNITO_LOGIN_ENABLED = env.get("AWS_COGNITO_LOGIN_ENABLED", "false").lower() == "true"
AWS_COGNITO_USER_POOL_ID = env.get("AWS_COGNITO_USER_POOL_ID")
AWS_COGNITO_APP_CLIENT_ID = env.get("AWS_COGNITO_APP_CLIENT_ID")

# Auth Sync Teams
AWS_COGNITO_TEAM_SYNC_ENABLED = env.get("AWS_COGNITO_TEAM_SYNC_ENABLED", "false").lower() == "true"
AWS_COGNITO_TEAM_SYNC_FREQUENCY = int(env.get("AWS_COGNITO_TEAM_SYNC_FREQUENCY", "1"))

# Groups
PUBLISHING_ADMIN_GROUP_NAME = "Publishing Admins"
PUBLISHING_OFFICER_GROUP_NAME = "Publishing Officers"
VIEWERS_GROUP_NAME = "Viewers"
ROLE_GROUP_IDS = {"role-admin", "role-publisher"}

# Cookie Names
ACCESS_TOKEN_COOKIE_NAME = "access_token"  # noqa: S105
REFRESH_TOKEN_COOKIE_NAME = "refresh_token"  # noqa: S105
ID_TOKEN_COOKIE_NAME = "id_token"  # noqa: S105

WAGTAILADMIN_HOME_PATH = env.get("WAGTAILADMIN_HOME_PATH", "admin/")
DJANGO_ADMIN_HOME_PATH = env.get("DJANGO_ADMIN_HOME_PATH", "django-admin/")
SESSION_RENEWAL_OFFSET_SECONDS = env.get("SESSION_RENEWAL_OFFSET_SECONDS", 60 * 5)  # 5 minutes

# Contact Us URL for error pages
CONTACT_US_URL = env.get("CONTACT_US_URL", "/aboutus/contactus/generalandstatisticalenquiries")

# Backup site URL
BACKUP_SITE_URL = env.get("BACKUP_SITE_URL", "https://backup.ons.gov.uk")

<<<<<<< HEAD
# Domain-based locale configuration
CMS_USE_SUBDOMAIN_LOCALES = env.get("CMS_USE_SUBDOMAIN_LOCALES", "true").lower() == "true"
CMS_HOSTNAME_LOCALE_MAP = {}  # helps determine the locale for a hostname when using subdomain locales.

# Used to generate full URLs for language alternatives when using one of the alternative domains.
# Wagtail's Sites are configured with the main domains, but we need to handle the internal ones too.
CMS_HOSTNAME_ALTERNATIVES = {}
if CMS_USE_SUBDOMAIN_LOCALES and (config_string := env.get("CMS_HOSTNAME_LOCALE_MAP", "")):
    # The env var is expected to have the following format:
    # en:default_domain,alternative_domain|cy:default_domain,alternative_domain
    # Which then gets converted to dict in the form of {domain: lang_code}
    for locale_config in config_string.strip().split("|"):
        if not locale_config.strip():
            continue

        # Split lang_code from domains
        lang_code, domains_str = locale_config.strip().split(":", 1)
        domains = [d.strip() for d in domains_str.split(",") if d.strip()]

        if domains:
            default_domain = domains[0]
            for domain in domains:
                CMS_HOSTNAME_LOCALE_MAP[domain] = lang_code

            # there should be only one domain, but guard for cases where there is no alternate, or there multiple
            alternative_domains = domains[1:]
            if len(alternative_domains) == 1:
                CMS_HOSTNAME_ALTERNATIVES[default_domain] = alternative_domains[0]
=======
CMS_RESOURCES_ENDPOINT_ENABLED = env.get("CMS_RESOURCES_ENDPOINT_ENABLED", "false").lower() == "true"

# Allow to override but default to enabled
CMS_SEARCH_NOTIFY_ON_DELETE_OR_UNPUBLISH = env.get("CMS_SEARCH_NOTIFY_ON_DELETE_OR_UNPUBLISH", "true").lower() == "true"
>>>>>>> f5b1d3a1
<|MERGE_RESOLUTION|>--- conflicted
+++ resolved
@@ -1043,7 +1043,11 @@
 # Backup site URL
 BACKUP_SITE_URL = env.get("BACKUP_SITE_URL", "https://backup.ons.gov.uk")
 
-<<<<<<< HEAD
+CMS_RESOURCES_ENDPOINT_ENABLED = env.get("CMS_RESOURCES_ENDPOINT_ENABLED", "false").lower() == "true"
+
+# Allow to override but default to enabled
+CMS_SEARCH_NOTIFY_ON_DELETE_OR_UNPUBLISH = env.get("CMS_SEARCH_NOTIFY_ON_DELETE_OR_UNPUBLISH", "true").lower() == "true"
+
 # Domain-based locale configuration
 CMS_USE_SUBDOMAIN_LOCALES = env.get("CMS_USE_SUBDOMAIN_LOCALES", "true").lower() == "true"
 CMS_HOSTNAME_LOCALE_MAP = {}  # helps determine the locale for a hostname when using subdomain locales.
@@ -1071,10 +1075,4 @@
             # there should be only one domain, but guard for cases where there is no alternate, or there multiple
             alternative_domains = domains[1:]
             if len(alternative_domains) == 1:
-                CMS_HOSTNAME_ALTERNATIVES[default_domain] = alternative_domains[0]
-=======
-CMS_RESOURCES_ENDPOINT_ENABLED = env.get("CMS_RESOURCES_ENDPOINT_ENABLED", "false").lower() == "true"
-
-# Allow to override but default to enabled
-CMS_SEARCH_NOTIFY_ON_DELETE_OR_UNPUBLISH = env.get("CMS_SEARCH_NOTIFY_ON_DELETE_OR_UNPUBLISH", "true").lower() == "true"
->>>>>>> f5b1d3a1
+                CMS_HOSTNAME_ALTERNATIVES[default_domain] = alternative_domains[0]