--- conflicted
+++ resolved
@@ -844,7 +844,9 @@
 ONS_COOKIE_BANNER_SERVICE_NAME = env.get("ONS_COOKIE_BANNER_SERVICE_NAME", "www.ons.gov.uk")
 MANAGE_COOKIE_SETTINGS_URL = env.get("MANAGE_COOKIE_SETTINGS_URL", "https://www.ons.gov.uk/cookies")
 
-<<<<<<< HEAD
+
+SLACK_NOTIFICATIONS_WEBHOOK_URL = env.get("SLACK_NOTIFICATIONS_WEBHOOK_URL")
+
 MIGRATION_LINTER_OPTIONS = {
     "exclude_apps": [
         "taggit",
@@ -857,8 +859,4 @@
         "wagtailredirects",
         "wagtailusers",
     ]
-}
-=======
-
-SLACK_NOTIFICATIONS_WEBHOOK_URL = env.get("SLACK_NOTIFICATIONS_WEBHOOK_URL")
->>>>>>> 7b689402
+}