import os

from .base import *  # noqa: F403  # pylint: disable=wildcard-import,unused-wildcard-import

env = os.environ.copy()

# Debugging to be enabled locally only
DEBUG = True

# This key to be used locally only.
# pragma: allowlist nextline secret
SECRET_KEY = "this_is_not_a_secret_key"  # noqa: S105

ALLOWED_HOSTS = ["*"]

# Allow requests from the local IPs to see more debug information.
INTERNAL_IPS = ("127.0.0.1", "10.0.2.2")

# This is only to test Wagtail emails.
WAGTAILADMIN_BASE_URL = "http://localhost:8000"

# Display sent emails in via mailpit @ http://localhost:8025
EMAIL_BACKEND = "django.core.mail.backends.smtp.EmailBackend"
EMAIL_HOST = env.get("EMAIL_HOST", "localhost")
EMAIL_PORT = 1025
EMAIL_USE_TLS = False

# Sender address for email notifications
DEFAULT_FROM_EMAIL = "cms@example.com"

# Disable password validators when developing locally.
AUTH_PASSWORD_VALIDATORS = []

ONS_API_BASE_URL = env.get("ONS_API_BASE_URL", "https://api.beta.ons.gov.uk/v1")


# Enable Wagtail's style guide in Wagtail's settings menu.
# http://docs.wagtail.io/en/stable/contributing/styleguide.html
INSTALLED_APPS += ["wagtail.contrib.styleguide"]  # noqa: F405
INSTALLED_APPS += ["django_migration_linter"]

# Disable forcing HTTPS locally since development server supports HTTP only.
SECURE_SSL_REDIRECT = False
# For the same reason the HSTS header should not be sent.
SECURE_HSTS_SECONDS = 0

SHOW_TOOLBAR = True  # Override in local.py

# Adds Django Debug Toolbar
if DEBUG:
    INSTALLED_APPS.append("debug_toolbar")
    MIDDLEWARE.insert(0, "debug_toolbar.middleware.DebugToolbarMiddleware")  # noqa: F405
    DEBUG_TOOLBAR_CONFIG = {
        # The default debug_toolbar_middleware.show_toolbar function checks whether the
        # request IP is in settings.INTERNAL_IPS. In Docker, the request IP can vary, so
        # we set it in settings.local instead.
        "SHOW_TOOLBAR_CALLBACK": lambda x: SHOW_TOOLBAR,
        "SHOW_COLLAPSED": True,
    }

# Force database connections to be read-only for the replica
if "postgres" in DATABASES["read_replica"]["ENGINE"]:  # noqa: F405
    DATABASES["read_replica"]["ENGINE"] = "cms.core.database_backends.postgres_readonly"  # noqa: F405

# Redis
REDIS_URL = env.get("REDIS_URL", "redis://localhost:6379")
CACHES["default"] = {  # noqa: F405
    "BACKEND": "django_redis.cache.RedisCache",
    "LOCATION": REDIS_URL,
    "OPTIONS": {**redis_options},  # noqa: F405
}

# Django Defender
ENABLE_DJANGO_DEFENDER = False

# Auth
SERVICE_AUTH_TOKEN = "wagtail-test-auth-token"  # noqa: S105 - Dummy token matching config in dis-authentication-stub
WAGTAIL_CORE_ADMIN_LOGIN_ENABLED = True
AUTH_STUB_URL = "http://localhost:29500"
AWS_COGNITO_USER_POOL_ID = "dis-authentication-stub"
AWS_COGNITO_APP_CLIENT_ID = "dis-authentication-stub"
IDENTITY_API_BASE_URL = env.get("IDENTITY_API_BASE_URL", f"{AUTH_STUB_URL}/v1")
AUTH_TOKEN_REFRESH_URL = env.get("AUTH_TOKEN_REFRESH_URL", f"{AUTH_STUB_URL}/tokens/self")

if AWS_COGNITO_LOGIN_ENABLED:  # noqa: F405
    WAGTAILADMIN_LOGIN_URL = env.get("WAGTAILADMIN_LOGIN_URL", f"{AUTH_STUB_URL}/florence/login")
    LOGOUT_REDIRECT_URL = env.get("LOGOUT_REDIRECT_URL", f"{AUTH_STUB_URL}/florence/logout")
    AWS_REGION = "eu-west-2"
else:
    SESSION_COOKIE_AGE = 60 * 60 * 24  # 1 day in seconds

# Set auth stub as a trusted origin
CSRF_TRUSTED_ORIGINS = env.get("CSRF_TRUSTED_ORIGINS", AUTH_STUB_URL).split(",")

# Import settings from local.py file if it exists. Please use it to keep
# settings that are not meant to be checked into Git and never check it in.
# pylint: disable=unused-wildcard-import,useless-suppression
try:
    from .local import *  # noqa: F403  # pylint: disable=wildcard-import  # type: ignore[assignment]
except ImportError:
    pass
# pylint: enable=unused-wildcard-import,useless-suppression

MIGRATION_LINTER_OPTIONS = {
    "exclude_apps": [
        "taggit",
        "wagtailcore",
        "wagtailembeds",
        "wagtailimages",
        "wagtailadmin",
        "wagtailsearch",
        "wagtaildocs",
        "wagtailredirects",
        "wagtailusers",
    ],
    "ignore_name": [
        "0002_alter_customdocument_file_size",
        "0004_contactdetails_core_contactdetails_name_unique",
        "0003_delete_tracking",
        "0002_customimage_description",
        "0003_customimage__privacy_and_more",
        "0003_customdocument__privacy_and_more",
        "0002_articleseriespage_listing_image_and_more",  # Ignoring NOT NULL constraint on columns
        "0003_releasecalendarpage_datasets",
        "0004_topicpage_headline_figures",
        "0003_footermenu_locale_footermenu_translation_key_and_more",  # Ignoring NOT NULL constraint on columns
        "0007_remove_glossaryterm_core_glossary_term_name_unique_and_more",  # Ignoring NOT NULL constraint
        "0004_make_release_date_mandatory_and_rename_next_release_text",  # Ignoring NOT NULL and RENAMING constraints
        "0004_statisticalarticlepage_headline_figures_figure_ids",
        "0006_statisticalarticlepage_dataset_sorting_and_more",  # Ignoring NOT NULL constraint
        "0006_topicpage_datasets",  # Ignoring NOT NULL constraint
        "0004_bundleteam_preview_notification_sent",  # Ignoring NOT NULL constraint
        "0005_bundle_updated_at",  # Ignoring NOT NULL constraint
        "0007_statisticalarticlepage_featured_chart_content_and_more",  # Ignoring NOT NULL constraint
        "0008_delete_systemmessagessettings",  # Ignoring dropping table
        "0007_topicpagerelatedarticle_external_url_and_more",  # Ignoring NOT NULL constraint
<<<<<<< HEAD
        "0006_bundle_bundle_api_id_bundledataset_content_api_id",  # Ignoring NOT NULL constraint
        "0002_alter_dataset_version",
=======
        "0008_topicpage_time_series",  # Ignoring NOT NULL constraint
        "0003_topic_slug",  # Ignoring NOT NULL constraint
>>>>>>> b9d20c2d
    ],
}

# Blank out build information during local development
BUILD_TIME = None
GIT_COMMIT = None
TAG = "dev"

# Allow to override but default to enabled
CMS_RESOURCES_ENDPOINT_ENABLED = env.get("CMS_RESOURCES_ENDPOINT_ENABLED", "true").lower() == "true"<|MERGE_RESOLUTION|>--- conflicted
+++ resolved
@@ -134,13 +134,10 @@
         "0007_statisticalarticlepage_featured_chart_content_and_more",  # Ignoring NOT NULL constraint
         "0008_delete_systemmessagessettings",  # Ignoring dropping table
         "0007_topicpagerelatedarticle_external_url_and_more",  # Ignoring NOT NULL constraint
-<<<<<<< HEAD
         "0006_bundle_bundle_api_id_bundledataset_content_api_id",  # Ignoring NOT NULL constraint
         "0002_alter_dataset_version",
-=======
         "0008_topicpage_time_series",  # Ignoring NOT NULL constraint
         "0003_topic_slug",  # Ignoring NOT NULL constraint
->>>>>>> b9d20c2d
     ],
 }
 
