<<<<<<< HEAD
import copy
=======
>>>>>>> f6a88856
import os

from .base import *  # noqa: F403  # pylint: disable=wildcard-import,unused-wildcard-import

env = os.environ.copy()

# Debugging to be enabled locally only
DEBUG = True

# This key to be used locally only.
# pragma: allowlist nextline secret
SECRET_KEY = "this_is_not_a_secret_key"  # noqa: S105

ALLOWED_HOSTS = ["*"]

# Allow requests from the local IPs to see more debug information.
INTERNAL_IPS = ("127.0.0.1", "10.0.2.2")

# This is only to test Wagtail emails.
WAGTAILADMIN_BASE_URL = "http://localhost:8000"

# Display sent emails in the console while developing locally.
EMAIL_BACKEND = "django.core.mail.backends.console.EmailBackend"

# Disable password validators when developing locally.
AUTH_PASSWORD_VALIDATORS = []

ONS_API_BASE_URL = env.get("ONS_API_BASE_URL", "https://api.beta.ons.gov.uk/v1")


# Enable Wagtail's style guide in Wagtail's settings menu.
# http://docs.wagtail.io/en/stable/contributing/styleguide.html
INSTALLED_APPS += ["wagtail.contrib.styleguide"]  # noqa: F405
INSTALLED_APPS += ["django_migration_linter"]

# Disable forcing HTTPS locally since development server supports HTTP only.
SECURE_SSL_REDIRECT = False
# For the same reason the HSTS header should not be sent.
SECURE_HSTS_SECONDS = 0

SHOW_TOOLBAR = True  # Override in local.py

# Adds Django Debug Toolbar
if DEBUG:
    INSTALLED_APPS.append("debug_toolbar")
    MIDDLEWARE.insert(0, "debug_toolbar.middleware.DebugToolbarMiddleware")  # noqa: F405
    DEBUG_TOOLBAR_CONFIG = {
        # The default debug_toolbar_middleware.show_toolbar function checks whether the
        # request IP is in settings.INTERNAL_IPS. In Docker, the request IP can vary, so
        # we set it in settings.local instead.
        "SHOW_TOOLBAR_CALLBACK": lambda x: SHOW_TOOLBAR,
        "SHOW_COLLAPSED": True,
    }

<<<<<<< HEAD
# Database
DATABASES = {
    "default": dj_database_url.config(default="postgres://ons:ons@localhost:5432/ons"),  # noqa: F405
}
DATABASES["read_replica"] = copy.deepcopy(DATABASES["default"])
=======
# Force database connections to be read-only for the replica
if "postgres" in DATABASES["read_replica"]["ENGINE"]:  # noqa: F405
    DATABASES["read_replica"]["ENGINE"] = "cms.core.database_backends.postgres_readonly"  # noqa: F405
>>>>>>> f6a88856

# Redis
REDIS_URL = env.get("REDIS_URL", "redis://localhost:6379")
CACHES["default"] = {  # noqa: F405
    "BACKEND": "django_redis.cache.RedisCache",
    "LOCATION": REDIS_URL,
    "OPTIONS": {**redis_options},  # noqa: F405
}

# Django Defender
ENABLE_DJANGO_DEFENDER = False


# Import settings from local.py file if it exists. Please use it to keep
# settings that are not meant to be checked into Git and never check it in.
# pylint: disable=unused-wildcard-import,useless-suppression
try:
    from .local import *  # noqa: F403  # pylint: disable=wildcard-import  # type: ignore[assignment]
except ImportError:
    pass
# pylint: enable=unused-wildcard-import,useless-suppression

MIGRATION_LINTER_OPTIONS = {
    "exclude_apps": [
        "taggit",
        "wagtailcore",
        "wagtailembeds",
        "wagtailimages",
        "wagtailadmin",
        "wagtailsearch",
        "wagtaildocs",
        "wagtailredirects",
        "wagtailusers",
        "datavis",  # TODO: remove after clean-up / migration regeneration
    ],
    "ignore_name": [
        "0002_alter_customdocument_file_size",
        "0004_contactdetails_core_contactdetails_name_unique",
        "0003_delete_tracking",
        "0002_customimage_description",
        "0003_customimage__privacy_and_more",
        "0003_customdocument__privacy_and_more",
        "0002_articleseriespage_listing_image_and_more",  # Ignoring NOT NULL constraint on columns
        "0003_releasecalendarpage_datasets",
        "0004_topicpage_headline_figures",
        "0003_footermenu_locale_footermenu_translation_key_and_more",  # Ignoring NOT NULL constraint on columns
        "0007_remove_glossaryterm_core_glossary_term_name_unique_and_more",  # Ignoring NOT NULL constraint
        "0004_make_release_date_mandatory_and_rename_next_release_text",  # Ignoring NOT NULL and RENAMING constraints
        "0004_statisticalarticlepage_headline_figures_figure_ids",
        "0006_statisticalarticlepage_dataset_sorting_and_more",  # Ignoring NOT NULL constraint
    ],
}

# Blank out build information during local development
BUILD_TIME = None
GIT_COMMIT = None
TAG = "dev"<|MERGE_RESOLUTION|>--- conflicted
+++ resolved
@@ -1,7 +1,3 @@
-<<<<<<< HEAD
-import copy
-=======
->>>>>>> f6a88856
 import os
 
 from .base import *  # noqa: F403  # pylint: disable=wildcard-import,unused-wildcard-import
@@ -56,17 +52,9 @@
         "SHOW_COLLAPSED": True,
     }
 
-<<<<<<< HEAD
-# Database
-DATABASES = {
-    "default": dj_database_url.config(default="postgres://ons:ons@localhost:5432/ons"),  # noqa: F405
-}
-DATABASES["read_replica"] = copy.deepcopy(DATABASES["default"])
-=======
 # Force database connections to be read-only for the replica
 if "postgres" in DATABASES["read_replica"]["ENGINE"]:  # noqa: F405
     DATABASES["read_replica"]["ENGINE"] = "cms.core.database_backends.postgres_readonly"  # noqa: F405
->>>>>>> f6a88856
 
 # Redis
 REDIS_URL = env.get("REDIS_URL", "redis://localhost:6379")
