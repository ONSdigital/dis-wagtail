--- conflicted
+++ resolved
@@ -99,11 +99,8 @@
         "0003_customdocument__privacy_and_more",
         "0002_articleseriespage_listing_image_and_more",  # Ignoring NOT NULL constraint on columns
         "0003_releasecalendarpage_datasets",
-<<<<<<< HEAD
         "0004_topicpage_headline_figures",
-=======
         "0003_footermenu_locale_footermenu_translation_key_and_more",  # Ignoring NOT NULL constraint on columns
         "0007_remove_glossaryterm_core_glossary_term_name_unique_and_more",  # Ignoring NOT NULL constraint
->>>>>>> b8b205ac
     ],
 }