import copy
import os

from .base import *  # noqa: F403  # pylint: disable=wildcard-import,unused-wildcard-import

env = os.environ.copy()

# Debugging to be enabled locally only
DEBUG = True

# This key to be used locally only.
# pragma: allowlist nextline secret
SECRET_KEY = "this_is_not_a_secret_key"  # noqa: S105

ALLOWED_HOSTS = ["*"]

# Allow requests from the local IPs to see more debug information.
INTERNAL_IPS = ("127.0.0.1", "10.0.2.2")

# This is only to test Wagtail emails.
WAGTAILADMIN_BASE_URL = "http://localhost:8000"

# Display sent emails in the console while developing locally.
EMAIL_BACKEND = "django.core.mail.backends.console.EmailBackend"

# Disable password validators when developing locally.
AUTH_PASSWORD_VALIDATORS = []

<<<<<<< HEAD
DP_TOPIC_API_URL = env.get("DP_TOPIC_API_URL", "https://api.beta.ons.gov.uk/v1")


=======
>>>>>>> ec5da7cd
# Enable Wagtail's style guide in Wagtail's settings menu.
# http://docs.wagtail.io/en/stable/contributing/styleguide.html
INSTALLED_APPS += ["wagtail.contrib.styleguide"]  # noqa: F405
INSTALLED_APPS += ["django_migration_linter"]

# Disable forcing HTTPS locally since development server supports HTTP only.
SECURE_SSL_REDIRECT = False
# For the same reason the HSTS header should not be sent.
SECURE_HSTS_SECONDS = 0

# Adds Django Debug Toolbar
INSTALLED_APPS.append("debug_toolbar")
MIDDLEWARE.insert(0, "debug_toolbar.middleware.DebugToolbarMiddleware")  # noqa: F405
SHOW_TOOLBAR = True  # Override in `local.py`
DEBUG_TOOLBAR_CONFIG = {
    # The default debug_toolbar_middleware.show_toolbar function checks whether the
    # request IP is in settings.INTERNAL_IPS. In Docker, the request IP can vary, so
    # we set it in settings.local instead.
    "SHOW_TOOLBAR_CALLBACK": lambda x: SHOW_TOOLBAR,
    "SHOW_COLLAPSED": True,
}

# Database
DATABASES = {
    "default": dj_database_url.config(default="postgres://ons:ons@localhost:5432/ons"),  # noqa: F405
}
DATABASES["read_replica"] = copy.deepcopy(DATABASES["default"])

# Redis
<<<<<<< HEAD
CACHES = {
    "default": {
        "BACKEND": "django.core.cache.backends.redis.RedisCache",
        "LOCATION": "redis://redis:6379",
    }
=======
REDIS_URL = env.get("REDIS_URL", "redis://localhost:6379")  # noqa: F405
CACHES["default"] = {  # noqa: F405
    "BACKEND": "django_redis.cache.RedisCache",
    "LOCATION": REDIS_URL,
    "OPTIONS": {**redis_options},  # noqa: F405
>>>>>>> ec5da7cd
}

# Django Defender
ENABLE_DJANGO_DEFENDER = False

# Import settings from local.py file if it exists. Please use it to keep
# settings that are not meant to be checked into Git and never check it in.
# pylint: disable=unused-wildcard-import,useless-suppression
try:
    from .local import *  # noqa: F403  # pylint: disable=wildcard-import  # type: ignore[assignment]
except ImportError:
    pass
# pylint: enable=unused-wildcard-import,useless-suppression

MIGRATION_LINTER_OPTIONS = {
    "exclude_apps": [
        "taggit",
        "wagtailcore",
        "wagtailembeds",
        "wagtailimages",
        "wagtailadmin",
        "wagtailsearch",
        "wagtaildocs",
        "wagtailredirects",
        "wagtailusers",
    ],
    "ignore_name": [
        "0002_alter_customdocument_file_size",
        "0004_contactdetails_core_contactdetails_name_unique",
        "0003_delete_tracking",
        "0002_customimage_description",
        "0003_customimage__privacy_and_more",
        "0003_customdocument__privacy_and_more",
    ],
}<|MERGE_RESOLUTION|>--- conflicted
+++ resolved
@@ -26,12 +26,9 @@
 # Disable password validators when developing locally.
 AUTH_PASSWORD_VALIDATORS = []
 
-<<<<<<< HEAD
 DP_TOPIC_API_URL = env.get("DP_TOPIC_API_URL", "https://api.beta.ons.gov.uk/v1")
 
 
-=======
->>>>>>> ec5da7cd
 # Enable Wagtail's style guide in Wagtail's settings menu.
 # http://docs.wagtail.io/en/stable/contributing/styleguide.html
 INSTALLED_APPS += ["wagtail.contrib.styleguide"]  # noqa: F405
@@ -61,19 +58,11 @@
 DATABASES["read_replica"] = copy.deepcopy(DATABASES["default"])
 
 # Redis
-<<<<<<< HEAD
-CACHES = {
-    "default": {
-        "BACKEND": "django.core.cache.backends.redis.RedisCache",
-        "LOCATION": "redis://redis:6379",
-    }
-=======
-REDIS_URL = env.get("REDIS_URL", "redis://localhost:6379")  # noqa: F405
+REDIS_URL = env.get("REDIS_URL", "redis://localhost:6379")
 CACHES["default"] = {  # noqa: F405
     "BACKEND": "django_redis.cache.RedisCache",
     "LOCATION": REDIS_URL,
     "OPTIONS": {**redis_options},  # noqa: F405
->>>>>>> ec5da7cd
 }
 
 # Django Defender
