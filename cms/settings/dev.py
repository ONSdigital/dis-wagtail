--- conflicted
+++ resolved
@@ -128,13 +128,9 @@
         "0006_statisticalarticlepage_dataset_sorting_and_more",  # Ignoring NOT NULL constraint
         "0006_topicpage_datasets",  # Ignoring NOT NULL constraint
         "0004_bundleteam_preview_notification_sent",  # Ignoring NOT NULL constraint
-<<<<<<< HEAD
-        "0007_statisticalarticlepage_featured_chart_content_and_more",  # Ignoring NOT NULL constraint,
-        "0008_delete_systemmessagessettings",  # Ignoring dropping table
-=======
         "0005_bundle_updated_at",  # Ignoring NOT NULL constraint
         "0007_statisticalarticlepage_featured_chart_content_and_more",  # Ignoring NOT NULL constraint
->>>>>>> 0095b0c4
+        "0008_delete_systemmessagessettings",  # Ignoring dropping table
     ],
 }
 
