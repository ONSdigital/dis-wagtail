--- conflicted
+++ resolved
@@ -1,24 +1,22 @@
 {% from "components/document-list/_macro.njk" import onsDocumentList %}
 
-<<<<<<< HEAD
 {% if slug %}
     <section id="{{ slug }}">
         <h2>{{ heading }}</h2>
-        {{ onsDocumentList({ "documents": related_links }) }}
+        {# fmt:off #}
+        {{ onsDocumentList({
+                "headingLevel": 3,
+                "documents": related_links
+            })
+        }}
+    {# fmt:on #}
     </section>
 {% else %}
-    {{ onsDocumentList({ "documents": related_links }) }}
-{% endif %}
-=======
-<section id="{{ slug }}">
-    <h2>{{ heading }}</h2>
-
     {# fmt:off #}
         {{ onsDocumentList({
                 "headingLevel": 3,
                 "documents": related_links
-            }) 
+            })
         }}
     {# fmt:on #}
-</section>
->>>>>>> 24f1ab48
+{% endif %}