--- conflicted
+++ resolved
@@ -1,16 +1,7 @@
 {% extends "layout/_template.njk" %}
 {% from "components/cookies-banner/_macro.njk" import onsCookiesBanner %}
-<<<<<<< HEAD
-{% from "component_overrides/header/_macro.njk" import onsHeaderNew %}
-{% from "components/footer/_macro.njk" import onsFooter %}
-
-{% set page_title %}
-    {% if current_site and page.pk == current_site.root_page.pk and current_site.site_name %}{{ current_site.site_name }} | {% endif %}{% block title %}{% if page.seo_title %}{{ page.seo_title }}{% else %}{{ page.title}}{% endif %}{% endblock %}{% block title_suffix %}{% if current_site and page.pk != current_site.root_page.pk and current_site.site_name %} | {{ current_site.site_name }}{% endif %}{% endblock %}
-{% endset %}
-=======
 {% from "components/header/_macro.njk" import onsHeader %}
 {% from "components/footer/_macro.njk" import onsFooter %}
->>>>>>> f6a88856
 
 {# fmt:off #}
 {% set languages=get_translation_urls() %}
@@ -67,13 +58,8 @@
                 "text":menu_label,
                 "ariaLabel": menu_toggle_aria_label
             },
-<<<<<<< HEAD
-            "keyLinksList": main_menu_highlights(main_menu),
-            "itemsList": main_menu_columns(main_menu)
-=======
             "keyLinks": main_menu_highlights(main_menu),
             "columns": main_menu_columns(main_menu)
->>>>>>> f6a88856
         }
     },
     "footer": {
