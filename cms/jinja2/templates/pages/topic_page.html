{% extends "templates/base_page.html" %}
{% from "components/hero/_macro.njk" import onsHero %}
{% from "components/table-of-contents/_macro.njk" import onsTableOfContents %}
{% from "components/document-list/_macro.njk" import onsDocumentList %}

{% block header_area %}
<<<<<<< HEAD
    <div class="topic-header">
        <div class="topic-header__circles" aria-hidden="true">
            <div class="topic-header__circle-one"></div>
            <div class="topic-header__circle-two"></div>
            <div class="topic-header__circle-three"></div>
        </div>
        <div class="ons-container">
            {% include "templates/components/navigation/breadcrumbs.html" %}
            <p class="topic-header__doc-type">{{ _("Topic") }}</p>

            <div class="ons-grid">
                <div class="ons-grid__col ons-col-8@m ">
                    <h1 class="ons-u-fs-3xl common-header__heading">
                        {{ page.title }}
                    </h1>
                    <div class="common-header__summary">{{ page.summary|richtext }}</div>
                </div>
            </div>
        </div>
    </div>

    {% if page.headline_figures %}
        {% include_block page.headline_figures %}
    {% endif %}
=======
    {%- set hero_topic = _("Topic") -%}
    {%- set breadcrumbs_aria_label = _("Breadcrumbs") -%}
    {# fmt:off #}
    {{
        onsHero({
            "topic": hero_topic,
            "title": page.title,
            "variants": 'pale-blue',
            "text": page.summary|richtext(),
            "wide": true,
            "breadcrumbs": {
                "ariaLabel": breadcrumbs_aria_label,
                "itemsList": breadcrumbs(page),
            }
        })
    }}
    {# fmt:on #}
>>>>>>> 1b73aa0d
{% endblock %}

{% block main %}
    <div class="ons-grid ons-grid-flex-gap ons-grid-flex-gap--32 ons-js-toc-container">
        <div class="ons-grid__col ons-grid__col--sticky@m ons-col-4@m">
            {% with toc_title=_("Contents"), toc_aria_label=_("Sections in this page") %}
            {# fmt:off #}
            {{-
                onsTableOfContents({
                    "title": toc_title,
                    "ariaLabel": toc_aria_label,
                    "itemsList": table_of_contents
                })
            }}
            {# fmt:on #}
            {% endwith %}
        </div>

        <div class="ons-grid__col ons-col-8@m">
            {% if featured_item %}
                <section id="featured" class="spacing">
                    <h2>{{ _("Featured") }}</h2>

                    {% with article=featured_item %}
                        {% include "templates/components/featured/featured-article.html" %}
                    {% endwith %}
                </section>
            {% endif %}

            {% if formatted_articles %}
                <section id="related-articles" class="spacing">
                    <h2>{{ _("Related articles") }}</h2>
                    {{ onsDocumentList({"documents": formatted_articles}) }}
                </section>
            {% endif %}

            {% if formatted_methodologies %}
                <section id="related-methods" class="spacing">
                    <h2>{{ _("Methods and quality information") }}</h2>
                    {{ onsDocumentList({"documents": formatted_methodologies}) }}
                </section>
            {% endif %}

            {% if page.explore_more %}
                <section id="explore-more">
                    <h2>{{ _("Explore more") }}</h2>

                    {% include_block page.explore_more %}
                </section>
            {% endif %}
        </div>
    </div>
{% endblock %}<|MERGE_RESOLUTION|>--- conflicted
+++ resolved
@@ -4,32 +4,6 @@
 {% from "components/document-list/_macro.njk" import onsDocumentList %}
 
 {% block header_area %}
-<<<<<<< HEAD
-    <div class="topic-header">
-        <div class="topic-header__circles" aria-hidden="true">
-            <div class="topic-header__circle-one"></div>
-            <div class="topic-header__circle-two"></div>
-            <div class="topic-header__circle-three"></div>
-        </div>
-        <div class="ons-container">
-            {% include "templates/components/navigation/breadcrumbs.html" %}
-            <p class="topic-header__doc-type">{{ _("Topic") }}</p>
-
-            <div class="ons-grid">
-                <div class="ons-grid__col ons-col-8@m ">
-                    <h1 class="ons-u-fs-3xl common-header__heading">
-                        {{ page.title }}
-                    </h1>
-                    <div class="common-header__summary">{{ page.summary|richtext }}</div>
-                </div>
-            </div>
-        </div>
-    </div>
-
-    {% if page.headline_figures %}
-        {% include_block page.headline_figures %}
-    {% endif %}
-=======
     {%- set hero_topic = _("Topic") -%}
     {%- set breadcrumbs_aria_label = _("Breadcrumbs") -%}
     {# fmt:off #}
@@ -47,7 +21,10 @@
         })
     }}
     {# fmt:on #}
->>>>>>> 1b73aa0d
+
+    {% if page.headline_figures %}
+        {% include_block page.headline_figures %}
+    {% endif %}
 {% endblock %}
 
 {% block main %}
