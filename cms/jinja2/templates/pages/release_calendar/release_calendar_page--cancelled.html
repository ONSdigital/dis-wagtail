--- conflicted
+++ resolved
@@ -2,16 +2,6 @@
 {% from "components/panel/_macro.njk" import onsPanel %}
 {% from "components/table-of-contents/_macro.njk" import onsTableOfContents %}
 
-<<<<<<< HEAD
-{% block release_meta %}
-    <div class="ons-container common-header__releases common-header__releases--single-row">
-        <div>
-            <span class="ons-u-fs-r--b">{{ _("Release date") }}:</span>
-            <span class="ons-u-nowrap">{{ _("Cancelled") }}</span>
-        </div>
-    </div>
-{% endblock %}
-=======
 {% block header_area %}
     {%- set hero_topic = _("Release") -%}
     {%- set breadcrumbs_label = _("Breadcrumbs") -%}
@@ -34,7 +24,6 @@
     {% else %}
         {%- set release_date_html = "" -%}
     {% endif %}
->>>>>>> 1b73aa0d
 
     {# fmt:off #}
     {{
