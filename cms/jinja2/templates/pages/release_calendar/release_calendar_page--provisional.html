{% extends "templates/pages/release_calendar/release_calendar_page.html" %}
{% from "components/panel/_macro.njk" import onsPanel %}

{% block release_meta %}
    {% if page.release_date or page.release_date_text %}
        <div class="ons-container common-header__releases common-header__releases--single-row">
            <div>
                <span class="ons-u-fs-r--b common-header__releases-label">{{ _("Provisional release date") }}:</span>
<<<<<<< HEAD
                <span class="ons-u-nowrap">{{ page.release_date_text or page.release_date|date("DATETIME_FORMAT") }}</span>
=======
                <span class="ons-u-nowrap">{{ page.release_date|ons_date("DATETIME_FORMAT") or page.release_date_text }}</span>
>>>>>>> afd7ea55
            </div>
        </div>
    {% endif %}
{% endblock %}

{% block release_note %}
    <div class="ons-container">
        {% call onsPanel() %}
            <p>{{ _("This release is not yet published") }}</p>
        {% endcall %}
    </div>
{% endblock %}

{% block release_content %}{% endblock %} {# we want to show this only for published content #}
{% block release_content_footer %}{% endblock %}  {# we want to show this only for published content #}<|MERGE_RESOLUTION|>--- conflicted
+++ resolved
@@ -6,11 +6,7 @@
         <div class="ons-container common-header__releases common-header__releases--single-row">
             <div>
                 <span class="ons-u-fs-r--b common-header__releases-label">{{ _("Provisional release date") }}:</span>
-<<<<<<< HEAD
-                <span class="ons-u-nowrap">{{ page.release_date_text or page.release_date|date("DATETIME_FORMAT") }}</span>
-=======
-                <span class="ons-u-nowrap">{{ page.release_date|ons_date("DATETIME_FORMAT") or page.release_date_text }}</span>
->>>>>>> afd7ea55
+                <span class="ons-u-nowrap">{{ page.release_date_text or page.release_date|ons_date("DATETIME_FORMAT") }}</span>
             </div>
         </div>
     {% endif %}
