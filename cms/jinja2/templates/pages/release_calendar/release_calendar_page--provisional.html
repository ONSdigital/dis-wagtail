--- conflicted
+++ resolved
@@ -3,15 +3,14 @@
 
 {% block header_area %}
     {% set hero_topic = _("Release") %}
-    {% set breadcrumbs_aria_label = _("Breadcrumbs") %}
+    {% set breadcrumbs_label = _("Breadcrumbs") %}
 
     {% if page.release_date or page.release_text %}
-<<<<<<< HEAD
-        {% set release_date_term = _("Provisional release date:") %}
+        {% set release_date_label = _("Provisional release date:") %}
         {# fmt:off #}
         {% set release_date_html =
             {
-                "term": release_date_term,
+                "term": release_date_label,
                 "descriptions": [
                     {
                         "description": page.release_date|date("DATE_FORMAT") or page.release_date_text
@@ -22,14 +21,6 @@
         {# fmt:on #}
     {% else %}
         {% set release_date_html = "" %}
-=======
-        <div class="ons-container common-header__releases common-header__releases--single-row">
-            <div>
-                <span class="ons-u-fs-r--b common-header__releases-label">{{ _("Provisional release date") }}:</span>
-                <span class="ons-u-nowrap">{{ page.release_date|ons_date("DATETIME_FORMAT") or page.release_date_text }}</span>
-            </div>
-        </div>
->>>>>>> afd7ea55
     {% endif %}
 
     {# fmt:off #}
@@ -51,7 +42,7 @@
                 ]
             },
             "breadcrumbs": {
-                "ariaLabel": breadcrumbs_aria_label,
+                "ariaLabel": breadcrumbs_label,
                 "itemsList": breadcrumbs(page),
             }
         })
