--- conflicted
+++ resolved
@@ -1,47 +1,12 @@
 {% extends "templates/base_page.html" %}
 
+{% from "components/hero/_macro.njk" import onsHero %}
 {% from "components/table-of-contents/_macro.njk" import onsTableOfContents %}
-{% from "components/hero/_macro.njk" import onsHero %}
 
 {% block header_area %}
     {%- set hero_topic = _("Release") -%}
+    {%- set release_date_label = _("Release date:") -%}
     {%- set breadcrumbs_label = _("Breadcrumbs") -%}
-
-    {% if page.release_date or page.release_text %}
-        {%- set release_date_label = _("Release date:") -%}
-        {# fmt:off #}
-        {%- set release_date_html =
-            {
-                "term": release_date_label,
-                "descriptions": [
-                    {
-                        "description": page.release_date|ons_date("DATETIME_FORMAT") or page.release_date_text
-                    }
-                ]
-            }
-        -%}
-        {# fmt:on #}
-    {% else %}
-        {%- set release_date_html = "" -%}
-    {% endif %}
-
-    {% if page.next_release_date or page.next_release_text %}
-        {%- set next_release_date_term = _("Next release:") -%}
-        {# fmt:off #}
-        {%- set next_release_html =
-            {
-                "term": next_release_date_term,
-                "descriptions": [
-                    {
-                        "description": page.next_release_date|ons_date("DATETIME_FORMAT") or page.next_release_text
-                    }
-                ]
-            }
-        -%}
-        {# fmt:on #}
-    {% else %}
-        {%- set next_release_html = "" -%}
-    {% endif %}
 
     {# fmt:off #}
     {{
@@ -58,8 +23,14 @@
                 "termCol": "6",
                 "descriptionCol": "6",
                 "itemsList": [
-                    release_date_html,
-                    next_release_html,
+                    {
+                        "term": release_date_label,
+                        "descriptions": [
+                            {
+                                "description": page.release_date|ons_date("DATETIME_FORMAT")
+                            }
+                        ]
+                    }
                 ]
             },
             "breadcrumbs": {
@@ -68,36 +39,6 @@
             }
         })
     }}
-    {# fmt:on #}
-
-<<<<<<< HEAD
-        {% if page.is_census %}
-            <div class="ons-container">
-                {% with census_logo_classes="ons-u-mt-2xs ons-u-mb-s ons-u-mt-s@m census-logo" %}
-                    {% include "templates/components/census/census-logo.html" %}
-                {% endwith %}
-            </div>
-        {% endif %}
-
-        {% block release_meta %}
-            <div class="ons-container common-header__releases common-header__releases--single-row">
-                {% if page.release_date or page.release_date_text %}
-                    <div>
-                        <span class="ons-u-fs-r--b common-header__releases-label">{{ _("Release date") }}:</span>
-                        <span class="ons-u-nowrap">{{ page.release_date_text or page.release_date|ons_date("DATETIME_FORMAT") }}</span>
-                    </div>
-                {% endif %}
-                {% if page.next_release_date or page.next_release_date_text %}
-                    <div>
-                        <span class="ons-u-fs-r--b common-header__releases-label">{{ _("Next release") }}:</span>
-                        <span class="ons-u-nowrap">{{ page.next_release_date_text or page.next_release_date|ons_date("DATETIME_FORMAT")   }}</span>
-                    </div>
-                {% endif %}
-            </div>
-        {% endblock %}
-    </div>
-=======
->>>>>>> 1b73aa0d
     {% block release_note %}{% endblock %}
 {% endblock %}
 
@@ -113,78 +54,78 @@
                 })
             }}
             {# fmt:on #}
-        </div>
-        <div class="ons-grid__col ons-col-8@m ons-col-12@s ons-u-p-no@2xs@m">
-            <section id="summary" class="spacing">
-                <h2>{{ _("Summary") }}</h2>
-                {{ page.summary|richtext() }}
+    </div>
+    <div class="ons-grid__col ons-col-8@m ons-col-12@s ons-u-p-no@2xs@m">
+        <section id="summary" class="spacing">
+            <h2>{{ _("Summary") }}</h2>
+            {{ page.summary|richtext() }}
+        </section>
+
+        {% block release_content %}
+            {% include_block page.content %}
+
+            {% if page.datasets %}
+                {% include_block page.datasets %}
+            {% endif %}
+
+            {% with contact_details = page.contact_details%}
+                {% include "templates/components/contact_details/contact_details.html" %}
+            {% endwith %}
+
+            {% if page.changes_to_release_date %}
+                <section id="changes-to-release-date" class="spacing">
+                    <h2>{{ _("Changes to this release date") }}</h2>
+
+                    <ol class="ons-list ons-list--bare">
+                        {% include_block page.changes_to_release_date %}
+                    </ol>
+                </section>
+            {% endif %}
+        {% endblock release_content %}
+
+        {% if page.is_accredited or page.is_census %}
+            <section id="about-the-data" class="spacing">
+                <h2>{{ _("About the data") }}</h2>
+                <div class="accreditations">
+                    {% if page.is_census %}
+                        {% include "templates/components/census/census-information.html" %}
+                    {% endif %}
+                    {% if page.is_accredited %}
+                        {% include "templates/components/accredited/accredited-information.html" %}
+                    {% endif %}
+                </div>
+                {% if page.is_accredited %}
+                    <p>
+                        {% trans trimmed %}
+                            These are accredited official statistics. They have been independently reviewed by the Office for Statistics Regulation (OSR) and found to comply with the standards of trustworthiness, quality and value in the <a href="https://code.statisticsauthority.gov.uk/the-code/">Code of Practice for Statistics</a>. This broadly means that the statistics:
+                        {% endtrans %}
+                    </p>
+                    <ul class="ons-list">
+                        <li class="ons-list__item">{{ _("meet user needs") }}</li>
+                        <li class="ons-list__item">{{ _("are presented clearly and accessibly") }}</li>
+                        <li class="ons-list__item">{{ _("are produced using appropriate data and sound methods") }}</li>
+                        <li class="ons-list__item">{{ _("are managed impartially and objectively in the public interest") }}</li>
+                    </ul>
+                {% endif %}
             </section>
+        {% endif %}
 
-            {% block release_content %}
-                {% include_block page.content %}
-
-                {% if page.datasets %}
-                    {% include_block page.datasets %}
-                {% endif %}
-
-                {% with contact_details = page.contact_details%}
-                    {% include "templates/components/contact_details/contact_details.html" %}
-                {% endwith %}
-
-                {% if page.changes_to_release_date %}
-                    <section id="changes-to-release-date" class="spacing">
-                        <h2>{{ _("Changes to this release date") }}</h2>
-
-                        <ol class="ons-list ons-list--bare">
-                            {% include_block page.changes_to_release_date %}
-                        </ol>
-                    </section>
-                {% endif %}
-            {% endblock release_content %}
-
-            {% if page.is_accredited or page.is_census %}
-                <section id="about-the-data" class="spacing">
-                    <h2>{{ _("About the data") }}</h2>
-                    <div class="accreditations">
-                        {% if page.is_census %}
-                            {% include "templates/components/census/census-information.html" %}
-                        {% endif %}
-                        {% if page.is_accredited %}
-                            {% include "templates/components/accredited/accredited-information.html" %}
-                        {% endif %}
-                    </div>
-                    {% if page.is_accredited %}
-                        <p>
-                            {% trans trimmed %}
-                                These are accredited official statistics. They have been independently reviewed by the Office for Statistics Regulation (OSR) and found to comply with the standards of trustworthiness, quality and value in the <a href="https://code.statisticsauthority.gov.uk/the-code/">Code of Practice for Statistics</a>. This broadly means that the statistics:
-                            {% endtrans %}
-                        </p>
-                        <ul class="ons-list">
-                            <li class="ons-list__item">{{ _("meet user needs") }}</li>
-                            <li class="ons-list__item">{{ _("are presented clearly and accessibly") }}</li>
-                            <li class="ons-list__item">{{ _("are produced using appropriate data and sound methods") }}</li>
-                            <li class="ons-list__item">{{ _("are managed impartially and objectively in the public interest") }}</li>
-                        </ul>
-                    {% endif %}
+        {% block release_content_footer %}
+            {% if page.pre_release_access %}
+                <section id="pre-release-access-list" class="spacing">
+                    <h2>{{ _("Pre-release access list") }}</h2>
+                    {% include_block page.pre_release_access %}
                 </section>
             {% endif %}
 
-            {% block release_content_footer %}
-                {% if page.pre_release_access %}
-                    <section id="pre-release-access-list" class="spacing">
-                        <h2>{{ _("Pre-release access list") }}</h2>
-                        {% include_block page.pre_release_access %}
-                    </section>
-                {% endif %}
+            {% if page.related_links %}
+                <section id="links" class="spacing">
+                    <h2>{{ _("You might also be interested in") }}</h2>
 
-                {% if page.related_links %}
-                    <section id="links" class="spacing">
-                        <h2>{{ _("You might also be interested in") }}</h2>
-
-                        {% include_block page.related_links %}
-                    </section>
-                {% endif %}
-            {% endblock %}
-        </div>
+                    {% include_block page.related_links %}
+                </section>
+            {% endif %}
+        {% endblock %}
+    </div>
     </div>
 {% endblock %}