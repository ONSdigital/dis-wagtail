{% extends "templates/base_page.html" %}

{% from "components/table-of-contents/_macro.njk" import onsTableOfContents %}

{% block header_area %}
    <div class="common-header release-header">
        <div class="ons-container">
            {% include "templates/components/navigation/breadcrumbs.html" %}
            <p class="article-header__doc-type ons-u-fs-l">{{ _("Release") }}</p>

            <div class="ons-grid ons-grid-flex-gap ons-grid-flex-gap--40">
                <div class="ons-grid__col ons-col-10@m ">
                    <h1 class="ons-u-fs-3xl common-header__heading">
                        {{ page.title }}
                    </h1>
                </div>
                <div class="ons-grid__col ons-col-2@m common-header__kitemark">
                    {% if page.is_accredited %}
                        {% with accredited_logo_classes="common-header__accreditation-logo" %}
                            {% include "templates/components/accredited/accredited-logo.html" %}
                        {% endwith %}
                    {% endif %}
                </div>
            </div>
        </div>

        {% if page.is_census %}
            <div class="ons-container">
                {% with census_logo_classes="ons-u-mt-2xs ons-u-mb-s ons-u-mt-s@m census-logo" %}
                    {% include "templates/components/census/census-logo.html" %}
                {% endwith %}
            </div>
        {% endif %}

        {% block release_meta %}
            <div class="ons-container common-header__releases common-header__releases--single-row">
                {% if page.release_date or page.release_date_text %}
                    <div>
                        <span class="ons-u-fs-r--b common-header__releases-label">{{ _("Release date") }}:</span>
<<<<<<< HEAD
                        <span class="ons-u-nowrap">{{ page.release_date_text or page.release_date|date("DATETIME_FORMAT") }}</span>
=======
                        <span class="ons-u-nowrap">{{ page.release_date|ons_date("DATETIME_FORMAT") or page.release_date_text }}</span>
>>>>>>> afd7ea55
                    </div>
                {% endif %}
                {% if page.next_release_date or page.next_release_date_text %}
                    <div>
                        <span class="ons-u-fs-r--b common-header__releases-label">{{ _("Next release") }}:</span>
<<<<<<< HEAD
                        <span class="ons-u-nowrap">{{ page.next_release_date_text or page.next_release_date|date("DATETIME_FORMAT")   }}</span>
=======
                        <span class="ons-u-nowrap">{{ page.next_release_date|ons_date("DATETIME_FORMAT") or page.next_release_text }}</span>
>>>>>>> afd7ea55
                    </div>
                {% endif %}
            </div>
        {% endblock %}
    </div>
    {% block release_note %}{% endblock %}
{% endblock %}

{% block main %}
    <div class="ons-grid ons-js-toc-container ons-u-ml-no">
        <div class="ons-grid__col ons-grid__col--sticky@m ons-col-4@m ons-u-p-no">
            {# fmt:off #}
            {{-
                onsTableOfContents({
                    "title": 'Contents',
                    "ariaLabel": 'Sections in this page',
                    "itemsList": table_of_contents
                })
            }}
            {# fmt:on #}
        </div>
        <div class="ons-grid__col ons-col-8@m ons-col-12@s ons-u-p-no@2xs@m">
            <section id="summary" class="spacing">
                <h2>{{ _("Summary") }}</h2>
                {{ page.summary|richtext() }}
            </section>

            {% block release_content %}
                {% include_block page.content %}

                {% if page.datasets %}
                    {% include_block page.datasets %}
                {% endif %}

                {% with contact_details = page.contact_details%}
                    {% include "templates/components/contact_details/contact_details.html" %}
                {% endwith %}

                {% if page.changes_to_release_date %}
                    <section id="changes-to-release-date" class="spacing">
                        <h2>{{ _("Changes to this release date") }}</h2>

                        <ol class="ons-list ons-list--bare">
                            {% include_block page.changes_to_release_date %}
                        </ol>
                    </section>
                {% endif %}
            {% endblock release_content %}

            {% if page.is_accredited or page.is_census %}
                <section id="about-the-data" class="spacing">
                    <h2>{{ _("About the data") }}</h2>
                    <div class="accreditations">
                        {% if page.is_census %}
                            {% include "templates/components/census/census-information.html" %}
                        {% endif %}
                        {% if page.is_accredited %}
                            {% include "templates/components/accredited/accredited-information.html" %}
                        {% endif %}
                    </div>
                    {% if page.is_accredited %}
                        <p>
                            {% trans trimmed %}
                                These are accredited official statistics. They have been independently reviewed by the Office for Statistics Regulation (OSR) and found to comply with the standards of trustworthiness, quality and value in the <a href="https://code.statisticsauthority.gov.uk/the-code/">Code of Practice for Statistics</a>. This broadly means that the statistics:
                            {% endtrans %}
                        </p>
                        <ul class="ons-list">
                            <li class="ons-list__item">{{ _("meet user needs") }}</li>
                            <li class="ons-list__item">{{ _("are presented clearly and accessibly") }}</li>
                            <li class="ons-list__item">{{ _("are produced using appropriate data and sound methods") }}</li>
                            <li class="ons-list__item">{{ _("are managed impartially and objectively in the public interest") }}</li>
                        </ul>
                    {% endif %}
                </section>
            {% endif %}

            {% block release_content_footer %}
                {% if page.pre_release_access %}
                    <section id="pre-release-access-list" class="spacing">
                        <h2>{{ _("Pre-release access list") }}</h2>
                        {% include_block page.pre_release_access %}
                    </section>
                {% endif %}

                {% if page.related_links %}
                    <section id="links" class="spacing">
                        <h2>{{ _("You might also be interested in") }}</h2>

                        {% include_block page.related_links %}
                    </section>
                {% endif %}
            {% endblock %}
        </div>
    </div>
{% endblock %}<|MERGE_RESOLUTION|>--- conflicted
+++ resolved
@@ -37,21 +37,13 @@
                 {% if page.release_date or page.release_date_text %}
                     <div>
                         <span class="ons-u-fs-r--b common-header__releases-label">{{ _("Release date") }}:</span>
-<<<<<<< HEAD
-                        <span class="ons-u-nowrap">{{ page.release_date_text or page.release_date|date("DATETIME_FORMAT") }}</span>
-=======
-                        <span class="ons-u-nowrap">{{ page.release_date|ons_date("DATETIME_FORMAT") or page.release_date_text }}</span>
->>>>>>> afd7ea55
+                        <span class="ons-u-nowrap">{{ page.release_date_text or page.release_date|ons_date("DATETIME_FORMAT") }}</span>
                     </div>
                 {% endif %}
                 {% if page.next_release_date or page.next_release_date_text %}
                     <div>
                         <span class="ons-u-fs-r--b common-header__releases-label">{{ _("Next release") }}:</span>
-<<<<<<< HEAD
-                        <span class="ons-u-nowrap">{{ page.next_release_date_text or page.next_release_date|date("DATETIME_FORMAT")   }}</span>
-=======
-                        <span class="ons-u-nowrap">{{ page.next_release_date|ons_date("DATETIME_FORMAT") or page.next_release_text }}</span>
->>>>>>> afd7ea55
+                        <span class="ons-u-nowrap">{{ page.next_release_date_text or page.next_release_date|ons_date("DATETIME_FORMAT")   }}</span>
                     </div>
                 {% endif %}
             </div>
