--- conflicted
+++ resolved
@@ -5,14 +5,14 @@
 
 {% block header_area %}
     {% set hero_topic = _("Release") %}
-    {% set breadcrumbs_aria_label = _("Breadcrumbs") %}
+    {% set breadcrumbs_label = _("Breadcrumbs") %}
 
     {% if page.release_date or page.release_text %}
-        {% set release_date_term = _("Release date:") %}
+        {% set release_date_label = _("Release date:") %}
         {# fmt:off #}
         {% set release_date_html =
             {
-                "term": release_date_term,
+                "term": release_date_label,
                 "descriptions": [
                     {
                         "description": page.release_date|date("DATE_FORMAT") or page.release_date_text
@@ -63,41 +63,13 @@
                 ]
             },
             "breadcrumbs": {
-                "ariaLabel": breadcrumbs_aria_label,
+                "ariaLabel": breadcrumbs_label,
                 "itemsList": breadcrumbs(page),
             }
         })
     }}
     {# fmt:on #}
 
-<<<<<<< HEAD
-=======
-        {% if page.is_census %}
-            <div class="ons-container">
-                {% with census_logo_classes="ons-u-mt-2xs ons-u-mb-s ons-u-mt-s@m census-logo" %}
-                    {% include "templates/components/census/census-logo.html" %}
-                {% endwith %}
-            </div>
-        {% endif %}
-
-        {% block release_meta %}
-            <div class="ons-container common-header__releases common-header__releases--single-row">
-                {% if page.release_date or page.release_text %}
-                    <div>
-                        <span class="ons-u-fs-r--b common-header__releases-label">{{ _("Release date") }}:</span>
-                        <span class="ons-u-nowrap">{{ page.release_date|ons_date("DATETIME_FORMAT") or page.release_date_text }}</span>
-                    </div>
-                {% endif %}
-                {% if page.next_release_date or page.next_release_text %}
-                    <div>
-                        <span class="ons-u-fs-r--b common-header__releases-label">{{ _("Next release") }}:</span>
-                        <span class="ons-u-nowrap">{{ page.next_release_date|ons_date("DATETIME_FORMAT") or page.next_release_text }}</span>
-                    </div>
-                {% endif %}
-            </div>
-        {% endblock %}
-    </div>
->>>>>>> afd7ea55
     {% block release_note %}{% endblock %}
 {% endblock %}
 
