--- conflicted
+++ resolved
@@ -1,12 +1,7 @@
 {% extends "templates/base_page.html" %}
 
-<<<<<<< HEAD
-{% block main %}
-    <p>{{ page.summary|richtext }}</p>
-=======
 {% from "components/hero/_macro.njk" import onsHero %}
 {% from "components/related-content/_macro.njk" import onsRelatedContent %}
->>>>>>> f6a88856
 
 {# fmt:off #}
     {% if page.last_updated %}
