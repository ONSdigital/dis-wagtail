--- conflicted
+++ resolved
@@ -29,11 +29,7 @@
         {# fmt:off #}
         {% set contact_details =
             {
-<<<<<<< HEAD
-                "term": contact_details_term,
-=======
                 "term": contact_label,
->>>>>>> afd7ea55
                 "descriptions": [
                     {
                         "description": contact_description_html
@@ -70,11 +66,7 @@
     {# fmt:off #}
     {{
         onsHero({
-<<<<<<< HEAD
-            "topic": hero_topic,
-=======
             "topic": statistical_article_label,
->>>>>>> afd7ea55
             "title": page.display_title,
             "variants": 'grey',
             "text": page.summary,
@@ -96,11 +88,7 @@
                 "descriptionCol": "6",
                 "itemsList": [
                     {
-<<<<<<< HEAD
-                        "term": release_date_term,
-=======
                         "term": release_date_label,
->>>>>>> afd7ea55
                         "descriptions": [
                             {
                                 "description": page.release_date|date("DATE_FORMAT")
@@ -108,19 +96,13 @@
                         ]
                     },
                     {
-<<<<<<< HEAD
-                        "term": next_release_date_term,
-=======
                         "term": next_release_label,
->>>>>>> afd7ea55
                         "descriptions": [
                             {
                                 "description": next_release_date_text
                             }
                         ]
                     },
-<<<<<<< HEAD
-=======
                     {
                         "term": edition_label,
                         "descriptions": [
@@ -137,16 +119,11 @@
                             }
                         ]
                     },
->>>>>>> afd7ea55
                     contact_details,
                 ]
             },
             "breadcrumbs": {
-<<<<<<< HEAD
-                "ariaLabel": breadcrumbs_aria_label,
-=======
                 "ariaLabel": breadcrumbs_label,
->>>>>>> afd7ea55
                 "itemsList": breadcrumbs(page),
             }
         })
