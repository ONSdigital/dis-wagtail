from typing import TYPE_CHECKING, Any, ClassVar

from django.core.exceptions import ValidationError
from django.core.paginator import EmptyPage, Paginator
from django.db import models
from django.http import Http404
<<<<<<< HEAD
from django.utils.translation import gettext_lazy as _
from wagtail.admin.panels import FieldPanel, InlinePanel, MultiFieldPanel

from cms.taxonomy.models import Topic
from cms.taxonomy.viewsets import ExclusiveTopicChooserWidget
=======
from wagtail.admin.panels import MultiFieldPanel
>>>>>>> 9968ad39

if TYPE_CHECKING:
    from django.core.paginator import Page
    from django.http import HttpRequest
    from wagtail.admin.panels import Panel

__all__ = ["ListingFieldsMixin", "SocialFieldsMixin", "SubpageMixin", "GenericTaxonomyMixin", "ExclusiveTaxonomyMixin"]


class ListingFieldsMixin(models.Model):
    """Generic listing fields abstract class to add listing image/text to any new content type easily."""

    listing_image = models.ForeignKey(
        "images.CustomImage",
        null=True,
        blank=True,
        on_delete=models.SET_NULL,
        related_name="+",
        help_text="Choose the image you wish to be displayed when this page appears in listings",
    )
    listing_title = models.CharField(
        max_length=255,
        blank=True,
        help_text="Override the page title used when this page appears in listings",
    )
    listing_summary = models.CharField(
        max_length=255,
        blank=True,
        help_text=(
            "The text summary used when this page appears in listings. It's also used as the "
            "description for search engines if the 'Meta description' field above is not defined."
        ),
    )

    class Meta:
        abstract = True

    promote_panels: ClassVar[list["Panel"]] = [
        MultiFieldPanel(
            heading="Listing information",
            children=[
                "listing_image",
                "listing_title",
                "listing_summary",
            ],
        )
    ]


class SocialFieldsMixin(models.Model):
    """Generic social fields abstract class to add social image/text to any new content type easily."""

    social_image = models.ForeignKey(
        "images.CustomImage",
        null=True,
        blank=True,
        on_delete=models.SET_NULL,
        related_name="+",
    )
    social_text = models.CharField(max_length=255, blank=True)

    class Meta:
        abstract = True

    promote_panels: ClassVar[list["Panel"]] = [
        MultiFieldPanel(
            heading="Social networks",
            children=[
                "social_image",
                "social_text",
            ],
        )
    ]


class SubpageMixin:
    """A helper that provides paginated subpages."""

    PAGE_SIZE = 24

    def get_paginator_page(self, request: "HttpRequest") -> "Page":
        """Returns the requested page from the list of public and published child pages."""
        children = self.get_children().live().public().specific()  # type: ignore[attr-defined]
        paginator = Paginator(children, per_page=self.PAGE_SIZE)
        try:
            return paginator.page(int(request.GET.get("p", 1)))
        except (EmptyPage, ValueError) as e:
            raise Http404 from e

    def get_context(self, request: "HttpRequest", *args: Any, **kwargs: Any) -> dict:
        """Add paginated subpages to the template context."""
        context: dict = super().get_context(request, *args, **kwargs)  # type: ignore[misc]
        context["subpages"] = self.get_paginator_page(request)
        return context


class GenericTaxonomyMixin(models.Model):
    """Generic Taxonomy mixin allows pages to be tagged with one or more topics non-exclusively."""

    taxonomy_panels: ClassVar[list["Panel"]] = [
        InlinePanel("topics", label=_("Topics")),
    ]

    class Meta:
        abstract = True


class ExclusiveTaxonomyMixin(models.Model):
    """A mixin that allows pages to be linked exclusively to a topic."""

    # Note that this is intended to behave as a one-to-one relationship, but multilingual versions of the same page
    # will need to be linked to the same topic, so we need to use a ForeignKey and enforce exclusivity separately
    topic = models.ForeignKey(Topic, on_delete=models.SET_NULL, related_name="related_%(class)s", null=True)

    taxonomy_panels: ClassVar[list["Panel"]] = [
        FieldPanel("topic", widget=ExclusiveTopicChooserWidget),
    ]

    class Meta:
        abstract = True

    def clean(self):
        super().clean()

        if not self.topic:
            raise ValidationError({"topic": _("A topic is required.")})

        for sub_page_type in ExclusiveTaxonomyMixin.__subclasses__():
            # Check if other pages are exclusively linked to this topic.
            # Translations of the same page are allowed, but other pages aren't.
            # TODO for multilingual support, this will need to exclude different language versions of the same page by
            # excluding matching translation_keys
            if sub_page_type.objects.filter(topic=self.topic).exclude(pk=self.pk).exists():
                raise ValidationError({"topic": _("This topic is already linked to another theme or topic page.")})<|MERGE_RESOLUTION|>--- conflicted
+++ resolved
@@ -4,22 +4,18 @@
 from django.core.paginator import EmptyPage, Paginator
 from django.db import models
 from django.http import Http404
-<<<<<<< HEAD
 from django.utils.translation import gettext_lazy as _
 from wagtail.admin.panels import FieldPanel, InlinePanel, MultiFieldPanel
 
 from cms.taxonomy.models import Topic
 from cms.taxonomy.viewsets import ExclusiveTopicChooserWidget
-=======
-from wagtail.admin.panels import MultiFieldPanel
->>>>>>> 9968ad39
 
 if TYPE_CHECKING:
     from django.core.paginator import Page
     from django.http import HttpRequest
     from wagtail.admin.panels import Panel
 
-__all__ = ["ListingFieldsMixin", "SocialFieldsMixin", "SubpageMixin", "GenericTaxonomyMixin", "ExclusiveTaxonomyMixin"]
+__all__ = ["ExclusiveTaxonomyMixin", "GenericTaxonomyMixin", "ListingFieldsMixin", "SocialFieldsMixin", "SubpageMixin"]
 
 
 class ListingFieldsMixin(models.Model):
