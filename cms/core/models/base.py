--- conflicted
+++ resolved
@@ -141,7 +141,12 @@
 
         return False
 
-<<<<<<< HEAD
+    @property
+    def publication_date(self) -> "date | datetime | None":
+        """Return the publication date of the page."""
+        # Use the release_date field if available, otherwise return last_published_at.
+        return getattr(self, "release_date", self.last_published_at)
+
     def get_breadcrumbs(self, request: Optional["HttpRequest"] = None) -> list[dict[str, object]]:
         """Returns the breadcrumbs for the page as a list of dictionaries compatible with the ONS design system
         breadcrumbs component.
@@ -201,13 +206,6 @@
             resolver_match = request.routable_resolver_match  # type: ignore[attr-defined]
             return cast(str, canonical_page.get_full_url(request=request) + resolver_match.route)
         return cast(str, canonical_page.get_full_url(request=request))
-=======
-    @property
-    def publication_date(self) -> "date | datetime | None":
-        """Return the publication date of the page."""
-        # Use the release_date field if available, otherwise return last_published_at.
-        return getattr(self, "release_date", self.last_published_at)
->>>>>>> ff655ad4
 
 
 class BaseSiteSetting(WagtailBaseSiteSetting):
