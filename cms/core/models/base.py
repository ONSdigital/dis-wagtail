--- conflicted
+++ resolved
@@ -219,7 +219,67 @@
 
         return cast(str, canonical_page.get_full_url(request=request))
 
-<<<<<<< HEAD
+    @cached_property
+    def cached_analytics_values(self) -> dict[str, str | bool]:
+        """Return a dictionary of the cachable analytics values for this page."""
+        values = {"pageTitle": self.title}
+        if content_type := self.analytics_content_type:
+            values["contentType"] = content_type
+        if content_group := self.analytics_content_group:
+            values["contentGroup"] = content_group
+        if content_theme := self.analytics_content_theme:
+            values["contentTheme"] = content_theme
+        if publication_date := self.publication_date:
+            values["releaseDate"] = format_date_for_gtm(publication_date)
+        return values
+
+    def get_analytics_values(self, request: "HttpRequest") -> dict[str, str | bool]:
+        """Return a dictionary of analytics values for this page.
+        By default, this only returns the cached analytics values, but it exists to be overridden in places where the
+        analytics values require the request object.
+        """
+        return self.cached_analytics_values
+
+    @cached_property
+    def parent_topic_or_theme(self) -> "BasePage | None":
+        """Returns the first parent topic or theme page of this page (including this page itself, if it is a topic or
+        theme page), if one exists.
+        """
+        for ancestor in self.get_ancestors(inclusive=True).reverse():
+            if ancestor.specific_deferred.__class__.__name__ in ("TopicPage", "ThemePage"):
+                return cast("BasePage", ancestor.specific_deferred)
+        return None
+
+    @property
+    def analytics_content_type(self) -> str | None:
+        """Returns the GTM content type for a page, if it has one."""
+        return self._analytics_content_type
+
+    @cached_property
+    def analytics_content_group(self) -> str | None:
+        """Returns the GTM content group for a page, if it has one.
+        This is the slug of the topic associated with the page, for a theme or topic page this will be it's own slug,
+        otherwise it will be the slug of the parent topic page if it exists.
+        """
+        if parent_topic_or_theme := self.parent_topic_or_theme:
+            return cast(str, parent_topic_or_theme.slug)
+        return None
+
+    @cached_property
+    def analytics_content_theme(self) -> str | None:
+        """Returns the title of the top ancestor taxonomic topic for the pages parent topic or theme page,
+        if one exists.
+        """
+        if not self.parent_topic_or_theme:
+            return None
+        parent_topic_or_theme = cast(ExclusiveTaxonomyMixin, self.parent_topic_or_theme)
+        page_topic = parent_topic_or_theme.topic
+        if not page_topic:
+            return None
+
+        parent_theme = page_topic.get_base_parent()
+        return cast(str, parent_theme.title)
+
     def _get_site_root_paths(self, request: Optional["HttpRequest"] = None) -> list["SiteRootPath"]:
         """Extends the core Page._get_site_root_paths to account for alternative domains."""
         if not settings.CMS_USE_SUBDOMAIN_LOCALES:
@@ -239,68 +299,6 @@
             cache_object._wagtail_cached_site_root_paths = paths  # type: ignore[union-attr]
             # pylint: enable=protected-access,attribute-defined-outside-init
             return paths
-=======
-    @cached_property
-    def cached_analytics_values(self) -> dict[str, str | bool]:
-        """Return a dictionary of the cachable analytics values for this page."""
-        values = {"pageTitle": self.title}
-        if content_type := self.analytics_content_type:
-            values["contentType"] = content_type
-        if content_group := self.analytics_content_group:
-            values["contentGroup"] = content_group
-        if content_theme := self.analytics_content_theme:
-            values["contentTheme"] = content_theme
-        if publication_date := self.publication_date:
-            values["releaseDate"] = format_date_for_gtm(publication_date)
-        return values
-
-    def get_analytics_values(self, request: "HttpRequest") -> dict[str, str | bool]:
-        """Return a dictionary of analytics values for this page.
-        By default, this only returns the cached analytics values, but it exists to be overridden in places where the
-        analytics values require the request object.
-        """
-        return self.cached_analytics_values
-
-    @cached_property
-    def parent_topic_or_theme(self) -> "BasePage | None":
-        """Returns the first parent topic or theme page of this page (including this page itself, if it is a topic or
-        theme page), if one exists.
-        """
-        for ancestor in self.get_ancestors(inclusive=True).reverse():
-            if ancestor.specific_deferred.__class__.__name__ in ("TopicPage", "ThemePage"):
-                return cast("BasePage", ancestor.specific_deferred)
-        return None
-
-    @property
-    def analytics_content_type(self) -> str | None:
-        """Returns the GTM content type for a page, if it has one."""
-        return self._analytics_content_type
-
-    @cached_property
-    def analytics_content_group(self) -> str | None:
-        """Returns the GTM content group for a page, if it has one.
-        This is the slug of the topic associated with the page, for a theme or topic page this will be it's own slug,
-        otherwise it will be the slug of the parent topic page if it exists.
-        """
-        if parent_topic_or_theme := self.parent_topic_or_theme:
-            return cast(str, parent_topic_or_theme.slug)
-        return None
-
-    @cached_property
-    def analytics_content_theme(self) -> str | None:
-        """Returns the title of the top ancestor taxonomic topic for the pages parent topic or theme page,
-        if one exists.
-        """
-        if not self.parent_topic_or_theme:
-            return None
-        parent_topic_or_theme = cast(ExclusiveTaxonomyMixin, self.parent_topic_or_theme)
-        page_topic = parent_topic_or_theme.topic
-        if not page_topic:
-            return None
-
-        parent_theme = page_topic.get_base_parent()
-        return cast(str, parent_theme.title)
->>>>>>> f5b1d3a1
 
 
 class BaseSiteSetting(WagtailBaseSiteSetting):
