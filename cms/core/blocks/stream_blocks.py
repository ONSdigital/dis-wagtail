--- conflicted
+++ resolved
@@ -54,11 +54,7 @@
     documents = DocumentsBlock(group="Media")
     related_links = RelatedLinksBlock()
     table = ONSTableBlock(group="DataVis", allow_links=True)
-<<<<<<< HEAD
-    equation = MathBlock(group="DataVis", icon="decimal")
-=======
     equation = EquationBlock(group="DataVis", icon="decimal")
->>>>>>> f6a88856
     ons_embed = ONSEmbedBlock(group="DataVis", label="ONS General Embed")
 
     line_chart = LineChartBlock(group="DataVis", label="Line Chart")
