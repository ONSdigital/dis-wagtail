from typing import TYPE_CHECKING, ClassVar

from django.utils.text import slugify
from django.utils.translation import gettext_lazy as _
from wagtail.blocks import RichTextBlock, StreamBlock, StructBlock
from wagtail.images.blocks import ImageChooserBlock
from wagtailmath.blocks import MathBlock

from cms.core.blocks import (
    AnnouncementPanelBlock,
    DocumentsBlock,
    HeadingBlock,
    InformationPanelBlock,
    ONSEmbedBlock,
    QuoteBlock,
    RelatedLinksBlock,
    VideoEmbedBlock,
    WarningPanelBlock,
)
<<<<<<< HEAD
from cms.core.blocks.glossary_terms import GlossaryTermsBlock
=======
from cms.core.blocks.markup import ONSTableBlock
>>>>>>> cbef128c

if TYPE_CHECKING:
    from wagtail.blocks import StructValue


class SectionContentBlock(StreamBlock):
    """The core section content block definition."""

    rich_text = RichTextBlock()
    quote = QuoteBlock()
    warning_panel = WarningPanelBlock()
    information_panel = InformationPanelBlock()
    announcement_panel = AnnouncementPanelBlock()
    image = ImageChooserBlock(group="Media")
    documents = DocumentsBlock(group="Media")
    video_embed = VideoEmbedBlock(group="Media")
    table = ONSTableBlock(group="DataVis", allow_links=True)
    equation = MathBlock(group="DataVis", icon="decimal")
    ons_embed = ONSEmbedBlock(group="DataVis", label=_("ONS General Embed"))
    related_links = RelatedLinksBlock(icon="link")
    definitions = GlossaryTermsBlock()

    class Meta:
        template = "templates/components/streamfield/stream_block.html"
        block_counts: ClassVar[dict[str, dict]] = {"related_links": {"max_num": 1}}


class SectionBlock(StructBlock):
    """The core section block definition with headers."""

    title = HeadingBlock()
    content = SectionContentBlock()

    class Meta:
        template = "templates/components/streamfield/section_block.html"

    def to_table_of_contents_items(self, value: "StructValue") -> list[dict[str, str]]:
        """Convert the value to the table of contents component macro format."""
        return [{"url": "#" + slugify(value["title"]), "text": value["title"]}]<|MERGE_RESOLUTION|>--- conflicted
+++ resolved
@@ -17,11 +17,8 @@
     VideoEmbedBlock,
     WarningPanelBlock,
 )
-<<<<<<< HEAD
 from cms.core.blocks.glossary_terms import GlossaryTermsBlock
-=======
 from cms.core.blocks.markup import ONSTableBlock
->>>>>>> cbef128c
 
 if TYPE_CHECKING:
     from wagtail.blocks import StructValue
