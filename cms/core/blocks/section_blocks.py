from typing import TYPE_CHECKING, ClassVar

from django.utils.text import slugify
from wagtail.blocks import RichTextBlock, StreamBlock, StructBlock
from wagtail.images.blocks import ImageChooserBlock

from cms.core.blocks import (
    AnnouncementPanelBlock,
    DocumentsBlock,
    HeadingBlock,
    InformationPanelBlock,
    ONSEmbedBlock,
    QuoteBlock,
    RelatedLinksBlock,
    VideoEmbedBlock,
    WarningPanelBlock,
)
<<<<<<< HEAD
from cms.core.blocks.glossary_terms import GlossaryTermsBlock
from cms.core.blocks.markup import ONSTableBlock
from cms.datavis.blocks import AreaChartBlock, BarColumnChartBlock, LineChartBlock, ScatterPlotBlock
=======
from cms.core.blocks.equation import EquationBlock
from cms.core.blocks.glossary_terms import GlossaryTermsBlock
from cms.core.blocks.markup import ONSTableBlock
>>>>>>> f6a88856

if TYPE_CHECKING:
    from wagtail.blocks import StructValue


class SectionContentBlock(StreamBlock):
    """The core section content block definition."""

    rich_text = RichTextBlock()
    quote = QuoteBlock()
    warning_panel = WarningPanelBlock()
    information_panel = InformationPanelBlock()
    announcement_panel = AnnouncementPanelBlock()
    image = ImageChooserBlock(group="Media")
    documents = DocumentsBlock(group="Media")
    video_embed = VideoEmbedBlock(group="Media")
    table = ONSTableBlock(group="DataVis", allow_links=True)
<<<<<<< HEAD
    equation = MathBlock(group="DataVis", icon="decimal")
    ons_embed = ONSEmbedBlock(group="DataVis", label="ONS General Embed")
    related_links = RelatedLinksBlock(icon="link")
    definitions = GlossaryTermsBlock()

    line_chart = LineChartBlock(group="DataVis", label="Line Chart")
    bar_column_chart = BarColumnChartBlock(group="DataVis", label="Bar/Column Chart")
    scatter_plot = ScatterPlotBlock(group="DataVis", label="Scatter Plot")
    area_chart = AreaChartBlock(group="DataVis", label="Area Chart")
=======
    equation = EquationBlock(group="DataVis", icon="decimal")
    ons_embed = ONSEmbedBlock(group="DataVis", label="ONS General Embed")
    related_links = RelatedLinksBlock(icon="link")
    definitions = GlossaryTermsBlock()
>>>>>>> f6a88856

    class Meta:
        template = "templates/components/streamfield/stream_block.html"
        block_counts: ClassVar[dict[str, dict]] = {"related_links": {"max_num": 1}}


class SectionBlock(StructBlock):
    """The core section block definition with headers."""

    title = HeadingBlock()
    content = SectionContentBlock()

    class Meta:
        template = "templates/components/streamfield/section_block.html"

    def to_table_of_contents_items(self, value: "StructValue") -> list[dict[str, str]]:
        """Convert the value to the table of contents component macro format."""
        return [{"url": "#" + slugify(value["title"]), "text": value["title"]}]<|MERGE_RESOLUTION|>--- conflicted
+++ resolved
@@ -15,15 +15,10 @@
     VideoEmbedBlock,
     WarningPanelBlock,
 )
-<<<<<<< HEAD
+from cms.core.blocks.equation import EquationBlock
 from cms.core.blocks.glossary_terms import GlossaryTermsBlock
 from cms.core.blocks.markup import ONSTableBlock
 from cms.datavis.blocks import AreaChartBlock, BarColumnChartBlock, LineChartBlock, ScatterPlotBlock
-=======
-from cms.core.blocks.equation import EquationBlock
-from cms.core.blocks.glossary_terms import GlossaryTermsBlock
-from cms.core.blocks.markup import ONSTableBlock
->>>>>>> f6a88856
 
 if TYPE_CHECKING:
     from wagtail.blocks import StructValue
@@ -41,8 +36,7 @@
     documents = DocumentsBlock(group="Media")
     video_embed = VideoEmbedBlock(group="Media")
     table = ONSTableBlock(group="DataVis", allow_links=True)
-<<<<<<< HEAD
-    equation = MathBlock(group="DataVis", icon="decimal")
+    equation = EquationBlock(group="DataVis", icon="decimal")
     ons_embed = ONSEmbedBlock(group="DataVis", label="ONS General Embed")
     related_links = RelatedLinksBlock(icon="link")
     definitions = GlossaryTermsBlock()
@@ -51,12 +45,6 @@
     bar_column_chart = BarColumnChartBlock(group="DataVis", label="Bar/Column Chart")
     scatter_plot = ScatterPlotBlock(group="DataVis", label="Scatter Plot")
     area_chart = AreaChartBlock(group="DataVis", label="Area Chart")
-=======
-    equation = EquationBlock(group="DataVis", icon="decimal")
-    ons_embed = ONSEmbedBlock(group="DataVis", label="ONS General Embed")
-    related_links = RelatedLinksBlock(icon="link")
-    definitions = GlossaryTermsBlock()
->>>>>>> f6a88856
 
     class Meta:
         template = "templates/components/streamfield/stream_block.html"
