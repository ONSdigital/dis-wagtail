from datetime import date, datetime
from typing import Any, Optional

from django.core.exceptions import ValidationError
from django.forms.utils import ErrorList
from django.utils.functional import cached_property
from wagtail.blocks import (
    CharBlock,
    PageChooserBlock,
    StreamBlockValidationError,
    StructBlock,
    StructValue,
    URLBlock,
)

<<<<<<< HEAD
from cms.core.models import BasePage
from cms.core.utils import get_content_type_for_page, get_document_metadata_date, get_related_content_type_label
=======
from cms.core.formatting_utils import get_document_metadata_date
from cms.core.utils import get_content_type_for_page, get_related_content_type_label
>>>>>>> ee1e60c2


class LinkBlockStructValue(StructValue):
    """Custom StructValue for link blocks."""

    def get_link(self, context: dict | None = None) -> dict[str, str | dict[str, Any]] | None:
        """A convenience property that returns the block value in a consistent way,
        regardless of the chosen values (be it a Wagtail page or external link).
        """
        value = None
        content_type_label = None
        page_release_date = None
        title = self.get("title")
        desc = self.get("description")
        has_description = "description" in self

        if external_url := self.get("external_url"):
            value = {"url": external_url, "text": title}
            if has_description:
                value["description"] = desc

        if (page := self.get("page")) and page.live:
            page = page.specific_deferred
            value = {
                "url": page.get_url(request=context.get("request") if context else None),
                "text": title or getattr(page, "display_title", page.title),
            }
            if has_description:
                value["description"] = desc or getattr(page, "summary", "")

            content_type_label = get_content_type_for_page(page)
            page_release_date = page.publication_date

        if not value:
            return None

        if content_type := self.get("content_type"):
            content_type_label = get_related_content_type_label(content_type)

        release_date: date | datetime | None = self.get("release_date") or page_release_date

        if content_type_label or release_date:
            value["metadata"] = {}

        if content_type_label:
            value["metadata"] = {
                "object": {"text": content_type_label},
            }

        if release_date:
            value["metadata"]["date"] = get_document_metadata_date(release_date)

        return value

    def get_related_link(self, context: dict | None = None) -> dict[str, str | dict[str, str | dict[str, Any]]] | None:
        """Returns the required structure for the related link DS component.

        Ref: https://service-manual.ons.gov.uk/design-system/components/document-list
        """
        if link := self.get_link(context=context):
            related_link: dict[str, str | dict[str, str | dict[str, Any]]] = {
                "title": {"text": link["text"], "url": link["url"]},
            }
            if description := link.get("description", ""):
                related_link["description"] = description

            if metadata := link.get("metadata"):
                related_link["metadata"] = metadata

            related_link["attributes"] = self.get_gtm_attributes_for_link_value(link, target_page=self.get("page"))

            return related_link
        return None

    @staticmethod
    def get_gtm_attributes_for_link_value(
        link_value: dict[str, Any], target_page: Optional["BasePage"] = None
    ) -> dict[str, Any]:
        attributes = {
            "data-ga-event": "navigation-click",
            "data-ga-navigation-type": "links-within-content",
            "data-ga-link-text": link_value["text"],
        }

        if not target_page:
            return attributes

        # Add the link path for internal page links (external links have their own tracking in GA)
        attributes["data-ga-click-path"] = link_value["url"]

        target_page = target_page.specific_deferred

        attributes["data-ga-click-content-type"] = target_page.analytics_content_type
        if content_group := target_page.analytics_content_group:
            attributes["data-ga-click-content-group"] = content_group

        if content_theme := target_page.analytics_content_theme:
            attributes["data-ga-click-content-theme"] = content_theme

        if target_page.__class__.__name__ == "StatisticalArticlePage":
            analytics_values = target_page.cached_analytics_values
            attributes.update(
                {
                    "data-ga-click-output-series": analytics_values.get("outputSeries", ""),
                    "data-ga-click-output-edition": analytics_values.get("outputEdition", ""),
                    "data-ga-click-release-date": analytics_values.get("releaseDate", ""),
                }
            )

        return attributes

    @cached_property
    def link(self) -> dict | None:
        return self.get_link()


class LinkBlock(StructBlock):
    """Link block with page or link validation."""

    page = PageChooserBlock(required=False)
    external_url = URLBlock(required=False, label="or External Link")
    title = CharBlock(
        help_text="Populate when adding an external link. "
        "When choosing a page, you can leave it blank to use the page’s own title",
        required=False,
    )

    class Meta:
        icon = "link"
        value_class = LinkBlockStructValue

    def clean(self, value: LinkBlockStructValue) -> LinkBlockStructValue:
        """Validate that either a page or external link is provided, and that external links have a title."""
        value = super().clean(value)
        page = value.get("page")
        external_url = value["external_url"]
        errors = {}
        non_block_errors = ErrorList()

        # Require exactly one link
        if not page and not external_url:
            error = ValidationError("Either Page or External Link is required.", code="invalid")
            errors["page"] = ErrorList([error])
            errors["external_url"] = ErrorList([error])
            non_block_errors.append(ValidationError("Missing required fields"))
        elif page and external_url:
            error = ValidationError("Please select either a page or a URL, not both.", code="invalid")
            errors["page"] = ErrorList([error])
            errors["external_url"] = ErrorList([error])

        # Require title for external links
        if not page and external_url and not value["title"]:
            errors["title"] = ErrorList([ValidationError("Title is required for external links.", code="invalid")])

        if errors:
            raise StreamBlockValidationError(block_errors=errors, non_block_errors=non_block_errors)

        return value<|MERGE_RESOLUTION|>--- conflicted
+++ resolved
@@ -1,5 +1,5 @@
 from datetime import date, datetime
-from typing import Any, Optional
+from typing import TYPE_CHECKING, Any, Optional
 
 from django.core.exceptions import ValidationError
 from django.forms.utils import ErrorList
@@ -13,13 +13,11 @@
     URLBlock,
 )
 
-<<<<<<< HEAD
-from cms.core.models import BasePage
-from cms.core.utils import get_content_type_for_page, get_document_metadata_date, get_related_content_type_label
-=======
 from cms.core.formatting_utils import get_document_metadata_date
 from cms.core.utils import get_content_type_for_page, get_related_content_type_label
->>>>>>> ee1e60c2
+
+if TYPE_CHECKING:
+    from cms.core.models import BasePage
 
 
 class LinkBlockStructValue(StructValue):
