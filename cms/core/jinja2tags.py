--- conflicted
+++ resolved
@@ -6,17 +6,13 @@
 from wagtail.contrib.routable_page.templatetags.wagtailroutablepage_tags import routablepageurl
 from wagtailmath.templatetags.wagtailmath import mathjax
 
-<<<<<<< HEAD
-from cms.core.templatetags.util_tags import ons_date_format_filter, set_attributes_filter, social_image, social_text
-=======
-from cms.core.templatetags.util_tags import (
+from cms.core.templatetags.util_tags import ons_date_format_filter, (
     get_hreflangs,
     get_translation_urls,
     set_attributes_filter,
     social_image,
     social_text,
 )
->>>>>>> c0a0347b
 
 if TYPE_CHECKING:
     from jinja2 import Environment
