--- conflicted
+++ resolved
@@ -6,11 +6,7 @@
 from django.template.loader import get_template as original_get_template
 from django.test.utils import override_settings
 from django.utils import translation
-<<<<<<< HEAD
-=======
 from wagtail.coreutils import get_dummy_request
-from wagtail.models import Locale
->>>>>>> f5b1d3a1
 from wagtail.test.utils import WagtailPageTestCase
 
 from cms.core.tests.utils import extract_datalayer_pushed_values, extract_response_jsonld
@@ -19,18 +15,9 @@
 
 
 class HomePageTests(WagtailPageTestCase):
-<<<<<<< HEAD
-=======
     def setUp(self):
         self.page = HomePage.objects.first()
 
-    def tearDown(self):
-        # Reset the translation to the default language after each test to avoid
-        # test contamination issues.
-        translation.activate(settings.LANGUAGE_CODE)
-        return super().tearDown()
-
->>>>>>> f5b1d3a1
     def test_home_page_can_be_served(self):
         """Test that the home page can be served."""
         response = self.client.get("/")
