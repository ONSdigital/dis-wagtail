--- conflicted
+++ resolved
@@ -23,21 +23,6 @@
         self.assertContains(response, "This is a new service")
         self.assertContains(response, "All content is available under the")
 
-<<<<<<< HEAD
-=======
-    def test_welsh_home_page_can_be_served(self):
-        response = self.client.get("/cy/")
-        self.assertEqual(response.status_code, HTTPStatus.OK)
-
-    def test_unsupported_language_home_page_is_not_found(self):
-        response = self.client.get("/fr/")
-        self.assertEqual(response.status_code, HTTPStatus.NOT_FOUND)
-
-    def test_welsh_home_page_template(self):
-        response = self.client.get("/cy/")
-        self.assertContains(response, "Mae’r holl gynnwys ar gael o dan y")
-
->>>>>>> f8d3417a
     @override_settings(IS_EXTERNAL_ENV=False, WAGTAIL_CORE_ADMIN_LOGIN_ENABLED=True, AWS_COGNITO_LOGIN_ENABLED=True)
     def test_both_login_buttons_are_displayed(self):
         response = self.client.get("/")
@@ -257,16 +242,6 @@
         # This uses the base template, which has OG tags
         self.assertContains(response, 'property="og:description"', status_code=HTTPStatus.INTERNAL_SERVER_ERROR)
 
-<<<<<<< HEAD
-=======
-        # Rendering and translations should still work
-        response = self.client.get("/cy/")
-        self.assertEqual(response.status_code, HTTPStatus.INTERNAL_SERVER_ERROR)
-        self.assertContains(
-            response, "Mae’n ddrwg gennym, mae problem gyda’r gwasanaeth", status_code=HTTPStatus.INTERNAL_SERVER_ERROR
-        )
-
->>>>>>> f8d3417a
     @patch("cms.home.models.HomePage.serve")
     @patch("django.template.loader.get_template")
     def test_500_primary_fallback(self, mock_get_template, mock_homepage_serve):
@@ -295,8 +270,6 @@
         # Check that the fallback template was actually used, it doesn't have OG tags like the base template
         self.assertNotContains(response, 'property="og:description"', status_code=HTTPStatus.INTERNAL_SERVER_ERROR)
 
-<<<<<<< HEAD
-=======
         response = self.client.get("/cy/")
         self.assertEqual(response.status_code, HTTPStatus.INTERNAL_SERVER_ERROR)
 
@@ -312,7 +285,6 @@
             status_code=HTTPStatus.INTERNAL_SERVER_ERROR,
         )
 
->>>>>>> f8d3417a
     @patch("cms.home.models.HomePage.serve")
     @patch("cms.core.views.render")
     def test_500_final_fallback(self, mock_render, mock_homepage_serve):
@@ -329,16 +301,4 @@
             response,
             "<h1>Server Error (500)</h1><p>Sorry, there’s a problem with the service.</p>",
             status_code=HTTPStatus.INTERNAL_SERVER_ERROR,
-<<<<<<< HEAD
-=======
-        )
-
-        # Welsh version should also return a plain HTML response
-        response = self.client.get("/cy/")
-        self.assertEqual(response.status_code, HTTPStatus.INTERNAL_SERVER_ERROR)
-        self.assertContains(
-            response,
-            "<h1>Server Error (500)</h1><p>Sorry, there’s a problem with the service.</p>",
-            status_code=HTTPStatus.INTERNAL_SERVER_ERROR,
->>>>>>> f8d3417a
         )