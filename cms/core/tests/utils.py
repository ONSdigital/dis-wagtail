--- conflicted
+++ resolved
@@ -1,9 +1,6 @@
 import json
-<<<<<<< HEAD
+import re
 import sys
-=======
-import re
->>>>>>> f5b1d3a1
 from unittest import TestCase
 
 from bs4 import BeautifulSoup
@@ -29,7 +26,19 @@
     return json.loads(jsonld_scripts[0].string)
 
 
-<<<<<<< HEAD
+def extract_datalayer_pushed_values(html_content: str) -> dict[str, object]:
+    """Extracts all json arguments to `datalayer.push()` calls from the HTML content and returns them all their values,
+    unified in a single dictionary.
+    """
+    datalayer_push_pattern = r"dataLayer\.push\s*\(\s*({.*?})\s*\)"
+    datalayer_push_args = re.findall(datalayer_push_pattern, html_content, re.DOTALL)
+    datalayer_values: dict[str, object] = {}
+    for datalayer_arg in datalayer_push_args:
+        arg_values = json.loads(datalayer_arg)
+        datalayer_values.update(arg_values)
+    return datalayer_values
+
+
 def reset_url_caches():
     # Make sure the cache is empty before we are doing our tests.
     clear_url_caches()
@@ -42,17 +51,4 @@
         for mod in modules_to_delete:
             del sys.modules[mod]
 
-    is_language_prefix_patterns_used.cache_clear()
-=======
-def extract_datalayer_pushed_values(html_content: str) -> dict[str, object]:
-    """Extracts all json arguments to `datalayer.push()` calls from the HTML content and returns them all their values,
-    unified in a single dictionary.
-    """
-    datalayer_push_pattern = r"dataLayer\.push\s*\(\s*({.*?})\s*\)"
-    datalayer_push_args = re.findall(datalayer_push_pattern, html_content, re.DOTALL)
-    datalayer_values: dict[str, object] = {}
-    for datalayer_arg in datalayer_push_args:
-        arg_values = json.loads(datalayer_arg)
-        datalayer_values.update(arg_values)
-    return datalayer_values
->>>>>>> f5b1d3a1
+    is_language_prefix_patterns_used.cache_clear()