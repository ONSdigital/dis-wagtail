--- conflicted
+++ resolved
@@ -1,9 +1,6 @@
 import logging
-<<<<<<< HEAD
-=======
 import platform
 from datetime import UTC, datetime
->>>>>>> f6a88856
 from unittest import mock
 
 import time_machine
@@ -57,10 +54,7 @@
         self.assertEqual(response.status_code, 200)
         self.assertEqual(response.content, b"")
         self.assertEqual(response.templates, [])
-<<<<<<< HEAD
-=======
         self.assertEqual(response.headers["Cache-Control"], "max-age=0, no-cache, no-store, must-revalidate, private")
->>>>>>> f6a88856
 
     @override_settings(XFF_STRICT=True)
     def test_xff_exempt(self):
@@ -79,17 +73,10 @@
                 "CONNECTION_POOL_KWARGS": {"connection_class": FakeConnection},
             },
         }
-<<<<<<< HEAD
-    }
-)
-class LivenessProbeTestCase(TestCase):
-    """Tests for the liveness probe endpoint."""
-=======
     },
 )
 class LivenessProbeTestCase(TestCase):
     """Tests for the liveness probe."""
->>>>>>> f6a88856
 
     databases = "__all__"
 
@@ -99,10 +86,6 @@
         response = self.client.get(self.url)
 
         self.assertEqual(response.status_code, 200, response.content)
-<<<<<<< HEAD
-        self.assertEqual(response.content, b"")
-        self.assertEqual(response.templates, [])
-=======
         self.assertEqual(response.headers["Cache-Control"], "max-age=0, no-cache, no-store, must-revalidate, private")
 
     @mock.patch("cms.core.views.DB_HEALTHCHECK_QUERY", "SELECT 0")
@@ -197,16 +180,12 @@
             self.assertEqual(check["last_checked"], "2000-01-02T00:00:00+00:00")
             self.assertIsNone(check["last_failure"])
             self.assertEqual(check["last_success"], "2000-01-02T00:00:00+00:00")
->>>>>>> f6a88856
 
     @mock.patch("cms.core.views.DB_HEALTHCHECK_QUERY", "SELECT 0")
     def test_closed_database_fails(self):
         response = self.client.get(self.url)
 
         self.assertEqual(response.status_code, 500)
-<<<<<<< HEAD
-        self.assertEqual(response.content, b"'default' database returned unexpected value.")
-=======
 
         database_checks = [check for check in response.json()["checks"] if "database" in check["name"]]
 
@@ -219,16 +198,12 @@
             self.assertEqual(check["last_checked"], "2000-01-02T00:00:00+00:00")
             self.assertIsNone(check["last_success"])
             self.assertEqual(check["last_failure"], "2000-01-02T00:00:00+00:00")
->>>>>>> f6a88856
 
     @mock.patch("cms.core.views.DB_HEALTHCHECK_QUERY", "INVALID QUERY")
     def test_unexpected_database_error(self):
         response = self.client.get(self.url)
 
         self.assertEqual(response.status_code, 500)
-<<<<<<< HEAD
-        self.assertEqual(response.content, b"'default' database connection errored unexpectedly.")
-=======
 
         database_checks = [check for check in response.json()["checks"] if "database" in check["name"]]
 
@@ -241,7 +216,6 @@
             self.assertEqual(check["last_checked"], "2000-01-02T00:00:00+00:00")
             self.assertIsNone(check["last_success"])
             self.assertEqual(check["last_failure"], "2000-01-02T00:00:00+00:00")
->>>>>>> f6a88856
 
     @override_settings(
         CACHES={
@@ -256,9 +230,6 @@
         response = self.client.get(self.url)
 
         self.assertEqual(response.status_code, 500)
-<<<<<<< HEAD
-        self.assertEqual(response.content, b"Failed to connect to cache.")
-=======
 
         cache_check = next(check for check in response.json()["checks"] if check["name"] == "cache")
 
@@ -270,7 +241,6 @@
         self.assertEqual(cache_check["last_checked"], "2000-01-02T00:00:00+00:00")
         self.assertIsNone(cache_check["last_success"])
         self.assertEqual(cache_check["last_failure"], "2000-01-02T00:00:00+00:00")
->>>>>>> f6a88856
 
     @override_settings(XFF_STRICT=True)
     def test_xff_exempt(self):
