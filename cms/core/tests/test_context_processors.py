from django.test import RequestFactory, TestCase
from wagtail.models import Site

from cms.core.context_processors import global_vars
from cms.core.models import Tracking


class ContextProcessorTestCase(TestCase):
    """Tests for context processors."""
    def setUp(self):
        request_factory = RequestFactory()

<<<<<<< HEAD
def test_when_no_tracking_settings_defined(rf):
    """Check the global vars include sensible defaults when no Tracking settings defined."""
    request = RequestFactory().get("/")
    result = global_vars(request)
    self.assertEqual(result["GOOGLE_TAG_MANAGER_ID"], "")
=======
        # Request is created with each test to avoid mutation side-effects
        self.request = request_factory.get("/")
>>>>>>> 87d5cc1c

    def test_when_no_tracking_settings_defined(self):
        """Check the global vars include sensible defaults when no Tracking settings defined."""
        self.assertEqual(
            global_vars(self.request),
            {
                "GOOGLE_TAG_MANAGER_ID": "",
                "SEO_NOINDEX": False,
                "LANGUAGE_CODE": "en-gb",
                "IS_EXTERNAL_ENV": False,
            },
        )

<<<<<<< HEAD
def test_when_tracking_settings_defined(rf):
    """Confirm the global vars include Tracking settings when defined."""
    Tracking.objects.create(
        site=Site.objects.get(is_default_site=True),
        google_tag_manager_id="GTM-123456",
    )
    request = RequestFactory().get("/")
    result = global_vars(request)
    self.assertEqual(result["GOOGLE_TAG_MANAGER_ID"], "")
=======
    def test_when_tracking_settings_defined(self):
        """Confirm the global vars include Tracking settings when defined."""
        Tracking.objects.create(
            site=Site.objects.get(is_default_site=True),
            google_tag_manager_id="GTM-123456",
        )
        self.assertEqual(
            global_vars(self.request),
            {
                "GOOGLE_TAG_MANAGER_ID": "GTM-123456",
                "SEO_NOINDEX": False,
                "LANGUAGE_CODE": "en-gb",
                "IS_EXTERNAL_ENV": False,
            },
        )
>>>>>>> 87d5cc1c
<|MERGE_RESOLUTION|>--- conflicted
+++ resolved
@@ -1,62 +1,22 @@
-from django.test import RequestFactory, TestCase
-from wagtail.models import Site
-
-from cms.core.context_processors import global_vars
-from cms.core.models import Tracking
-
-
 class ContextProcessorTestCase(TestCase):
     """Tests for context processors."""
     def setUp(self):
         request_factory = RequestFactory()
 
-<<<<<<< HEAD
-def test_when_no_tracking_settings_defined(rf):
-    """Check the global vars include sensible defaults when no Tracking settings defined."""
-    request = RequestFactory().get("/")
-    result = global_vars(request)
-    self.assertEqual(result["GOOGLE_TAG_MANAGER_ID"], "")
-=======
         # Request is created with each test to avoid mutation side-effects
         self.request = request_factory.get("/")
->>>>>>> 87d5cc1c
 
-    def test_when_no_tracking_settings_defined(self):
+    def test_when_no_tracking_settings_defined(rf):
         """Check the global vars include sensible defaults when no Tracking settings defined."""
-        self.assertEqual(
-            global_vars(self.request),
-            {
-                "GOOGLE_TAG_MANAGER_ID": "",
-                "SEO_NOINDEX": False,
-                "LANGUAGE_CODE": "en-gb",
-                "IS_EXTERNAL_ENV": False,
-            },
-        )
+        request = RequestFactory().get("/")
+        result = global_vars(request)
+        self.assertEqual(result["GOOGLE_TAG_MANAGER_ID"], "")
 
-<<<<<<< HEAD
-def test_when_tracking_settings_defined(rf):
-    """Confirm the global vars include Tracking settings when defined."""
-    Tracking.objects.create(
-        site=Site.objects.get(is_default_site=True),
-        google_tag_manager_id="GTM-123456",
-    )
-    request = RequestFactory().get("/")
-    result = global_vars(request)
-    self.assertEqual(result["GOOGLE_TAG_MANAGER_ID"], "")
-=======
+
     def test_when_tracking_settings_defined(self):
         """Confirm the global vars include Tracking settings when defined."""
         Tracking.objects.create(
             site=Site.objects.get(is_default_site=True),
             google_tag_manager_id="GTM-123456",
         )
-        self.assertEqual(
-            global_vars(self.request),
-            {
-                "GOOGLE_TAG_MANAGER_ID": "GTM-123456",
-                "SEO_NOINDEX": False,
-                "LANGUAGE_CODE": "en-gb",
-                "IS_EXTERNAL_ENV": False,
-            },
-        )
->>>>>>> 87d5cc1c
+        self.assertEqual(global_vars(self.request)["GOOGLE_TAG_MANAGER_ID"],"GTM-123456")
