from django.apps import AppConfig


class CoreConfig(AppConfig):
    """The core app config."""

    default_auto_field = "django.db.models.AutoField"
    name = "cms.core"
    label = "core"

    def ready(self) -> None:
<<<<<<< HEAD
        # TODO: remove when upgrading to Wagtail 7.0
        import cms.core.monkey_patches  # noqa pylint: disable=unused-import,import-outside-toplevel
=======
        from . import checks  # noqa pylint: disable=import-outside-toplevel,unused-import
>>>>>>> aea9d1af
<|MERGE_RESOLUTION|>--- conflicted
+++ resolved
@@ -9,9 +9,4 @@
     label = "core"
 
     def ready(self) -> None:
-<<<<<<< HEAD
-        # TODO: remove when upgrading to Wagtail 7.0
-        import cms.core.monkey_patches  # noqa pylint: disable=unused-import,import-outside-toplevel
-=======
-        from . import checks  # noqa pylint: disable=import-outside-toplevel,unused-import
->>>>>>> aea9d1af
+        from . import checks  # noqa pylint: disable=import-outside-toplevel,unused-import