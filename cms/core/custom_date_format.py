--- conflicted
+++ resolved
@@ -20,14 +20,6 @@
 
 
 def ons_date_format(value: datetime, format_string: str) -> str:
-<<<<<<< HEAD
-    return ONSDateFormat(value).format(get_format(format_string))
-
-
-def ons_default_datetime() -> datetime:
-    """Returns today's date at 9:30am."""
-    return datetime.combine(date.today(), time(9, 30))
-=======
     date_format = ONSDateFormat(value).format(get_format(format_string))
 
     # Note: Django currently has a typo in the Welsh translation for "July" (Gorffenaf instead of Gorffennaf).
@@ -36,4 +28,8 @@
     # Reference:
     # https://github.com/django/django/blob/c1fa3fdd040718356e5a3b9a0fe699d73f47a940/django/conf/locale/cy/LC_MESSAGES/django.po#L926
     return date_format.replace("Gorffenaf", "Gorffennaf")
->>>>>>> 86bfa8a6
+
+
+def ons_default_datetime() -> datetime:
+    """Returns today's date at 9:30am."""
+    return datetime.combine(date.today(), time(9, 30))