import logging
import platform
from http import HTTPStatus
from typing import TYPE_CHECKING

import redis
import redis.exceptions
<<<<<<< HEAD
from django.core.cache import caches
from django.db import DatabaseError, connections
from django.http import HttpResponse, HttpResponseServerError
=======
from django.conf import settings
from django.core.cache import caches
from django.db import DatabaseError, connections
from django.http import HttpResponse, HttpResponseServerError, JsonResponse
>>>>>>> f6a88856
from django.shortcuts import render
from django.utils import timezone
from django.views import defaults
<<<<<<< HEAD
=======
from django.views.decorators.cache import never_cache
>>>>>>> f6a88856
from django.views.decorators.http import require_GET
from django_redis import get_redis_connection
from django_redis.cache import RedisCache

if TYPE_CHECKING:
    from django.http import HttpRequest


logger = logging.getLogger(__name__)

DB_HEALTHCHECK_QUERY = "SELECT 1"


def page_not_found(
    request: "HttpRequest", exception: Exception, template_name: str = "templates/pages/errors/404.html"
) -> HttpResponse:
    """Custom 404 error view to use our page not found template."""
    return defaults.page_not_found(request, exception, template_name)


def server_error(request: "HttpRequest", template_name: str = "templates/pages/errors/500.html") -> HttpResponse:
    """Custom 500 error view to use our error template."""
    return defaults.server_error(request, template_name)


def csrf_failure(
    request: "HttpRequest",
    reason: str = "",  # given by Django
    template_name: str = "templates/pages/errors/403.html",
) -> HttpResponse:
    """Custom CSRF failure error view that also logs the failure."""
    csrf_logger = logging.getLogger("django.security.csrf")
    csrf_logger.exception("CSRF Failure: %s", reason)

    return render(request, template_name, status=HTTPStatus.FORBIDDEN)


<<<<<<< HEAD
=======
@never_cache
>>>>>>> f6a88856
@require_GET
def ready(request: "HttpRequest") -> HttpResponse:
    """Readiness probe endpoint.

    If this fails, requests will not be routed to the container.
    """
    return HttpResponse(status=200)


<<<<<<< HEAD
=======
@never_cache
>>>>>>> f6a88856
@require_GET
def liveness(request: "HttpRequest") -> HttpResponse:
    """Liveness probe endpoint.

    If this fails, the container will be restarted.
<<<<<<< HEAD
=======

    Unlike the health endpoint, this probe returns at the first sign of issue.
>>>>>>> f6a88856
    """
    for connection in connections.all():
        try:
            with connection.cursor() as cursor:
                cursor.execute(DB_HEALTHCHECK_QUERY)
                result = cursor.fetchone()

            if result != (1,):
<<<<<<< HEAD
                return HttpResponseServerError(content=f"'{connection.alias}' database returned unexpected value.")
        except DatabaseError:
            return HttpResponseServerError(content=f"'{connection.alias}' database connection errored unexpectedly.")

    if isinstance(caches["default"], RedisCache):
        try:
            get_redis_connection().ping()
        except redis.exceptions.ConnectionError:
            return HttpResponseServerError(content="Failed to connect to cache.")

    return HttpResponse(status=200)
=======
                return HttpResponseServerError(f"Database {connection.alias} returned unexpected result")
        except Exception:  # pylint: disable=broad-exception-caught
            logger.exception("Database %s reported an error", connection.alias)
            return HttpResponseServerError(f"Database {connection.alias} reported an error")

    if isinstance(caches["default"], RedisCache):
        try:
            get_redis_connection().ping()
        except Exception:  # pylint: disable=broad-exception-caught
            logger.exception("Unable to ping Redis")
            return HttpResponseServerError("Unable to ping Redis")

    return HttpResponse(status=200)


@never_cache
@require_GET
def health(request: "HttpRequest") -> HttpResponse:
    now = timezone.now().replace(microsecond=0)

    def build_check(name: str, message: str, failed: bool) -> dict:
        return {
            "name": name,
            "status": "CRITICAL" if failed else "OK",
            "status_code": 500 if failed else 200,
            "message": message,
            "last_checked": now.isoformat(),
            "last_success": now.isoformat() if not failed else None,
            "last_failure": now.isoformat() if failed else None,
        }

    data = {
        "version": {
            "build_time": settings.BUILD_TIME.isoformat() if settings.BUILD_TIME else None,
            "git_commit": settings.GIT_COMMIT,
            "language": "python",
            "language_version": platform.python_version(),
            "version": settings.TAG,
        },
        "uptime": round((now - settings.START_TIME).total_seconds() * 1000),
        "start_time": settings.START_TIME.isoformat(),
    }
    checks = []

    for connection in connections.all():
        failed = False
        message = "Database is ok"
        try:
            with connection.cursor() as cursor:
                cursor.execute(DB_HEALTHCHECK_QUERY)
                result = cursor.fetchone()

            if result != (1,):
                failed = True
                message = "Backend returned unexpected result"
        except Exception as e:  # pylint: disable=broad-exception-caught
            failed = True
            if isinstance(e, DatabaseError):
                message = "Backend failed"
            else:
                logger.exception("Unexpected error connection to backend %s", connection.alias)
                message = "Unexpected error"

        checks.append(build_check(f"{connection.alias} database", message, failed))

    if isinstance(caches["default"], RedisCache):
        failed = False
        message = "Cache is ok"
        try:
            get_redis_connection().ping()
        except Exception as e:  # pylint: disable=broad-exception-caught
            failed = True
            if isinstance(e, redis.exceptions.ConnectionError):
                message = "Ping failed"
            else:
                logger.exception("Unexpected error connection to Redis")
                message = "Unexpected error"

        checks.append(build_check("cache", message, failed))

    checks_failed = any(check["status"] != "OK" for check in checks)

    data["status"] = "CRITICAL" if checks_failed else "OK"
    data["checks"] = checks

    return JsonResponse(data, status=500 if checks_failed else 200)
>>>>>>> f6a88856
<|MERGE_RESOLUTION|>--- conflicted
+++ resolved
@@ -5,23 +5,14 @@
 
 import redis
 import redis.exceptions
-<<<<<<< HEAD
-from django.core.cache import caches
-from django.db import DatabaseError, connections
-from django.http import HttpResponse, HttpResponseServerError
-=======
 from django.conf import settings
 from django.core.cache import caches
 from django.db import DatabaseError, connections
 from django.http import HttpResponse, HttpResponseServerError, JsonResponse
->>>>>>> f6a88856
 from django.shortcuts import render
 from django.utils import timezone
 from django.views import defaults
-<<<<<<< HEAD
-=======
 from django.views.decorators.cache import never_cache
->>>>>>> f6a88856
 from django.views.decorators.http import require_GET
 from django_redis import get_redis_connection
 from django_redis.cache import RedisCache
@@ -59,10 +50,7 @@
     return render(request, template_name, status=HTTPStatus.FORBIDDEN)
 
 
-<<<<<<< HEAD
-=======
 @never_cache
->>>>>>> f6a88856
 @require_GET
 def ready(request: "HttpRequest") -> HttpResponse:
     """Readiness probe endpoint.
@@ -72,20 +60,14 @@
     return HttpResponse(status=200)
 
 
-<<<<<<< HEAD
-=======
 @never_cache
->>>>>>> f6a88856
 @require_GET
 def liveness(request: "HttpRequest") -> HttpResponse:
     """Liveness probe endpoint.
 
     If this fails, the container will be restarted.
-<<<<<<< HEAD
-=======
 
     Unlike the health endpoint, this probe returns at the first sign of issue.
->>>>>>> f6a88856
     """
     for connection in connections.all():
         try:
@@ -94,19 +76,6 @@
                 result = cursor.fetchone()
 
             if result != (1,):
-<<<<<<< HEAD
-                return HttpResponseServerError(content=f"'{connection.alias}' database returned unexpected value.")
-        except DatabaseError:
-            return HttpResponseServerError(content=f"'{connection.alias}' database connection errored unexpectedly.")
-
-    if isinstance(caches["default"], RedisCache):
-        try:
-            get_redis_connection().ping()
-        except redis.exceptions.ConnectionError:
-            return HttpResponseServerError(content="Failed to connect to cache.")
-
-    return HttpResponse(status=200)
-=======
                 return HttpResponseServerError(f"Database {connection.alias} returned unexpected result")
         except Exception:  # pylint: disable=broad-exception-caught
             logger.exception("Database %s reported an error", connection.alias)
@@ -192,5 +161,4 @@
     data["status"] = "CRITICAL" if checks_failed else "OK"
     data["checks"] = checks
 
-    return JsonResponse(data, status=500 if checks_failed else 200)
->>>>>>> f6a88856
+    return JsonResponse(data, status=500 if checks_failed else 200)