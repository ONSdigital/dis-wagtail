<<<<<<< HEAD
from typing import TYPE_CHECKING, Any, Optional
=======
from datetime import datetime
from typing import TYPE_CHECKING, Optional, TypedDict
>>>>>>> 36f8d9e1

import jinja2
from django import template
from django.template.loader import render_to_string
from django.utils.html import json_script as _json_script
from django_jinja import library
from wagtail.models import Locale

from cms.core.custom_date_format import ons_date_format
from cms.core.models import SocialMediaSettings

register = template.Library()

if TYPE_CHECKING:
    from django.utils.safestring import SafeString
    from wagtail.models import Page, Site

    from cms.images.models import CustomImage


class LocaleURLsDict(TypedDict):
    locale: "Locale"
    variant: "Page"
    url: str


class TranslationURLDict(TypedDict):
    url: str
    isoCode: str
    text: str
    current: bool


class HreflangDict(TypedDict):
    url: str
    lang: str


# Social text
@register.filter(name="social_text")
def social_text(page: "Page", site: "Site") -> str:
    """Returns the given page social text, or the default sharing image as defined in the social media settings."""
    social_text_str: str = getattr(page, "social_text", "")
    return social_text_str or SocialMediaSettings.for_site(site).default_sharing_text


# Social image
@register.filter(name="social_image")
def social_image(page: "Page", site: "Site") -> Optional["CustomImage"]:
    """Returns the given page social image, or the default sharing image as defined in the social media settings."""
    the_social_image: CustomImage | None = getattr(page, "social_image", None)
    return the_social_image or SocialMediaSettings.for_site(site).default_sharing_image


@library.global_function
@jinja2.pass_context
def include_django(context: jinja2.runtime.Context, template_name: str) -> "SafeString":
    """Allow importing a pre-rendered Django template into jinja2."""
    return render_to_string(template_name, context=dict(context), request=context.get("request", None))


<<<<<<< HEAD
# Copy django's json_script filter
@register.filter(is_safe=True)
def json_script(value: dict[str, Any], element_id: Optional[str] = None) -> "SafeString":
    """Output value JSON-encoded, wrapped in a <script type="application/json">
    tag (with an optional id).
    """
    return _json_script(value, element_id)


def extend(value: list[Any], element: Any) -> None:
    """Append an item to a list.

    This could be achieved in Nunjucks with array.concat(item), and in Jinja2
    with array.append(item), but not with any syntax that is available in both.

    Use:
        {% set _ = extend(series, seriesItem) %}

    There is no actual return value, but the `set` tag should be used to avoid
    printing to the template.
    """
    if not isinstance(value, list):
        # This function is likely to be called from a template macro, so we
        # can't rely on annotations and tooling for type safety.
        raise TypeError("First argument must be a list.")
    return value.append(element)
=======
def set_attributes_filter(attributes: dict, new_attributes: dict) -> dict:
    """Update attributes dictionary with new_attributes.
    This is a Python reimplementation of the Nunjucks setAttributes filter.
    See:
    https://github.com/ONSdigital/design-system/blob/d4d4e171690141678af022379273f1e408f5a4e3/lib/filters/set-attributes.js#L1-L9
    Usage in template: {{ attributes|setAttributes(new_attributes) }}.
    """
    attributes.update(new_attributes)
    return attributes


def _build_locale_urls(context: jinja2.runtime.Context) -> list[LocaleURLsDict]:
    """Internal helper to build a list of dicts that map each locale to:
    - its variant (or fallback to default_page if missing)
    - the final URL to use
    - the locale object itself.
    """
    page = context.get("page")
    if not page:
        return []

    default_locale = Locale.get_default()

    variants = {variant.locale_id: variant for variant in page.get_translations(inclusive=True).defer_streamfields()}
    default_page = variants.get(default_locale.pk)

    results: list[LocaleURLsDict] = []
    for locale in Locale.objects.all().order_by("pk"):
        variant = variants.get(locale.pk, default_page)
        if not variant:
            # In case a preview of a non-existent page is requested
            continue

        url = variant.get_url(request=context["request"])
        # If there's no real translation in this locale, prepend
        # the locale code to the default page's URL so that strings in
        # templates can be localized:
        if variant == default_page and locale.pk != variant.locale_id:
            url = f"/{locale.language_code}{url}"

        results.append(
            {
                "locale": locale,
                "variant": variant,
                "url": url,
            }
        )

    return results


@jinja2.pass_context
def get_translation_urls(context: jinja2.runtime.Context) -> list[TranslationURLDict]:
    """Returns a list of dictionaries containing URL, ISO code, language name,
    and whether it is the current locale.
    """
    base_urls = _build_locale_urls(context)
    urls: list[TranslationURLDict] = []
    for item in base_urls:
        locale = item["locale"]
        urls.append(
            {
                "url": item["url"],
                "isoCode": locale.language_code.split("-", 1)[0],
                "text": ("English" if locale.language_name_local == "British English" else locale.language_name_local),
                "current": locale.is_active,
            }
        )
    return urls


@jinja2.pass_context
def get_hreflangs(context: jinja2.runtime.Context) -> list[HreflangDict]:
    """Returns a list of dictionaries containing URL and the full locale code.
    Typically used for HTML 'hreflang' tags.
    """
    base_urls = _build_locale_urls(context)
    hreflangs: list[HreflangDict] = [{"url": item["url"], "lang": item["locale"].language_code} for item in base_urls]
    return hreflangs


@register.filter(name="ons_date")
def ons_date_format_filter(value: datetime | None, format_string: str) -> str:
    """Format a date using the ons_date_format function."""
    return "" if value is None else ons_date_format(value, format_string)
>>>>>>> 36f8d9e1
<|MERGE_RESOLUTION|>--- conflicted
+++ resolved
@@ -1,9 +1,5 @@
-<<<<<<< HEAD
-from typing import TYPE_CHECKING, Any, Optional
-=======
 from datetime import datetime
-from typing import TYPE_CHECKING, Optional, TypedDict
->>>>>>> 36f8d9e1
+from typing import TYPE_CHECKING, Any, Optional, TypedDict
 
 import jinja2
 from django import template
@@ -65,34 +61,6 @@
     return render_to_string(template_name, context=dict(context), request=context.get("request", None))
 
 
-<<<<<<< HEAD
-# Copy django's json_script filter
-@register.filter(is_safe=True)
-def json_script(value: dict[str, Any], element_id: Optional[str] = None) -> "SafeString":
-    """Output value JSON-encoded, wrapped in a <script type="application/json">
-    tag (with an optional id).
-    """
-    return _json_script(value, element_id)
-
-
-def extend(value: list[Any], element: Any) -> None:
-    """Append an item to a list.
-
-    This could be achieved in Nunjucks with array.concat(item), and in Jinja2
-    with array.append(item), but not with any syntax that is available in both.
-
-    Use:
-        {% set _ = extend(series, seriesItem) %}
-
-    There is no actual return value, but the `set` tag should be used to avoid
-    printing to the template.
-    """
-    if not isinstance(value, list):
-        # This function is likely to be called from a template macro, so we
-        # can't rely on annotations and tooling for type safety.
-        raise TypeError("First argument must be a list.")
-    return value.append(element)
-=======
 def set_attributes_filter(attributes: dict, new_attributes: dict) -> dict:
     """Update attributes dictionary with new_attributes.
     This is a Python reimplementation of the Nunjucks setAttributes filter.
@@ -102,6 +70,15 @@
     """
     attributes.update(new_attributes)
     return attributes
+
+
+# Copy django's json_script filter
+@register.filter(is_safe=True)
+def json_script(value: dict[str, Any], element_id: Optional[str] = None) -> "SafeString":
+    """Output value JSON-encoded, wrapped in a <script type="application/json">
+    tag (with an optional id).
+    """
+    return _json_script(value, element_id)
 
 
 def _build_locale_urls(context: jinja2.runtime.Context) -> list[LocaleURLsDict]:
@@ -174,8 +151,26 @@
     return hreflangs
 
 
+def extend(value: list[Any], element: Any) -> None:
+    """Append an item to a list.
+
+    This could be achieved in Nunjucks with array.concat(item), and in Jinja2
+    with array.append(item), but not with any syntax that is available in both.
+
+    Use:
+        {% set _ = extend(series, seriesItem) %}
+
+    There is no actual return value, but the `set` tag should be used to avoid
+    printing to the template.
+    """
+    if not isinstance(value, list):
+        # This function is likely to be called from a template macro, so we
+        # can't rely on annotations and tooling for type safety.
+        raise TypeError("First argument must be a list.")
+    return value.append(element)
+
+
 @register.filter(name="ons_date")
 def ons_date_format_filter(value: datetime | None, format_string: str) -> str:
     """Format a date using the ons_date_format function."""
-    return "" if value is None else ons_date_format(value, format_string)
->>>>>>> 36f8d9e1
+    return "" if value is None else ons_date_format(value, format_string)