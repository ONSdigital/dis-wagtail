<<<<<<< HEAD
import json
import re
from datetime import datetime, timedelta
=======
from datetime import datetime, time, timedelta
>>>>>>> 64d712ac

from behave import given, step, then, when  # pylint: disable=no-name-in-module
from behave.runner import Context
from django.urls import reverse
from django.utils import timezone
from playwright.sync_api import expect

from cms.articles.tests.factories import ArticleSeriesPageFactory, StatisticalArticlePageFactory
from cms.bundles.enums import BundleStatus
<<<<<<< HEAD
from cms.bundles.models import BundlePage, BundleTeam
from cms.bundles.tests.factories import BundleFactory, BundlePageFactory
from cms.release_calendar.enums import ReleaseStatus
from cms.release_calendar.tests.factories import ReleaseCalendarPageFactory
from cms.teams.models import Team
from cms.users.tests.factories import UserFactory
from cms.workflows.tests.utils import mark_page_as_ready_to_publish
from functional_tests.step_helpers.users import create_user
=======
from cms.bundles.models import BundleTeam
from cms.bundles.tests.factories import BundleFactory
from cms.core.custom_date_format import ons_date_format
from cms.release_calendar.tests.factories import ReleaseCalendarPageFactory
from cms.teams.models import Team
from cms.users.tests.factories import UserFactory
from functional_tests.steps.release_page import click_add_child_page, navigate_to_release_calendar_page

tomorrow = timezone.now() + timedelta(days=1)
>>>>>>> 64d712ac


@step("a bundle has been created")
def a_bundle_has_been_created(context: Context) -> None:
    context.bundle = BundleFactory()


@step("is ready for review")
def the_bundle_is_ready_for_review(context: Context) -> None:
    context.bundle.status = BundleStatus.IN_REVIEW
    context.bundle.save(update_fields=["status"])


@step("has a preview team")
def a_bundle_has_a_preview_team(context: Context) -> None:
    context.team = Team.objects.create(identifier="preview-team", name="Preview team")
    BundleTeam.objects.create(parent=context.bundle, team=context.team)


@step("the viewer is in the preview team")
def the_viewer_is_in_the_preview_team(context: Context) -> None:
    user = context.user_data["user"]
    user.teams.add(context.team)


@step("the user navigates to the bundle creation page")
def the_user_goes_to_the_bundle_creation_page(context: Context) -> None:
    context.page.goto(context.base_url + "/admin/bundle/new/")


@step("the user opens the release calendar page chooser")
def the_user_selects_a_release_calendar(context: Context) -> None:
    context.page.get_by_role("button", name="Choose Release Calendar page").click()
    context.page.wait_for_timeout(250)  # Wait for the modal to open


@step("the user opens the page chooser")
def the_user_opens_page_chooser(context: Context) -> None:
    context.page.get_by_role("button", name="Add page").click()
    context.page.wait_for_timeout(100)
    context.page.get_by_role("button", name="Choose a page").click()
    context.page.wait_for_timeout(250)  # Wait for the modal to open


@step("the locale column is displayed in the chooser")
def the_locale_column_is_displayed(context: Context) -> None:
    modal = context.page.locator(".modal-body")
    modal.get_by_role("columnheader", name="Locale").is_visible()


@then('the selected datasets are displayed in the "Data API datasets" section')
def the_selected_datasets_are_displayed(context: Context) -> None:
    context.page.get_by_role("heading", name="Dataset 1").is_visible()
    context.page.get_by_text("Looked up dataset (Edition: Example Dataset 1, Ver: 1)").is_visible()
    context.page.get_by_role("heading", name="Dataset 2").is_visible()
    context.page.get_by_text(
        "Personal well-being estimates by local authority (Edition: Example Dataset 2, Ver: 1)"
    ).is_visible()
    context.page.get_by_role("heading", name="Dataset 3").is_visible()
    context.page.get_by_text(
        "Deaths registered weekly in England and Wales by region (Edition: Example Dataset 3, Ver: 1)"
    ).is_visible()


# bundle create amend
@step("a bundle has been created with a creator")
def a_bundle_has_been_created_with_user(context: Context) -> None:
    context.bundle_creator = UserFactory()
    context.bundle = BundleFactory(created_by=context.bundle_creator)


@step("the bundle has creator removed")
def delete_bundle_creator(context: Context) -> None:
    context.bundle_creator.delete()


# bundle goto
@step("the user goes to the bundle inspect page")
def go_to_bundle_inspect(context: Context) -> None:
    context.page.goto(context.base_url + reverse("bundle:inspect", args=[context.bundle.pk]))


@step("the user goes to the bundle menu page")
def go_to_bundle_menu(context: Context) -> None:
    context.page.goto(context.base_url + reverse("bundle:index"))


# bundle Menu
@step("the bundle menu shows bundle and Added by is not empty")
def bundle_menu_contains_value(context: Context) -> None:
    expect(context.page.get_by_role("table")).to_contain_text(context.bundle.name)
    expect(context.page.get_by_role("table")).to_contain_text(context.bundle_creator.get_full_name())


@step("the bundle menu shows bundle and Added by is empty")
def bundle_menu_does_not_contain_value(context: Context) -> None:
    expect(context.page.get_by_role("table")).to_contain_text(context.bundle.name)
    expect(context.page.get_by_role("table")).not_to_contain_text(context.bundle_creator.get_full_name())


# bundle Inspect
@step("the user can inspect Bundle details and Created by is not empty")
def the_user_can_see_the_bundle_details_with_creator(context: Context) -> None:
    expect(context.page.get_by_text("Created by")).to_be_visible()
    expect(context.page.get_by_text(context.bundle_creator.get_username())).to_be_visible()


@step("the user can inspect Bundle details and Created by is empty")
def bundle_inspect_show(context: Context) -> None:
    expect(context.page.get_by_text("Created by")).to_be_visible()
    expect(context.page.get_by_text(context.bundle_creator.get_username())).not_to_be_visible()


<<<<<<< HEAD
# Bundles UI Data Setup


@given("there is a {user_role} user")
def a_user_exists_by_role(context: Context, user_role: str) -> None:
    if not hasattr(context, "users"):
        context.users = {}
    context.users[user_role] = create_user(user_role)


@given("there is a Statistical Analysis page")
def statistical_analysis(
    context: Context,
) -> None:
    context.article_series_page = ArticleSeriesPageFactory(title="PSF")
    article = StatisticalArticlePageFactory(parent=context.article_series_page)
    mark_page_as_ready_to_publish(article, UserFactory())
    context.statistical_article_page = article


@given("there is a release calendar page")
def release_calendar(context: Context) -> None:
    nowish = timezone.now() + timedelta(minutes=20)
    context.release_calendar_page = ReleaseCalendarPageFactory(
        release_date=nowish, title="Release Calendar Page bundles UI", status=ReleaseStatus.CONFIRMED
    )


@given("there is a preview team")
def preview_teams_create(context: Context) -> None:
    context.team = Team.objects.create(identifier="preview-team", name="Bundles UI Preview team", is_active=True)


@given("the {user_role} is a member of the preview team")
def add_user_to_preview_teams(context: Context, user_role: str) -> None:
    user = context.users[user_role]["user"]
    user.teams.add(context.team)


@given("there are {number_of_bundles} bundles with {bundle_details}")
def multiple_bundles_create(context: Context, number_of_bundles: str, bundle_details: str) -> None:
    bundle_dets = json.loads(bundle_details)
    if bundle_dets:
        context.bundles = []
        context.bundlepages = []
        context.bundleteams = []

        for __ in range(int(number_of_bundles)):
            bundle = BundleFactory()

            if not hasattr(context.users, bundle_dets["creator_role"]) and bundle_dets["creator_role"] != "":
                context.users[bundle_dets["creator_role"]] = create_user(bundle_dets["creator_role"])

            bundle_status = BundleStatus.DRAFT
            bundle_approved = False
            if bundle_dets["status"] == "Approved":
                bundle_status = BundleStatus.APPROVED
                bundle_approved = True
            elif bundle_dets["status"] == "In_Review":
                bundle_status = BundleStatus.IN_REVIEW

            if bundle_dets["creator_role"] != "":
                user = context.users[bundle_dets["creator_role"]]["user"]

                bundle.created_by = user
                bundle.status = bundle_status
                bundle.approved = bundle_approved

            else:
                bundle.status = bundle_status
                bundle.approved = bundle_approved
            bundle.save()

            if bool(bundle_dets["preview_teams"]) and hasattr(context, "team"):
                BundleTeam.objects.create(parent=bundle, team=context.team)
                context.bundleteams.append({"parent": bundle, "team": context.team})
            bundle.save()

            if bool(bundle_dets["add_rel_cal"]) and hasattr(context, "release_calendar_page"):
                page = context.release_calendar_page

                bundle.release_calendar_page = context.release_calendar_page
                BundlePage.objects.create(parent=bundle, page=page)
                context.bundlepages.append(BundlePageFactory(parent=bundle, page=page))
            else:
                now = (datetime.now() + timedelta(hours=4)).strftime("%Y-%m-%d %H:%M")
                bundle.scheduled_date = now
            bundle.save()

            if bool(bundle_dets["add_stat_page"]) and hasattr(context, "statistical_article_page"):
                page = context.statistical_article_page
                BundlePage.objects.create(parent=bundle, page=page)
                context.bundlepages.append(BundlePageFactory(parent=bundle, page=page))
            bundle.save()
            context.bundles.append(bundle)
        sorted(context.bundles, key=lambda x: x.name)


# Bundles UI Triggers
@when("the {user_role} logs in")
def log_in_user_by_role(context: Context, user_role: str) -> None:
    context.page.goto(f"{context.base_url}/admin/login/")
    context.page.get_by_placeholder("Enter your username").fill(context.users[user_role]["username"])
    context.page.get_by_placeholder("Enter password").fill(context.users[user_role]["password"])
    context.page.get_by_role("button", name="Sign in").click()


# Bundles UI Consequences
@then("the logged in user can create a bundle")
def add_bundle_details(context: Context) -> None:
    bundle_name = "Bundle UI Test Bundle"
    context.page.goto(context.base_url + "/admin/")
    expect(context.page.get_by_role("link", name="Add bundle")).to_be_visible()
    context.page.get_by_role("link", name="Add bundle").click()
    context.page.get_by_role("textbox", name="Name*").fill(bundle_name)
    context.page.get_by_role("button", name="Save as draft").click()
    expect(context.page.get_by_text("Bundle successfully created.")).to_be_visible()


@then("the logged in user fails to create a bundle due to mandatory field")
def fail_to_save_bundle_name(context: Context) -> None:
    context.page.goto(context.base_url + "/admin/")
    expect(context.page.get_by_role("link", name="Add bundle")).to_be_visible()
    context.page.get_by_role("link", name="Add bundle").click()
    context.page.get_by_role("button", name="Save as draft").click()
    expect(context.page.get_by_role("status")).to_contain_text("The bundle could not be created due to errors.")
    expect(context.page.locator("#panel-child-name-errors")).to_contain_text("This field is required.")


@then("the logged in user fails to create a bundle due to duplicate release dates")
def fail_to_save_bundle_release(context: Context) -> None:
    now = (datetime.now() + timedelta(hours=4)).strftime("%Y-%m-%d %H:%M")
    bundle_name = "Bundle UI Test Bundle"

    context.page.goto(context.base_url + "/admin/")
    context.page.get_by_role("link", name="Add bundle").click()
    context.page.get_by_role("textbox", name="Name*").fill(bundle_name)

    context.page.get_by_role("button", name="Choose Release Calendar page").click()
    context.page.get_by_role("textbox", name="Search term").fill(context.release_calendar_page.title)
    context.page.get_by_role("row", name=context.release_calendar_page.title).get_by_role("link").click()
    context.page.get_by_role("textbox", name="or Publication date").fill(now)

    context.page.get_by_role("button", name="Save as draft").click()

    expect(context.page.locator("#panel-child-scheduling-child-release_calendar_page-errors")).to_contain_text(
        "You must choose either a Release Calendar page or a Publication date, not both."
    )
    expect(context.page.get_by_role("status")).to_contain_text("The bundle could not be created due to errors.")
    expect(context.page.locator("#panel-child-scheduling-child-publication_date-errors")).to_contain_text(
        "You must choose either a Release Calendar page or a Publication date, not both."
    )


@then("the logged in user cannot create a bundle")
def cannot_add_bundles(context: Context) -> None:
    context.page.goto(context.base_url + "/admin/")
    expect(context.page.get_by_role("link", name="Add bundle")).not_to_be_visible()
    context.page.goto(context.base_url + reverse("bundle:index"))
    expect(context.page.get_by_role("link", name="Add bundle")).not_to_be_visible()


@then("the logged in user fails to create a bundle due used bundle name")
def add_bundle_with_same_name(context: Context) -> None:
    bundle_name = context.bundles[-1].name
    context.page.goto(context.base_url + "/admin/")
    context.page.get_by_role("link", name="Add bundle").click()
    context.page.get_by_role("textbox", name="Name*").fill(bundle_name)
    context.page.get_by_role("button", name="Save as draft").click()
    expect(context.page.get_by_role("status")).to_contain_text("The bundle could not be created due to errors.")
    expect(context.page.locator("#panel-child-name-errors")).to_contain_text("Bundle with this Name already exists.")


@then("the logged in user can find the bundle")
def find_the_bundle(context: Context) -> None:
    if len(context.bundles) <= 1:
        expect(context.page.locator("#latest-bundles-heading")).to_contain_text("Latest active bundles")
        expect(context.page.locator("#latest-bundles-content")).to_contain_text(context.bundles[-1].name)
    else:
        context.page.get_by_role("link", name="View all bundles", exact=True).click()
        context.page.goto(f"{context.base_url}/admin/bundle/?q=Bundle+")
        context.page.get_by_role("textbox", name="Search term").fill(context.bundles[-1].name)
        expect(context.page.get_by_role("link", name=context.bundles[-1].name, exact=True)).to_be_visible()


@then("the logged in user goes to edit bundle")
def edit_bundle(context: Context) -> None:
    bundle_edit = f"Edit '{context.bundles[-1].name}'"
    context.page.get_by_role("link", name="Dashboard").click()
    context.page.get_by_role("link", name="View all bundles", exact=True).click()
    context.page.get_by_role("textbox", name="Search term").fill(context.bundles[-1].name)
    context.page.get_by_role("link", name=bundle_edit).click()


@then("the logged in user can add a release schedule")
def add_release_calendar_in_edit(context: Context) -> None:
    # add Release Calendar
    bundle_status = f"Bundle '{context.bundles[-1].name}' updated."
    if hasattr(context, "release_calendar_pages"):
        context.page.get_by_role("button", name="Choose Release Calendar page").click()
        context.page.get_by_role("textbox", name="Search term").fill(context.release_calendar_page.title)
        context.page.get_by_role("row", name=context.release_calendar_page.title).get_by_role("link").click()
    else:
        now = (datetime.now() + timedelta(hours=4)).strftime("%Y-%m-%d %H:%M")
        context.page.get_by_role("textbox", name="or Publication date").fill(now)

    context.page.get_by_role("button", name="Save").click()
    expect(context.page.get_by_role("status")).to_contain_text(bundle_status)


@then("the logged in user can add preview team")
def add_preview_team_in_edit(context: Context) -> None:
    # add preview team
    context.page.get_by_role("button", name="Add preview team").click()
    context.page.get_by_role("textbox", name="Search term").fill(context.team.name)
    context.page.get_by_role("checkbox", name=context.team.name).check()
    context.page.get_by_role("button", name="Confirm selection").click()
    context.page.get_by_role("button", name="Save").click()


@then("the logged in user can add pages")
def add_article_page_in_edit(context: Context) -> None:
    # add Article
    bundle_status = f"Bundle '{context.bundles[-1].name}' updated."
    context.page.get_by_role("button", name="Add page").click()
    context.page.get_by_label("Page type").select_option("StatisticalArticlePage")
    context.page.wait_for_timeout(200)
    context.page.get_by_role(
        "checkbox", name=f"{context.article_series_page.title}: {context.statistical_article_page.title}"
    ).check()
    context.page.wait_for_timeout(100)
    context.page.get_by_role("button", name="Confirm selection").click()
    context.page.get_by_role("button", name="Save").click()
    expect(context.page.get_by_role("status")).to_contain_text(bundle_status)


@then("the {user_role} can preview bundle")
def goes_to_preview_bundle(context: Context, user_role: str) -> None:
    bundle_inspect_button = f"Inspect '{context.bundles[-1].name}'"

    # goto bundles menu
    context.page.get_by_role("link", name="Dashboard").click()
    context.page.get_by_role("link", name="Bundles", exact=True).click()

    # search for required bundle
    if user_role != "Viewer":
        context.page.get_by_role("textbox", name="Search term").fill(context.bundles[-1].name)

    context.page.get_by_role("link", name=bundle_inspect_button).click()

    # Verify required bundle
    expect(context.page.get_by_text("Name")).to_be_visible()
    expect(context.page.get_by_role("definition").filter(has_text=context.bundles[-1].name)).to_be_visible()

    if user_role != "Viewer":
        expect(context.page.get_by_role("term").filter(has_text=re.compile(r"^Status$"))).to_be_visible()
        expect(context.page.get_by_text("Draft").first).to_be_visible()
        expect(context.page.get_by_text("Approval status")).to_be_visible()
        expect(context.page.get_by_text("Pending approval")).to_be_visible()
        expect(context.page.get_by_text("Teams", exact=True)).to_be_visible()
        expect(context.page.get_by_text(context.team.name)).to_be_visible()

    expect(context.page.get_by_text("Created at")).to_be_visible()
    expect(context.page.get_by_text("Created by")).to_be_visible()
    expect(context.page.get_by_text(context.bundles[-1].created_by.get_username())).to_be_visible()
    expect(context.page.get_by_text("Scheduled publication")).to_be_visible()
    expect(context.page.get_by_text("Associated release calendar")).to_be_visible()
    expect(context.page.locator("dl")).to_contain_text(context.release_calendar_page.title)
    expect(context.page.get_by_text(context.statistical_article_page.title)).to_be_visible()
    expect(context.page.get_by_role("cell", name="Statistical article page")).to_be_visible()


@then("the logged in user cannot preview a bundle")
def cannot_preview_bundle(context: Context) -> None:
    context.page.get_by_role("link", name="Bundles", exact=True).click()
    expect(
        context.page.get_by_role("button", name=f"More options for '{context.bundles[-1].name}'")
    ).not_to_be_visible()


@then("the logged in user cannot approve a bundle")
def cannot_approve_bundle(context: Context) -> None:
    context.page.get_by_role("link", name="Bundles", exact=True).click()
    expect(
        context.page.get_by_role("button", name=f"More options for '{context.bundles[-1].name}'")
    ).not_to_be_visible()


@then("the logged in user can approve a bundle")
def can_approve_bundle(context: Context) -> None:
    bundle_edit = f"Edit '{context.bundles[-1].name}'"
    bundle_status = f"Bundle '{context.bundles[-1].name}' Approval' updated. Edit"

    context.page.get_by_role("link", name="Dashboard").click()
    context.page.get_by_role("link", name="Bundles", exact=True).click()
    context.page.get_by_role("textbox", name="Search term").fill(context.bundles[-1].name)
    context.page.get_by_role("link", name=bundle_edit).click()
    context.page.get_by_role("button", name="More actions").click()
    context.page.get_by_role("button", name="Approve").click()
    expect(context.page.get_by_role("status")).to_contain_text(bundle_status)


@then("the logged in user cannot approve a bundle due to lack of pages")
def cannot_approve_bundle_edge_case(context: Context) -> None:
    bundle_edit = f"Edit '{context.bundles[-1].name}'"
    context.page.get_by_role("link", name=bundle_edit).click()
    context.page.get_by_role("button", name="More actions").click()
    context.page.get_by_role("button", name="Approve").click()
    expect(context.page.get_by_text("The bundle could not be saved")).to_be_visible()


@then("the logged in user can send bundle to moderation")
def send_to_moderation(context: Context) -> None:
    bundle_status = f"Bundle '{context.bundles[-1].name}'"
    context.page.get_by_role("button", name="More actions").click()
    context.page.get_by_role("button", name="Save to preview").click()
    expect(context.page.get_by_text(bundle_status)).to_be_visible()
=======
# To test release calendar page panel
@given("a release calendar page with a future release date exists")
@given('a release calendar page with a "{status}" status and future release date exists')
def release_calendar_page_with_status_and_future_date_exists(context: Context, status: str = "Provisional") -> None:
    context.release_calendar_page = ReleaseCalendarPageFactory(
        release_date=tomorrow,
        status=status.upper(),
        notice="default notice",
    )
    context.release_calendar_page.save_revision().save()


@step('the user manually creates a future release calendar page with a "{status}" status')
def user_manually_creates_future_release_calendar(context: Context, status: str) -> None:
    navigate_to_release_calendar_page(context)
    click_add_child_page(context)
    title = "Future Release Calendar Page"
    context.page.get_by_placeholder("Page title*").fill(title)
    context.page.get_by_label("Status*").select_option(status.upper())
    formatted_date = tomorrow.strftime("%Y-%m-%d %H:%M")
    context.page.get_by_role("textbox", name="Release date*").fill(formatted_date)
    context.page.get_by_role("region", name="Summary*").get_by_role("textbox").fill("My example release page")

    # Save the values to access later
    context.saved_release_calendar_page_details = {
        "title": title,
        "release_date_value": ons_date_format(tomorrow, "DATETIME_FORMAT"),
        "status": status,
    }


@when("the user enters a title")
def user_enters_title(context: Context) -> None:
    context.page.get_by_role("textbox", name="Name*").fill("Test Bundles")


@step("the user selects the existing release calendar page")
def user_creates_bundle_with_future_release_calendar_page(context: Context) -> None:
    try:
        title = context.release_calendar_page.title
    except AttributeError:
        title = context.saved_release_calendar_page_details["title"]

    context.page.get_by_text(title).click()


@step('the user clicks "Save as draft"')
def user_clicks_save_as_draft(context: Context) -> None:
    context.page.get_by_role("button", name="Save as draft").click()


@step("the user sees the release calendar page title, status and release date")
def user_sees_release_calendar_page_title_status_release_date(
    context: Context,
) -> None:
    expect(
        context.page.get_by_text(
            f"{context.release_calendar_page.title} ({context.release_calendar_page.status},"
            f" {context.release_calendar_page.release_date_value})"
        )
    ).to_be_visible()


@then('the user cannot see the "Cancelled" release calendar page')
def user_cannot_see_cancelled_release_calendar_page(context: Context) -> None:
    expect(context.page.get_by_text(context.release_calendar_page.title)).not_to_be_visible()


@step('the user updates the selected release calendar page\'s title, release date and sets the status to "{status}"')
def user_updates_selected_release_calendar_page_title_release_date_status(context: Context, status: str) -> None:
    day_after_tomorrow = timezone.localdate() + timedelta(days=2)

    # Set time to 10 am as using datetime.now() displayed an hour earlier than actual time for checking the updated time
    new_date = timezone.make_aware(datetime.combine(day_after_tomorrow, time(10, 0)), timezone.get_current_timezone())

    context.page.get_by_role("region", name="Scheduling").get_by_label("Actions").click()
    with context.page.expect_popup() as edit_release_calendar_page:
        context.page.get_by_role("link", name="Edit Release Calendar page").click()
    # closes original bundles edit view
    context.page.close()
    # assigns context to new release calendar page edit view
    context.page = edit_release_calendar_page.value
    # tracks original release calendar details
    context.original_date = context.saved_release_calendar_page_details["release_date_value"]
    context.original_title = context.saved_release_calendar_page_details["title"]
    context.original_status = context.saved_release_calendar_page_details["status"]

    if status == "Cancelled":
        context.page.locator("#panel-child-content-metadata-content div").filter(
            has_text="Cancellation notice Used for"
        ).get_by_role("textbox").fill("Cancelled notice")

    # enter new details
    context.page.get_by_placeholder("Page title*").fill("New title")
    context.page.get_by_label("Status*").select_option((status).upper())
    formatted_date = new_date.strftime("%Y-%m-%d %H:%M")
    context.page.get_by_role("textbox", name="Release date*").fill(formatted_date)
    context.page.get_by_role("button", name="Save draft").click()
    # tracks new release date with ons date format
    context.saved_release_calendar_page_details["release_date_value"] = ons_date_format(new_date, "DATETIME_FORMAT")


@step("returns to the bundle edit page")
def returns_to_bundle_edit_page(
    context: Context,
) -> None:
    with context.page.expect_popup() as bundle_admin_view:
        context.page.locator("#panel-child-content-metadata-content").get_by_role("link", name="Bundle").click()
    # closes release calendar page edit view
    context.page.close()
    # assigns context to new bundles edit view
    context.page = bundle_admin_view.value


@then('the user sees the updated release calendar page\'s title, release date and the status "{status}"')
def user_sees_updated_release_calendar_page_title_release_date_status(context: Context, status: str) -> None:
    expect(
        context.page.get_by_text(
            f"New title ({status}, {context.saved_release_calendar_page_details['release_date_value']})"
        )
    ).to_be_visible()
    expect(
        context.page.get_by_text(f"{context.original_title} ({context.original_status}, {context.original_date})")
    ).not_to_be_visible()
>>>>>>> 64d712ac
<|MERGE_RESOLUTION|>--- conflicted
+++ resolved
@@ -1,10 +1,7 @@
-<<<<<<< HEAD
 import json
 import re
-from datetime import datetime, timedelta
-=======
+
 from datetime import datetime, time, timedelta
->>>>>>> 64d712ac
 
 from behave import given, step, then, when  # pylint: disable=no-name-in-module
 from behave.runner import Context
@@ -14,16 +11,6 @@
 
 from cms.articles.tests.factories import ArticleSeriesPageFactory, StatisticalArticlePageFactory
 from cms.bundles.enums import BundleStatus
-<<<<<<< HEAD
-from cms.bundles.models import BundlePage, BundleTeam
-from cms.bundles.tests.factories import BundleFactory, BundlePageFactory
-from cms.release_calendar.enums import ReleaseStatus
-from cms.release_calendar.tests.factories import ReleaseCalendarPageFactory
-from cms.teams.models import Team
-from cms.users.tests.factories import UserFactory
-from cms.workflows.tests.utils import mark_page_as_ready_to_publish
-from functional_tests.step_helpers.users import create_user
-=======
 from cms.bundles.models import BundleTeam
 from cms.bundles.tests.factories import BundleFactory
 from cms.core.custom_date_format import ons_date_format
@@ -33,7 +20,6 @@
 from functional_tests.steps.release_page import click_add_child_page, navigate_to_release_calendar_page
 
 tomorrow = timezone.now() + timedelta(days=1)
->>>>>>> 64d712ac
 
 
 @step("a bundle has been created")
@@ -59,7 +45,7 @@
     user.teams.add(context.team)
 
 
-@step("the user navigates to the bundle creation page")
+@step("the user goes to the bundle creation page")
 def the_user_goes_to_the_bundle_creation_page(context: Context) -> None:
     context.page.goto(context.base_url + "/admin/bundle/new/")
 
@@ -123,7 +109,9 @@
 
 # bundle Menu
 @step("the bundle menu shows bundle and Added by is not empty")
-def bundle_menu_contains_value(context: Context) -> None:
+def bundle_menu_contains_value(
+    context: Context,
+) -> None:
     expect(context.page.get_by_role("table")).to_contain_text(context.bundle.name)
     expect(context.page.get_by_role("table")).to_contain_text(context.bundle_creator.get_full_name())
 
@@ -147,7 +135,132 @@
     expect(context.page.get_by_text(context.bundle_creator.get_username())).not_to_be_visible()
 
 
-<<<<<<< HEAD
+# To test release calendar page panel
+@given("a release calendar page with a future release date exists")
+@given('a release calendar page with a "{status}" status and future release date exists')
+def release_calendar_page_with_status_and_future_date_exists(context: Context, status: str = "Provisional") -> None:
+    context.release_calendar_page = ReleaseCalendarPageFactory(
+        release_date=tomorrow,
+        status=status.upper(),
+        notice="default notice",
+    )
+    context.release_calendar_page.save_revision().save()
+
+
+@step('the user manually creates a future release calendar page with a "{status}" status')
+def user_manually_creates_future_release_calendar(context: Context, status: str) -> None:
+    navigate_to_release_calendar_page(context)
+    click_add_child_page(context)
+    title = "Future Release Calendar Page"
+    context.page.get_by_placeholder("Page title*").fill(title)
+    context.page.get_by_label("Status*").select_option(status.upper())
+    formatted_date = tomorrow.strftime("%Y-%m-%d %H:%M")
+    context.page.get_by_role("textbox", name="Release date*").fill(formatted_date)
+    context.page.get_by_role("region", name="Summary*").get_by_role("textbox").fill("My example release page")
+
+    # Save the values to access later
+    context.saved_release_calendar_page_details = {
+        "title": title,
+        "release_date_value": ons_date_format(tomorrow, "DATETIME_FORMAT"),
+        "status": status,
+    }
+
+
+@when("the user enters a title")
+def user_enters_title(context: Context) -> None:
+    context.page.get_by_role("textbox", name="Name*").fill("Test Bundles")
+
+
+@step("the user selects the existing release calendar page")
+def user_creates_bundle_with_future_release_calendar_page(context: Context) -> None:
+    try:
+        title = context.release_calendar_page.title
+    except AttributeError:
+        title = context.saved_release_calendar_page_details["title"]
+
+    context.page.get_by_text(title).click()
+
+
+@step('the user clicks "Save as draft"')
+def user_clicks_save_as_draft(context: Context) -> None:
+    context.page.get_by_role("button", name="Save as draft").click()
+
+
+@step("the user sees the release calendar page title, status and release date")
+def user_sees_release_calendar_page_title_status_release_date(
+    context: Context,
+) -> None:
+    expect(
+        context.page.get_by_text(
+            f"{context.release_calendar_page.title} ({context.release_calendar_page.status},"
+            f" {context.release_calendar_page.release_date_value})"
+        )
+    ).to_be_visible()
+
+
+@then('the user cannot see the "Cancelled" release calendar page')
+def user_cannot_see_cancelled_release_calendar_page(context: Context) -> None:
+    expect(context.page.get_by_text(context.release_calendar_page.title)).not_to_be_visible()
+
+
+@step('the user updates the selected release calendar page\'s title, release date and sets the status to "{status}"')
+def user_updates_selected_release_calendar_page_title_release_date_status(context: Context, status: str) -> None:
+    day_after_tomorrow = timezone.localdate() + timedelta(days=2)
+
+    # Set time to 10 am as using datetime.now() displayed an hour earlier than actual time for checking the updated time
+    new_date = timezone.make_aware(datetime.combine(day_after_tomorrow, time(10, 0)), timezone.get_current_timezone())
+
+    context.page.get_by_role("region", name="Scheduling").get_by_label("Actions").click()
+    with context.page.expect_popup() as edit_release_calendar_page:
+        context.page.get_by_role("link", name="Edit Release Calendar page").click()
+    # closes original bundles edit view
+    context.page.close()
+    # assigns context to new release calendar page edit view
+    context.page = edit_release_calendar_page.value
+    # tracks original release calendar details
+    context.original_date = context.saved_release_calendar_page_details["release_date_value"]
+    context.original_title = context.saved_release_calendar_page_details["title"]
+    context.original_status = context.saved_release_calendar_page_details["status"]
+
+    if status == "Cancelled":
+        context.page.locator("#panel-child-content-metadata-content div").filter(
+            has_text="Cancellation notice Used for"
+        ).get_by_role("textbox").fill("Cancelled notice")
+
+    # enter new details
+    context.page.get_by_placeholder("Page title*").fill("New title")
+    context.page.get_by_label("Status*").select_option((status).upper())
+    formatted_date = new_date.strftime("%Y-%m-%d %H:%M")
+    context.page.get_by_role("textbox", name="Release date*").fill(formatted_date)
+    context.page.get_by_role("button", name="Save draft").click()
+    # tracks new release date with ons date format
+    context.saved_release_calendar_page_details["release_date_value"] = ons_date_format(new_date, "DATETIME_FORMAT")
+
+
+@step("returns to the bundle edit page")
+def returns_to_bundle_edit_page(
+    context: Context,
+) -> None:
+    with context.page.expect_popup() as bundle_admin_view:
+        context.page.locator("#panel-child-content-metadata-content").get_by_role("link", name="Bundle").click()
+    # closes release calendar page edit view
+    context.page.close()
+    # assigns context to new bundles edit view
+    context.page = bundle_admin_view.value
+
+
+@then('the user sees the updated release calendar page\'s title, release date and the status "{status}"')
+def user_sees_updated_release_calendar_page_title_release_date_status(context: Context, status: str) -> None:
+    expect(
+        context.page.get_by_text(
+            f"New title ({status}, {context.saved_release_calendar_page_details['release_date_value']})"
+        )
+    ).to_be_visible()
+    expect(
+        context.page.get_by_text(f"{context.original_title} ({context.original_status}, {context.original_date})")
+    ).not_to_be_visible()
+
+
 # Bundles UI Data Setup
 
 
@@ -464,130 +577,4 @@
     bundle_status = f"Bundle '{context.bundles[-1].name}'"
     context.page.get_by_role("button", name="More actions").click()
     context.page.get_by_role("button", name="Save to preview").click()
-    expect(context.page.get_by_text(bundle_status)).to_be_visible()
-=======
-# To test release calendar page panel
-@given("a release calendar page with a future release date exists")
-@given('a release calendar page with a "{status}" status and future release date exists')
-def release_calendar_page_with_status_and_future_date_exists(context: Context, status: str = "Provisional") -> None:
-    context.release_calendar_page = ReleaseCalendarPageFactory(
-        release_date=tomorrow,
-        status=status.upper(),
-        notice="default notice",
-    )
-    context.release_calendar_page.save_revision().save()
-
-
-@step('the user manually creates a future release calendar page with a "{status}" status')
-def user_manually_creates_future_release_calendar(context: Context, status: str) -> None:
-    navigate_to_release_calendar_page(context)
-    click_add_child_page(context)
-    title = "Future Release Calendar Page"
-    context.page.get_by_placeholder("Page title*").fill(title)
-    context.page.get_by_label("Status*").select_option(status.upper())
-    formatted_date = tomorrow.strftime("%Y-%m-%d %H:%M")
-    context.page.get_by_role("textbox", name="Release date*").fill(formatted_date)
-    context.page.get_by_role("region", name="Summary*").get_by_role("textbox").fill("My example release page")
-
-    # Save the values to access later
-    context.saved_release_calendar_page_details = {
-        "title": title,
-        "release_date_value": ons_date_format(tomorrow, "DATETIME_FORMAT"),
-        "status": status,
-    }
-
-
-@when("the user enters a title")
-def user_enters_title(context: Context) -> None:
-    context.page.get_by_role("textbox", name="Name*").fill("Test Bundles")
-
-
-@step("the user selects the existing release calendar page")
-def user_creates_bundle_with_future_release_calendar_page(context: Context) -> None:
-    try:
-        title = context.release_calendar_page.title
-    except AttributeError:
-        title = context.saved_release_calendar_page_details["title"]
-
-    context.page.get_by_text(title).click()
-
-
-@step('the user clicks "Save as draft"')
-def user_clicks_save_as_draft(context: Context) -> None:
-    context.page.get_by_role("button", name="Save as draft").click()
-
-
-@step("the user sees the release calendar page title, status and release date")
-def user_sees_release_calendar_page_title_status_release_date(
-    context: Context,
-) -> None:
-    expect(
-        context.page.get_by_text(
-            f"{context.release_calendar_page.title} ({context.release_calendar_page.status},"
-            f" {context.release_calendar_page.release_date_value})"
-        )
-    ).to_be_visible()
-
-
-@then('the user cannot see the "Cancelled" release calendar page')
-def user_cannot_see_cancelled_release_calendar_page(context: Context) -> None:
-    expect(context.page.get_by_text(context.release_calendar_page.title)).not_to_be_visible()
-
-
-@step('the user updates the selected release calendar page\'s title, release date and sets the status to "{status}"')
-def user_updates_selected_release_calendar_page_title_release_date_status(context: Context, status: str) -> None:
-    day_after_tomorrow = timezone.localdate() + timedelta(days=2)
-
-    # Set time to 10 am as using datetime.now() displayed an hour earlier than actual time for checking the updated time
-    new_date = timezone.make_aware(datetime.combine(day_after_tomorrow, time(10, 0)), timezone.get_current_timezone())
-
-    context.page.get_by_role("region", name="Scheduling").get_by_label("Actions").click()
-    with context.page.expect_popup() as edit_release_calendar_page:
-        context.page.get_by_role("link", name="Edit Release Calendar page").click()
-    # closes original bundles edit view
-    context.page.close()
-    # assigns context to new release calendar page edit view
-    context.page = edit_release_calendar_page.value
-    # tracks original release calendar details
-    context.original_date = context.saved_release_calendar_page_details["release_date_value"]
-    context.original_title = context.saved_release_calendar_page_details["title"]
-    context.original_status = context.saved_release_calendar_page_details["status"]
-
-    if status == "Cancelled":
-        context.page.locator("#panel-child-content-metadata-content div").filter(
-            has_text="Cancellation notice Used for"
-        ).get_by_role("textbox").fill("Cancelled notice")
-
-    # enter new details
-    context.page.get_by_placeholder("Page title*").fill("New title")
-    context.page.get_by_label("Status*").select_option((status).upper())
-    formatted_date = new_date.strftime("%Y-%m-%d %H:%M")
-    context.page.get_by_role("textbox", name="Release date*").fill(formatted_date)
-    context.page.get_by_role("button", name="Save draft").click()
-    # tracks new release date with ons date format
-    context.saved_release_calendar_page_details["release_date_value"] = ons_date_format(new_date, "DATETIME_FORMAT")
-
-
-@step("returns to the bundle edit page")
-def returns_to_bundle_edit_page(
-    context: Context,
-) -> None:
-    with context.page.expect_popup() as bundle_admin_view:
-        context.page.locator("#panel-child-content-metadata-content").get_by_role("link", name="Bundle").click()
-    # closes release calendar page edit view
-    context.page.close()
-    # assigns context to new bundles edit view
-    context.page = bundle_admin_view.value
-
-
-@then('the user sees the updated release calendar page\'s title, release date and the status "{status}"')
-def user_sees_updated_release_calendar_page_title_release_date_status(context: Context, status: str) -> None:
-    expect(
-        context.page.get_by_text(
-            f"New title ({status}, {context.saved_release_calendar_page_details['release_date_value']})"
-        )
-    ).to_be_visible()
-    expect(
-        context.page.get_by_text(f"{context.original_title} ({context.original_status}, {context.original_date})")
-    ).not_to_be_visible()
->>>>>>> 64d712ac
+    expect(context.page.get_by_text(bundle_status)).to_be_visible()