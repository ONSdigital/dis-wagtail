--- conflicted
+++ resolved
@@ -1,5 +1,4 @@
 from behave import step  # pylint: disable=no-name-in-module
-
 from behave.runner import Context
 
 from cms.bundles.enums import BundleStatus
@@ -32,7 +31,6 @@
     user.teams.add(context.team)
 
 
-<<<<<<< HEAD
 @step('a bundle has been created by "{user}"')
 def a_bundle_with_name_item_name_has_been_created_by_username(context: Context, user: User) -> None:
     context.bundle = BundleFactory(created_by=user)
@@ -42,7 +40,8 @@
 def created_by_has_been_deleted(context: Context) -> None:
     context.bundle.created_by = None
     context.bundle.save(update_fields=["created_by"])
-=======
+
+
 @step("the user goes to the bundle creation page")
 def the_user_goes_to_the_bundle_creation_page(context: Context) -> None:
     context.page.goto(context.base_url + "/admin/bundle/new/")
@@ -65,5 +64,4 @@
 @step("the locale column is displayed in the chooser")
 def the_locale_column_is_displayed(context: Context) -> None:
     modal = context.page.locator(".modal-body")
-    modal.get_by_role("columnheader", name="Locale").is_visible()
->>>>>>> 9c875421
+    modal.get_by_role("columnheader", name="Locale").is_visible()