--- conflicted
+++ resolved
@@ -1,9 +1,5 @@
-<<<<<<< HEAD
 
-from behave import step  # pylint: disable=no-name-in-module
-=======
-from behave import step, then  # pylint: disable=no-name-in-module
->>>>>>> e43f4514
+from behave import step, then# pylint: disable=no-name-in-module
 from behave.runner import Context
 from playwright.sync_api import expect
 
@@ -12,6 +8,7 @@
 from cms.bundles.tests.factories import BundleFactory
 from cms.teams.models import Team
 from cms.users.models import User
+
 
 
 @step("a bundle has been created")
@@ -61,7 +58,23 @@
     modal = context.page.locator(".modal-body")
     modal.get_by_role("columnheader", name="Locale").is_visible()
 
-<<<<<<< HEAD
+
+@then('the selected datasets are displayed in the "Data API datasets" section')
+def the_selected_datasets_are_displayed(context: Context) -> None:
+    context.page.get_by_role("heading", name="Dataset 1").is_visible()
+    context.page.get_by_text("Looked up dataset (Edition: Example Dataset 1, Ver: 1)").is_visible()
+    context.page.get_by_role("heading", name="Dataset 2").is_visible()
+    context.page.get_by_text(
+        "Personal well-being estimates by local authority (Edition: Example Dataset 2, Ver: 1)"
+    ).is_visible()
+    context.page.get_by_role("heading", name="Dataset 3").is_visible()
+    context.page.get_by_text(
+        "Deaths registered weekly in England and Wales by region (Edition: Example Dataset 3, Ver: 1)"
+    ).is_visible()
+
+
+
+
 # bundle create amend
 # ruff: noqa: S106
 @step('a bundle has been created with name "{bundle_name}" and creator "{creator}"')
@@ -118,19 +131,4 @@
 @step('the user can inspect Bundle details and creator has no entry')
 def bundle_inspect_show(context: Context) -> None:
     expect(context.page.get_by_text("Created by")).to_be_visible()
-    expect(context.page.get_by_text(context.user.get_username())).not_to_be_visible()
-=======
-
-@then('the selected datasets are displayed in the "Data API datasets" section')
-def the_selected_datasets_are_displayed(context: Context) -> None:
-    context.page.get_by_role("heading", name="Dataset 1").is_visible()
-    context.page.get_by_text("Looked up dataset (Edition: Example Dataset 1, Ver: 1)").is_visible()
-    context.page.get_by_role("heading", name="Dataset 2").is_visible()
-    context.page.get_by_text(
-        "Personal well-being estimates by local authority (Edition: Example Dataset 2, Ver: 1)"
-    ).is_visible()
-    context.page.get_by_role("heading", name="Dataset 3").is_visible()
-    context.page.get_by_text(
-        "Deaths registered weekly in England and Wales by region (Edition: Example Dataset 3, Ver: 1)"
-    ).is_visible()
->>>>>>> e43f4514
+    expect(context.page.get_by_text(context.user.get_username())).not_to_be_visible()