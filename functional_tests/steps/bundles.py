from behave import step, then  # pylint: disable=no-name-in-module
from behave.runner import Context
from django.urls import reverse
<<<<<<< HEAD
=======
from playwright.sync_api import expect
>>>>>>> f6a88856

from cms.bundles.enums import BundleStatus
from cms.bundles.models import BundleTeam
from cms.bundles.tests.factories import BundleFactory
from cms.teams.models import Team
from cms.users.tests.factories import UserFactory


@step("a bundle has been created")
def a_bundle_has_been_created(context: Context) -> None:
    context.bundle = BundleFactory()


@step("is ready for review")
def the_bundle_is_ready_for_review(context: Context) -> None:
    context.bundle.status = BundleStatus.IN_REVIEW
    context.bundle.save(update_fields=["status"])


@step("has a preview team")
def a_bundle_has_a_preview_team(context: Context) -> None:
    context.team = Team.objects.create(identifier="preview-team", name="Preview team")
    BundleTeam.objects.create(parent=context.bundle, team=context.team)


@step("the viewer is in the preview team")
def the_viewer_is_in_the_preview_team(context: Context) -> None:
    user = context.user_data["user"]
    user.teams.add(context.team)


@step("the user goes to the bundle creation page")
def the_user_goes_to_the_bundle_creation_page(context: Context) -> None:
    context.page.goto(context.base_url + "/admin/bundle/new/")


@step("the user opens the release calendar page chooser")
def the_user_selects_a_release_calendar(context: Context) -> None:
    context.page.get_by_role("button", name="Choose Release Calendar page").click()
    context.page.wait_for_timeout(250)  # Wait for the modal to open


@step("the user opens the page chooser")
def the_user_opens_page_chooser(context: Context) -> None:
    context.page.get_by_role("button", name="Add page").click()
    context.page.wait_for_timeout(100)
    context.page.get_by_role("button", name="Choose a page").click()
    context.page.wait_for_timeout(250)  # Wait for the modal to open


@step("the locale column is displayed in the chooser")
def the_locale_column_is_displayed(context: Context) -> None:
    modal = context.page.locator(".modal-body")
    modal.get_by_role("columnheader", name="Locale").is_visible()


@then('the selected datasets are displayed in the "Data API datasets" section')
def the_selected_datasets_are_displayed(context: Context) -> None:
    context.page.get_by_role("heading", name="Dataset 1").is_visible()
    context.page.get_by_text("Looked up dataset (Edition: Example Dataset 1, Ver: 1)").is_visible()
    context.page.get_by_role("heading", name="Dataset 2").is_visible()
    context.page.get_by_text(
        "Personal well-being estimates by local authority (Edition: Example Dataset 2, Ver: 1)"
    ).is_visible()
    context.page.get_by_role("heading", name="Dataset 3").is_visible()
    context.page.get_by_text(
        "Deaths registered weekly in England and Wales by region (Edition: Example Dataset 3, Ver: 1)"
    ).is_visible()


<<<<<<< HEAD
@step("the user goes to the Preview teams page")
def go_to_preview_page(context):
    context.page.goto(context.base_url + reverse("team:index"))
=======
# bundle create amend
@step("a bundle has been created with a creator")
def a_bundle_has_been_created_with_user(context: Context) -> None:
    context.bundle_creator = UserFactory()
    context.bundle = BundleFactory(created_by=context.bundle_creator)


@step("the bundle has creator removed")
def delete_bundle_creator(context: Context) -> None:
    context.bundle_creator.delete()


# bundle goto
@step("the user goes to the bundle inspect page")
def go_to_bundle_inspect(context: Context) -> None:
    context.page.goto(context.base_url + reverse("bundle:inspect", args=[context.bundle.pk]))


@step("the user goes to the bundle menu page")
def go_to_bundle_menu(context: Context) -> None:
    context.page.goto(context.base_url + reverse("bundle:index"))


# bundle Menu
@step("the bundle menu shows bundle and Added by is not empty")
def bundle_menu_contains_value(
    context: Context,
) -> None:
    expect(context.page.get_by_role("table")).to_contain_text(context.bundle.name)
    expect(context.page.get_by_role("table")).to_contain_text(context.bundle_creator.get_full_name())


@step("the bundle menu shows bundle and Added by is empty")
def bundle_menu_does_not_contain_value(context: Context) -> None:
    expect(context.page.get_by_role("table")).to_contain_text(context.bundle.name)
    expect(context.page.get_by_role("table")).not_to_contain_text(context.bundle_creator.get_full_name())


# bundle Inspect
@step("the user can inspect Bundle details and Created by is not empty")
def the_user_can_see_the_bundle_details_with_creator(context: Context) -> None:
    expect(context.page.get_by_text("Created by")).to_be_visible()
    expect(context.page.get_by_text(context.bundle_creator.get_username())).to_be_visible()


@step("the user can inspect Bundle details and Created by is empty")
def bundle_inspect_show(context: Context) -> None:
    expect(context.page.get_by_text("Created by")).to_be_visible()
    expect(context.page.get_by_text(context.bundle_creator.get_username())).not_to_be_visible()
>>>>>>> f6a88856
<|MERGE_RESOLUTION|>--- conflicted
+++ resolved
@@ -1,10 +1,8 @@
 from behave import step, then  # pylint: disable=no-name-in-module
 from behave.runner import Context
 from django.urls import reverse
-<<<<<<< HEAD
-=======
 from playwright.sync_api import expect
->>>>>>> f6a88856
+from django.urls import reverse
 
 from cms.bundles.enums import BundleStatus
 from cms.bundles.models import BundleTeam
@@ -75,11 +73,6 @@
     ).is_visible()
 
 
-<<<<<<< HEAD
-@step("the user goes to the Preview teams page")
-def go_to_preview_page(context):
-    context.page.goto(context.base_url + reverse("team:index"))
-=======
 # bundle create amend
 @step("a bundle has been created with a creator")
 def a_bundle_has_been_created_with_user(context: Context) -> None:
@@ -129,4 +122,8 @@
 def bundle_inspect_show(context: Context) -> None:
     expect(context.page.get_by_text("Created by")).to_be_visible()
     expect(context.page.get_by_text(context.bundle_creator.get_username())).not_to_be_visible()
->>>>>>> f6a88856
+
+
+@step("the user goes to the Preview teams page")
+def go_to_preview_page(context):
+    context.page.goto(context.base_url + reverse("team:index"))