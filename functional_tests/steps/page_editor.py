<<<<<<< HEAD
from behave import step, then, when  # pylint: disable=no-name-in-module
=======
from behave import then, when  # pylint: disable=no-name-in-module
>>>>>>> 0302a9d1
from behave.runner import Context
from django.urls import reverse
from playwright.sync_api import expect


@when('the user clicks "Publish page"')
@when("publishes the page")
def user_clicks_publish_page(context: Context) -> None:
    context.page.get_by_role("button", name="More actions").click()
    context.page.get_by_role("button", name="Publish").click()


@when('the user clicks "View Live" on the publish confirmation banner')
def user_clicks_view_live_on_publish_confirmation_banner(context: Context) -> None:
    context.page.get_by_role("link", name="View live").click()


@when('the user clicks the "Save Draft" button')
def click_save_draft_with_delay(context: Context):
    # add a small delay to allow any client-side JS to initialize.
    context.page.wait_for_timeout(500)
    context.page.get_by_role("button", name="Save Draft").click()


@when('clicks the "{button_text}" button')
def clicks_the_given_button(context: Context, button_text: str):
    context.page.get_by_role("button", name=button_text).click()


@when("the user edits the {page} page")
def the_user_edits_a_page(context: Context, page: str) -> None:
    the_page = page.lower().replace(" ", "_")
    if not the_page.endswith("_page"):
        the_page += "_page"
    edit_url = reverse("wagtailadmin_pages:edit", args=[getattr(context, the_page).pk])
    context.page.goto(f"{context.base_url}{edit_url}")


<<<<<<< HEAD
@when("the user refreshes the page")
def the_user_refreshes_the_page(context: Context):
    context.page.reload()


@step("the rich text toolbar is pinned")
def check_rich_text_toolbar_is_displayed_by_default(context: Context):
    expect(context.page.get_by_role("toolbar")).to_be_visible()


@when("the user unpins the rich text toolbar")
def the_user_unpins_the_rich_text_toolbar(context: Context):
    context.page.get_by_role("button", name="Unpin toolbar").click()


@then("the rich text toolbar is unpinned")
def check_rich_text_toolbar_is_unpinned(context: Context):
    expect(context.page.get_by_role("toolbar")).not_to_be_visible()


@step("the minimap is displayed")
def check_minimap_is_displayed(context: Context) -> None:
    expect(context.page.get_by_role("complementary", name="Minimap").locator("div").nth(1)).to_be_visible()


@when("the user hides the minimap")
def the_user_hides_the_minimap(context: Context):
    context.page.get_by_role("button", name="Toggle side panel").click()


@then("the minimap is hidden")
def the_minimap_is_hidden(context: Context):
    expect(context.page.get_by_role("complementary", name="Minimap").locator("div").nth(1)).not_to_be_visible()
=======
@when("the user navigates to the page history menu")
def user_navigates_to_the_history_menu(context: Context):
    context.page.get_by_role("link", name="History").click()


@then("the saved draft version is visible")
def saved_draft_version_is_visible(context: Context):
    expect(context.page.get_by_role("button", name="Just now").first).to_be_visible()
    expect(context.page.get_by_text("Draft saved")).to_be_visible()
>>>>>>> 0302a9d1
<|MERGE_RESOLUTION|>--- conflicted
+++ resolved
@@ -1,8 +1,4 @@
-<<<<<<< HEAD
 from behave import step, then, when  # pylint: disable=no-name-in-module
-=======
-from behave import then, when  # pylint: disable=no-name-in-module
->>>>>>> 0302a9d1
 from behave.runner import Context
 from django.urls import reverse
 from playwright.sync_api import expect
@@ -41,8 +37,15 @@
     context.page.goto(f"{context.base_url}{edit_url}")
 
 
-<<<<<<< HEAD
-@when("the user refreshes the page")
+@when("the user navigates to the page history menu")
+def user_navigates_to_the_history_menu(context: Context):
+    context.page.get_by_role("link", name="History").click()
+
+
+@then("the saved draft version is visible")
+def saved_draft_version_is_visible(context: Context):
+    expect(context.page.get_by_role("button", name="Just now").first).to_be_visible()
+    expect(context.page.get_by_text("Draft saved")).to_be_visible()@when("the user refreshes the page")
 def the_user_refreshes_the_page(context: Context):
     context.page.reload()
 
@@ -75,7 +78,8 @@
 @then("the minimap is hidden")
 def the_minimap_is_hidden(context: Context):
     expect(context.page.get_by_role("complementary", name="Minimap").locator("div").nth(1)).not_to_be_visible()
-=======
+
+    
 @when("the user navigates to the page history menu")
 def user_navigates_to_the_history_menu(context: Context):
     context.page.get_by_role("link", name="History").click()
@@ -84,5 +88,4 @@
 @then("the saved draft version is visible")
 def saved_draft_version_is_visible(context: Context):
     expect(context.page.get_by_role("button", name="Just now").first).to_be_visible()
-    expect(context.page.get_by_text("Draft saved")).to_be_visible()
->>>>>>> 0302a9d1
+    expect(context.page.get_by_text("Draft saved")).to_be_visible()