from behave import given, step, then, when  # pylint: disable=no-name-in-module
from behave.runner import Context
from playwright.sync_api import expect

from cms.core.custom_date_format import ons_default_datetime


@given("the user navigates to the release calendar page")
def navigate_to_release_page(context: Context):
    context.page.get_by_role("button", name="Pages").click()
    context.page.get_by_role("link", name="View child pages of 'Home'").click()
    context.page.get_by_role("link", name="Release calendar", exact=True).click()


@when('the user clicks "Add child page" to create a new draft release page')
def click_add_child_page(context: Context):
    context.page.get_by_label("Add child page").click()


@step('the user sets the page status to "{page_status}"')
def set_page_status(context: Context, page_status: str):
    context.page.get_by_label("Status*").select_option(page_status.upper())


@when("the user enters some example content on the page")
def enter_example_release_content(context: Context):
    page = context.page
    page.get_by_placeholder("Page title*").fill("My Release")

    page.get_by_role("textbox", name="Release date*").fill("2024-12-25")
    page.get_by_role("textbox", name="Release date*").press("Enter")

    page.get_by_role("region", name="Summary*").get_by_role("textbox").fill("My example release page")

    page.locator("#panel-child-content-content-content").get_by_role("button", name="Insert a block").click()
    page.get_by_role("region", name="Release content").get_by_label("Title*").fill("My Example Content Link")

    page.get_by_role("button", name="Choose a page").click()
    page.get_by_label("Explore").click()
    page.get_by_role("link", name="Release calendar").click()

    page.get_by_role("button", name="Choose contact details").click()
    page.get_by_role("link", name=context.contact_details_snippet.name).click()

    page.get_by_label("Accredited Official Statistics").check()


@then("the new published release page with the example content is displayed")
def check_provisional_release_page_content(context: Context):
    page = context.page
    expect(page.get_by_role("heading", name="My Release")).to_be_visible()
    expect(page.get_by_role("heading", name="My Example Content Link")).to_be_visible()
    expect(page.locator("#my-example-content-link").get_by_role("link", name="Release calendar")).to_be_visible()
    expect(page.get_by_role("heading", name="Contact details")).to_be_visible()
    expect(page.get_by_text(context.contact_details_snippet.name)).to_be_visible()
    expect(page.get_by_role("link", name=context.contact_details_snippet.email)).to_be_visible()
    expect(page.get_by_text("Accredited Official Statistics", exact=True)).to_be_visible()


@then('the page status is set to "Provisional" and the release date text field is visible')
def check_that_default_status_is_provisional_and_release_date_text_is_visible(context: Context):
    expect(context.page.get_by_label("Status*")).to_have_value("PROVISIONAL")
    expect(context.page.get_by_text("Or, release date text")).to_be_visible()


@then("the date text field is not visible")
def check_date_text_field(context: Context):
    expect(context.page.get_by_text("Or, release date text")).not_to_be_visible()


@when("the user inputs a {meridiem_indicator} datetime")
def add_datetime(context: Context, meridiem_indicator: str):
    if meridiem_indicator == "am":
        context.page.get_by_role("textbox", name="Release date*").fill("2025-3-1 10:00")
    elif meridiem_indicator == "pm":
        context.page.get_by_role("textbox", name="Release date*").fill("2025-3-1 17:00")
    else:
        raise ValueError(f"Unsupported MeridiemIndicator: {meridiem_indicator}")


@then('the datetime is displayed with "{meridiem_indicator}"')
def display_datetime_with_meridiem(context: Context, meridiem_indicator: str):
    if meridiem_indicator == "am":
        expect(context.page.get_by_text("March 2025 10:00am")).to_be_visible()
    elif meridiem_indicator == "pm":
        expect(context.page.get_by_text("March 2025 5:00pm")).to_be_visible()
    else:
        raise ValueError(f"Unsupported MeridiemIndicator: {meridiem_indicator}")


@step('the date placeholder, "{time}", is displayed in the date input textboxes')
def date_placeholder_is_displayed_in_release_page_date_input_fields(context: Context, time: str):
    expect(context.page.locator("#id_release_date")).to_have_attribute("placeholder", time)
    expect(context.page.locator("#id_next_release_date")).to_have_attribute("placeholder", time)


<<<<<<< HEAD
@then("the default release date time is today's date and 9:30 AM")
def default_release_date_time_is_displayed(context: Context):
    default_datetime = ons_default_datetime().strftime("%Y-%m-%d %H:%M")
    expect(context.page.locator("#id_release_date")).to_have_value(default_datetime)


@then("the time selection options are in 30 minute intervals")
def thirty_minute_interval_for_time_selection(context: Context):
    time_picker = context.page.locator(".xdsoft_timepicker")
    hours = [f"{h:02}" for h in range(24)]

    context.page.get_by_role("textbox", name="Release date*").click()
    for hour in hours:
        expect(time_picker.get_by_text(f"{hour}:00").nth(2)).to_be_visible()
        expect(time_picker.get_by_text(f"{hour}:30").first).to_be_visible()

    context.page.get_by_role("textbox", name="Next release date", exact=True).click()
    for hour in hours:
        expect(time_picker.get_by_text(f"{hour}:00").nth(3)).to_be_visible()
        expect(time_picker.get_by_text(f"{hour}:30").nth(1)).to_be_visible()


@when("user navigates to edit page")
def user_edits_published_page(context: Context):
    page = context.page
    page.get_by_role("link", name="My Release", exact=True).click()
    page.get_by_role("button", name="Pages").click()
    page.get_by_role("link", name="View child pages of 'Home'").first.click()
    page.get_by_role("link", name="View child pages of 'Release").click()
    page.get_by_role("link", name="Edit 'My Release'").click()


@when("user adds date_change_log")
def user_adds_date_change_log(context: Context):
    context.page.locator("#panel-child-content-changes_to_release_date-content").get_by_role(
        "button", name="Insert a block"
    ).click()
    context.page.get_by_role("region", name="Date change log", exact=True).get_by_label("Previous date*").fill(
        "2025-05-28 11:00"
    )
    context.page.get_by_role("region", name="Date change log", exact=True).get_by_label("Reason for change*").fill(
        "This is the reason."
    )


@then("the release page displays the change in release date")
def release_date_change__is_displayed(context: Context):
    page = context.page
    expect(page.get_by_role("heading", name="Changes to this release date")).to_be_visible()
    expect(page.get_by_role("heading", name="Previous date")).to_be_visible()
    expect(page.get_by_text("May 2025 11:00am")).to_be_visible()
    expect(page.get_by_role("heading", name="Reason for change")).to_be_visible()
    expect(page.get_by_text("This is the reason.")).to_be_visible()


@when("user adds notice")
def add_notice(context: Context):
    context.page.locator("#panel-child-content-metadata-content div").filter(
        has_text="Notice Used for data change"
    ).get_by_role("textbox").fill("This is a notice.")


@then("the notice is displayed")
def notice_displayed(context: Context):
    expect(context.page.get_by_text("This is a notice.")).to_be_visible()


@when('the user changes preview mode to "{page_status}"')
def user_changes_preview_mode(context: Context, page_status: str):
    context.page.get_by_label("Preview mode").select_option(page_status.upper())


@then('the "Provisional" page is displayed')
def display_provisional_page(context: Context):
    expect(context.page.get_by_text("This release is not yet")).to_be_visible()


@then('the "Confirmed" page is displayed')
def display_confirmed_page(context: Context):
    expect(context.page.get_by_text("This release is not yet")).to_be_visible()


@then('the "published" page is displayed')
def display_published_page(context: Context):
    check_provisional_release_page_content(context)


@then('the "Cancelled" page is displayed')
def display_cancelled_page(context: Context):
    expect(context.page.get_by_role("definition")).to_match_aria_snapshot("- definition: Cancelled")
    expect(context.get_by_text("Cancelled")).to_be_visible()
=======
@step("the user adds a release date text")
def add_release_date_with_text(context: Context):
    context.page.get_by_label("Or, release date text").fill("March 2025 to August 2025")


@then("the release date text is displayed")
def release_date_text_is_displayed(context: Context):
    expect(context.page.get_by_text("March 2025 to August 2025")).to_be_visible()


@step("the user adds a next release date text")
def add_next_release_date_with_text(context: Context):
    context.page.get_by_label("Or, next release date text").fill("To be confirmed")


@then("the next release date text is displayed")
def next_release_date_text_is_displayed(context: Context):
    expect(context.page.get_by_text("Next release date:")).to_be_visible()
    expect(context.page.get_by_text("To be confirmed")).to_be_visible()
>>>>>>> 86bfa8a6
<|MERGE_RESOLUTION|>--- conflicted
+++ resolved
@@ -94,7 +94,27 @@
     expect(context.page.locator("#id_next_release_date")).to_have_attribute("placeholder", time)
 
 
-<<<<<<< HEAD
+@step("the user adds a release date text")
+def add_release_date_with_text(context: Context):
+    context.page.get_by_label("Or, release date text").fill("March 2025 to August 2025")
+
+
+@then("the release date text is displayed")
+def release_date_text_is_displayed(context: Context):
+    expect(context.page.get_by_text("March 2025 to August 2025")).to_be_visible()
+
+
+@step("the user adds a next release date text")
+def add_next_release_date_with_text(context: Context):
+    context.page.get_by_label("Or, next release date text").fill("To be confirmed")
+
+
+@then("the next release date text is displayed")
+def next_release_date_text_is_displayed(context: Context):
+    expect(context.page.get_by_text("Next release date:")).to_be_visible()
+    expect(context.page.get_by_text("To be confirmed")).to_be_visible()
+
+
 @then("the default release date time is today's date and 9:30 AM")
 def default_release_date_time_is_displayed(context: Context):
     default_datetime = ons_default_datetime().strftime("%Y-%m-%d %H:%M")
@@ -185,25 +205,4 @@
 @then('the "Cancelled" page is displayed')
 def display_cancelled_page(context: Context):
     expect(context.page.get_by_role("definition")).to_match_aria_snapshot("- definition: Cancelled")
-    expect(context.get_by_text("Cancelled")).to_be_visible()
-=======
-@step("the user adds a release date text")
-def add_release_date_with_text(context: Context):
-    context.page.get_by_label("Or, release date text").fill("March 2025 to August 2025")
-
-
-@then("the release date text is displayed")
-def release_date_text_is_displayed(context: Context):
-    expect(context.page.get_by_text("March 2025 to August 2025")).to_be_visible()
-
-
-@step("the user adds a next release date text")
-def add_next_release_date_with_text(context: Context):
-    context.page.get_by_label("Or, next release date text").fill("To be confirmed")
-
-
-@then("the next release date text is displayed")
-def next_release_date_text_is_displayed(context: Context):
-    expect(context.page.get_by_text("Next release date:")).to_be_visible()
-    expect(context.page.get_by_text("To be confirmed")).to_be_visible()
->>>>>>> 86bfa8a6
+    expect(context.get_by_text("Cancelled")).to_be_visible()