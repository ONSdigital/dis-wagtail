--- conflicted
+++ resolved
@@ -1,8 +1,4 @@
-<<<<<<< HEAD
-from behave import step, then, when  # pylint: disable=no-name-in-module
-=======
 from behave import given, step, then, when  # pylint: disable=no-name-in-module
->>>>>>> 40da75b9
 from behave.runner import Context
 from django.conf import settings
 from playwright.sync_api import expect
