--- conflicted
+++ resolved
@@ -307,6 +307,39 @@
     expect_text(context, error, error_messages)
 
 
+@when("user navigates to edit page")
+def user_edits_published_page(context: Context):
+    page = context.page
+    page.get_by_role("link", name="My Release", exact=True).click()
+    page.get_by_role("button", name="Pages").click()
+    page.get_by_role("link", name="View child pages of 'Home'").first.click()
+    page.get_by_role("link", name="View child pages of 'Release").click()
+    page.get_by_role("link", name="Edit 'My Release'").click()
+
+
+@step("the user returns to editing the release page")
+def user_returns_to_editing_the_release_page(context: Context):
+    context.page.get_by_role("link", name="Edit").click()
+
+
+@step("the user adds a release date change")
+def user_adds_a_release_date_change(context: Context):
+    page = context.page
+    change_to_release_date_section = page.locator("#panel-child-content-changes_to_release_date-section")
+    change_to_release_date_section.get_by_role("button", name="Insert a block").click()
+    change_to_release_date_section.get_by_label("Previous date*").fill("2024-12-20 14:30")
+    change_to_release_date_section.get_by_label("Reason for change*").fill("Updated due to data availability")
+
+
+@step("the user adds another release date change")
+def user_adds_another_release_date_change(context: Context):
+    page = context.page
+    change_to_release_date_section = page.locator("#panel-child-content-changes_to_release_date-section")
+    change_to_release_date_section.get_by_role("button", name="Insert a block").nth(1).click()
+    change_to_release_date_section.get_by_label("Previous date*").nth(1).fill("2024-12-19 12:15")
+    change_to_release_date_section.get_by_label("Reason for change*").nth(1).fill("New update to release schedule")
+
+
 @when("the user publishes a page with example content")
 def user_publishes_release_page_with_example_content(context: Context):
     click_add_child_page(context)
@@ -330,15 +363,6 @@
     user_enters_example_content_on_release_page(context)
     user_clicks_publish(context)
 
-<<<<<<< HEAD
-=======
-@step("the user adds a release date change")
-def user_adds_a_release_date_change(context: Context):
-    page = context.page
-    change_to_release_date_section = page.locator("#panel-child-content-changes_to_release_date-section")
-    change_to_release_date_section.get_by_role("button", name="Insert a block").click()
-    change_to_release_date_section.get_by_label("Reason for change*").fill("Updated due to data availability")
->>>>>>> 5cb9d063
 
 @when("the user adds {feature} under changes to release date")
 def add_changes_to_release_date_info(context: Context, feature: str):
@@ -347,17 +371,8 @@
         add_feature(context, "a release date change")
         handle_another_release_date_change(context)
 
-<<<<<<< HEAD
     def handle_date_change_log_no_date_change(context: Context):
         add_feature(context, "a release date change")
-=======
-@step("the user adds another release date change")
-def user_adds_another_release_date_change(context: Context):
-    page = context.page
-    change_to_release_date_section = page.locator("#panel-child-content-changes_to_release_date-section")
-    change_to_release_date_section.get_by_role("button", name="Insert a block").nth(1).click()
-    change_to_release_date_section.get_by_label("Reason for change*").nth(1).fill("New update to release schedule")
->>>>>>> 5cb9d063
 
     handlers: dict[str, Callable[[Context], None]] = {
         "multiple release date changes": handle_multiple_release_date_changes,
