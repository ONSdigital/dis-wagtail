--- conflicted
+++ resolved
@@ -116,7 +116,6 @@
         expect(context.page.get_by_text(dataset["description"])).to_be_visible()
 
 
-<<<<<<< HEAD
 @when('the page status is set to "Provisional" and the release date text field is visible')
 def check_that_default_status_is_provisional_and_release_date_text_is_visible(context: Context):
     expect(context.page.get_by_label("Status*")).to_have_value("PROVISIONAL")
@@ -126,7 +125,8 @@
 @then("the date text field is not visible")
 def check_date_text_field(context: Context):
     expect(context.page.get_by_text("Or, release date text")).not_to_be_visible()
-=======
+
+
 @when("the user creates and populates a release calendar page")
 def create_page(context: Context):
     navigate_to_release_page(context)
@@ -151,5 +151,4 @@
     elif meridiem_indicator == "pm":
         expect(context.page.get_by_text("March 2025 5:00pm")).to_be_visible()
     else:
-        raise ValueError(f"Unsupported MeridiemIndicator: {meridiem_indicator}")
->>>>>>> afd7ea55
+        raise ValueError(f"Unsupported MeridiemIndicator: {meridiem_indicator}")