Feature: CMS users can draft, edit, and publish topic pages

    Background:
        Given a superuser logs into the admin site

    Scenario: A CMS user can feature an article series
        Given a topic page exists under the homepage
        And the topic page has a statistical article in a series
        When the user edits the topic page
        And the user clicks the "Choose Article Series page" button
        And the user selects the article series
        And publishes the page
        And the user visits the topic page
        Then the topic page with the example content is displayed
        And the user can see the topic page featured article

    Scenario: The featured series on a topic page displays the latest article
        Given a topic page exists under the homepage
        And the user has created a statistical article in a series
        And the user has featured the series
        When the user creates a new statistical article in the series
        And the user visits the topic page
        Then the user can see the newly created article in featured spot

    Scenario: The translated version of the topic page uses the same taxonomy
<<<<<<< HEAD
        Given a superuser logs into the admin site
        And a topic page exists under the homepage
=======
        Given a topic page exists under the homepage
        And the user creates a Welsh version of the home page
>>>>>>> f5b1d3a1
        When the user edits the topic page
        And the user switches to the Welsh locale
        And the user goes to the Taxonomy tab
        Then the user is informed that the selected topic is copied from the English version

    Scenario: A CMS user can choose headline figures when editing a topic
        When the user goes to add a new statistical article page
        And the user adds basic statistical article page content
        And the user adds headline figures
        And the user clicks "Publish"
        And the user edits the ancestor topic
        And the user clicks to add headline figures to the topic page
        Then the headline figures are shown

    Scenario: A CMS user can add headline figures to a topic page
        When the user goes to add a new statistical article page
        And the user adds basic statistical article page content
        And the user adds headline figures
        And the user clicks "Publish"
        And the user edits the ancestor topic
        And the user adds two headline figures to the topic page
        And the user clicks "Publish"
        And the user clicks "View Live" on the publish confirmation banner
        Then the published topic page has the added headline figures
        And the headline figures on the topic page link to the statistical page

    Scenario: A CMS user can reorder headline figures on a topic page
        When the user goes to add a new statistical article page
        And the user adds basic statistical article page content
        And the user adds headline figures
        And the user clicks "Publish"
        And the user edits the ancestor topic
        And the user adds two headline figures to the topic page
        And the user clicks "Publish"
        And the user clicks "View Live" on the publish confirmation banner
        Then the published topic page has the added headline figures in the correct order
        And the user edits the ancestor topic
        When the user reorders the headline figures on the topic page
        And the user clicks "Publish"
        And the user clicks "View Live" on the publish confirmation banner
        Then the published topic page has reordered headline figures

    Scenario: A CMS user can reorder headline figures on a Statistical Article Page without affecting the order of the figures on the topic page
        When the user goes to add a new statistical article page
        And the user adds basic statistical article page content
        And the user adds headline figures
        And the user clicks "Publish"
        And the user edits the ancestor topic
        And the user adds two headline figures to the topic page
        And the user clicks "Publish"
        And the user clicks "View Live" on the publish confirmation banner
        Then the published topic page has the added headline figures in the correct order
        When the user returns to editing the statistical article page
        And the user reorders the headline figures on the Statistical Article Page
        And the user clicks "Publish"
        And the user views the topic page
        Then the published topic page has the added headline figures in the correct order

    Scenario: A CMS user can add datasets to a topic page
        Given a topic page exists under the homepage
        When the user edits the topic page
        And looks up and selects a dataset
        And the user clicks "Publish"
        And the user views the topic page
        Then the selected datasets are displayed on the page

    Scenario: A CMS user can add a time series section to a topic page
        Given a topic page exists under the homepage
        When the user edits the topic page
        And the user adds a time series page link
        And the user clicks "Publish"
        And the user views the topic page
        Then the time series section is displayed on the page
        And the time series item appears in the table of contents<|MERGE_RESOLUTION|>--- conflicted
+++ resolved
@@ -23,13 +23,7 @@
         Then the user can see the newly created article in featured spot
 
     Scenario: The translated version of the topic page uses the same taxonomy
-<<<<<<< HEAD
-        Given a superuser logs into the admin site
-        And a topic page exists under the homepage
-=======
         Given a topic page exists under the homepage
-        And the user creates a Welsh version of the home page
->>>>>>> f5b1d3a1
         When the user edits the topic page
         And the user switches to the Welsh locale
         And the user goes to the Taxonomy tab
