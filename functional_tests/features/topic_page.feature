Feature: CMS users can draft, edit, and publish topic pages

    Scenario: A CMS user can feature an article series
        Given a superuser logs into the admin site
        And a topic page exists under a theme page
        And the topic page has a statistical article in a series
        When the user edits the topic page
        And the user clicks the "Choose Article Series page" button
        And the user selects the article series
        And publishes the page
        And the user visits the topic page
        Then the topic page with the example content is displayed
        And the user can see the topic page featured article

    Scenario: The featured series on a topic page displays the latest article
        Given a topic page exists under a theme page
        And the user has created a statistical article in a series
        And the user has featured the series
        When the user creates a new statistical article in the series
        And the user visits the topic page
        Then the user can see the newly created article in featured spot

<<<<<<< HEAD
    Scenario: The translated version of the topic page uses the same taxonomy
        Given a superuser logs into the admin site
        And a topic page exists under a theme page
        And the user creates a Welsh version of the home page
        When the user edits the topic page
        And the user switches to the Welsh locale
        And the user goes to the Taxonomy tab
        Then the user is informed that the selected topic is copied from the English version
=======
    Scenario: A CMS user can choose headline figures when editing a topic
        Given a superuser logs into the admin site
        When the user goes to add a new statistical article page
        And the user adds basic statistical article page content
        And the user adds headline figures
        And the user clicks "Publish"
        And the user edits the ancestor topic
        And the user clicks to add headline figures to the topic page
        Then the headline figures are shown

    Scenario: A CMS user can add headline figures to a topic page
        Given a superuser logs into the admin site
        When the user goes to add a new statistical article page
        And the user adds basic statistical article page content
        And the user adds headline figures
        And the user clicks "Publish"
        And the user edits the ancestor topic
        And the user adds two headline figures to the topic page
        And the user clicks "Publish"
        And the user clicks "View Live" on the publish confirmation banner
        Then the published topic page has the added headline figures
        And the headline figures on the topic page link to the statistical page

    Scenario: A CMS user can reorder headline figures on a topic page
        Given a superuser logs into the admin site
        When the user goes to add a new statistical article page
        And the user adds basic statistical article page content
        And the user adds headline figures
        And the user clicks "Publish"
        And the user edits the ancestor topic
        And the user adds two headline figures to the topic page
        And the user clicks "Publish"
        And the user clicks "View Live" on the publish confirmation banner
        Then the published topic page has the added headline figures in the correct order
        And the user edits the ancestor topic
        When the user reorders the headline figures on the topic page
        And the user clicks "Publish"
        And the user clicks "View Live" on the publish confirmation banner
        Then the published topic page has reordered headline figures

    Scenario: A CMS user can reorder headline figures on a Statistical Article Page without affecting the order of the figures on the topic page
        Given a superuser logs into the admin site
        When the user goes to add a new statistical article page
        And the user adds basic statistical article page content
        And the user adds headline figures
        And the user clicks "Publish"
        And the user edits the ancestor topic
        And the user adds two headline figures to the topic page
        And the user clicks "Publish"
        And the user clicks "View Live" on the publish confirmation banner
        Then the published topic page has the added headline figures in the correct order
        When the user returns to editing the statistical article page
        And the user reorders the headline figures on the Statistical Article Page
        And the user clicks "Publish"
        And the user views the topic page
        Then the published topic page has the added headline figures in the correct order
>>>>>>> c4cd24cf
<|MERGE_RESOLUTION|>--- conflicted
+++ resolved
@@ -20,7 +20,6 @@
         And the user visits the topic page
         Then the user can see the newly created article in featured spot
 
-<<<<<<< HEAD
     Scenario: The translated version of the topic page uses the same taxonomy
         Given a superuser logs into the admin site
         And a topic page exists under a theme page
@@ -29,7 +28,7 @@
         And the user switches to the Welsh locale
         And the user goes to the Taxonomy tab
         Then the user is informed that the selected topic is copied from the English version
-=======
+
     Scenario: A CMS user can choose headline figures when editing a topic
         Given a superuser logs into the admin site
         When the user goes to add a new statistical article page
@@ -85,5 +84,4 @@
         And the user reorders the headline figures on the Statistical Article Page
         And the user clicks "Publish"
         And the user views the topic page
-        Then the published topic page has the added headline figures in the correct order
->>>>>>> c4cd24cf
+        Then the published topic page has the added headline figures in the correct order