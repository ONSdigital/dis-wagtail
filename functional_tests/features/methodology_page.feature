--- conflicted
+++ resolved
@@ -21,13 +21,8 @@
         Then the article is displayed correctly under the Related publication section
 
     Scenario: A CMS user can add a Contact Details snippet on the Methodology page
-<<<<<<< HEAD
         Given a topic page exists under a theme page
         And a contact detail snippet exists
-=======
-        Given a topic page exists under the homepage
-        And a contact details snippet exists
->>>>>>> 5cb9d063
         And a superuser logs into the admin site
         When the user creates a methodology page as a child of the existing topic page
         And the user populates the methodology page
