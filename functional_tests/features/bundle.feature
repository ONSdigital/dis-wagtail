--- conflicted
+++ resolved
@@ -22,26 +22,6 @@
         And the user selects multiple datasets
         Then the selected datasets are displayed in the "Data API datasets" section
 
-<<<<<<< HEAD
-    @bundle_api_enabled
-    Scenario: A content editor can see selected datasets on the inspect page
-        When the user goes to the bundle creation page
-        And the user sets the bundle title
-        And the user selects multiple datasets
-        And the user saves the bundle as draft
-        And the user clicks on the inspect link for the created bundle
-        Then the selected datasets are displayed in the inspect view
-
-    @bundle_api_enabled
-    Scenario: A content editor can preview selected datasets on the inspect page
-        When the user goes to the bundle creation page
-        And the user sets the bundle title
-        And the user selects multiple datasets
-        And the user saves the bundle as draft
-        And the user clicks on the inspect link for the created bundle
-        And the user opens the preview for one of the selected datasets
-        Then the user can see the preview items dropdown
-=======
     Scenario Outline: A content editor can see the release calendar page title, status and release date when it has been selected under scheduling
         Given a release calendar page with a "<Release Status>" status and future release date exists
         When the user navigates to the bundle creation page
@@ -82,7 +62,25 @@
     # Note: This test case exists because currently, it is possible to update a release calendar page's status to "Cancelled" even though "Cancelled" pages are not allowed in bundles.
     # This can be removed once validation between release calendar pages and bundles is improved.
       | Cancelled   |
->>>>>>> 6831bc8c
+
+    @bundle_api_enabled
+    Scenario: A content editor can see selected datasets on the inspect page
+        When the user goes to the bundle creation page
+        And the user sets the bundle title
+        And the user selects multiple datasets
+        And the user saves the bundle as draft
+        And the user clicks on the inspect link for the created bundle
+        Then the selected datasets are displayed in the inspect view
+
+    @bundle_api_enabled
+    Scenario: A content editor can preview selected datasets on the inspect page
+        When the user goes to the bundle creation page
+        And the user sets the bundle title
+        And the user selects multiple datasets
+        And the user saves the bundle as draft
+        And the user clicks on the inspect link for the created bundle
+        And the user opens the preview for one of the selected datasets
+        Then the user can see the preview items dropdown
 
     Scenario: A content editor can select multiple datasets on the bundle page when the user is in an internal environment
         Given the user is in an internal environment
