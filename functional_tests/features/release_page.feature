--- conflicted
+++ resolved
@@ -1,6 +1,5 @@
 Feature: CMS users can draft, edit, and publish release pages
 
-<<<<<<< HEAD
   Background:
     Given a contact details snippet exists
     And a superuser logs into the admin site
@@ -41,43 +40,17 @@
     And the date placeholder, "YYYY-MM-DD HH:MM", is displayed in the date input textboxes
     And the time selection options are in 30 minute intervals
 
-  Scenario: A CMS user can author and publish release page
-    When the user clicks "Add child page" to create a new draft release page
-    And the user enters some example content on the page
-    And looks up and selects a dataset
-    And manually enters a dataset link
-    And the user sets the page status to "Published"
-    And user adds date_change_log
-    And the user clicks "Publish"
-    And the user clicks "View Live" on the publish confirmation banner
-    Then the new published release page with the example content is displayed
-    And the selected datasets are displayed on the page
-    And the user can see the breadcrumbs
-    And the release page displays the change in release date
-
-  Scenario Outline: A CMS user can add changes to release dates once the page is published
-    When the user clicks "Add child page" to create a new draft release page
-    And the user enters some example content on the page
-    And the user sets the page status to "Confirmed"
-    And user adds date_change_log
-    And the user clicks "Publish"
-    And the user clicks "View Live" on the publish confirmation banner
-    Then the release page displays the change in release date
-
-  Scenario: A CMS user can add changes to release dates once the page is published and status is Cancelled
-    When the user clicks "Add child page" to create a new draft release page
-    And the user enters some example content on the page
-    And the user sets the page status to "Cancelled"
-    And user adds notice
-    And user adds date_change_log
-    And the user clicks "Publish"
-    And the user clicks "View Live" on the publish confirmation banner
-    Then the release page displays the change in release date
-    And the notice is displayed
-
   Scenario: Release date text field is visible for provisional releases
     When the user clicks "Add child page" to create a new draft release page
     Then the page status is set to "Provisional" and the release date text field is visible
+
+  Scenario: Release date text field is added
+    When the user clicks "Add child page" to create a new draft release page
+    And the user enters some example content on the page
+    And the user adds a release date text
+    And the user clicks "Publish"
+    And the user clicks "View Live" on the publish confirmation banner
+    Then the release date text is displayed
 
   Scenario Outline: Release date text field is hidden for provisional releases
     When the user clicks "Add child page" to create a new draft release page
@@ -87,7 +60,6 @@
     Examples:
       | PageStatus |
       | Confirmed  |
-      | Published  |
       | Cancelled  |
 
   Scenario Outline: A CMS user inputs a datetime on a release calendar page and the correct period is displayed
@@ -101,49 +73,4 @@
     Examples:
       | MeridiemIndicator |
       | am                |
-      | pm                |
-=======
-    Background:
-        Given a contact details snippet exists
-        And a superuser logs into the admin site
-        And the user navigates to the release calendar page
-
-     Scenario: A CMS user can see datetime placeholders for the release page by textbox
-        When the user clicks "Add child page" to create a new draft release page
-        Then the date placeholder, "YYYY-MM-DD HH:MM", is displayed in the date input textboxes
-
-    Scenario: Release date text field is visible for provisional releases
-        When the user clicks "Add child page" to create a new draft release page
-        Then the page status is set to "Provisional" and the release date text field is visible
-
-    Scenario: Release date text field is added
-        When the user clicks "Add child page" to create a new draft release page
-        And the user enters some example content on the page
-        And the user adds a release date text
-        And the user clicks "Publish"
-        And the user clicks "View Live" on the publish confirmation banner
-        Then the release date text is displayed
-
-    Scenario Outline: Release date text field is hidden for provisional releases
-        When the user clicks "Add child page" to create a new draft release page
-        And the user sets the page status to "<PageStatus>"
-        Then the date text field is not visible
-
-        Examples:
-            | PageStatus   |
-            | Confirmed    |
-            | Cancelled    |
-
-    Scenario Outline: A CMS user inputs a datetime on a release calendar page and the correct period is displayed
-        When the user clicks "Add child page" to create a new draft release page
-        And the user enters some example content on the page
-        And the user inputs a <MeridiemIndicator> datetime
-        And the user clicks "Publish"
-        And the user clicks "View Live" on the publish confirmation banner
-        Then the datetime is displayed with "<MeridiemIndicator>"
-
-        Examples:
-            | MeridiemIndicator |
-            | am                |
-            | pm                |
->>>>>>> 86bfa8a6
+      | pm                |