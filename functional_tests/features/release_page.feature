Feature: CMS users can draft, edit, and publish release pages

    Background:
        Given a contact details snippet exists
        And a superuser logs into the admin site
        And the user navigates to the release calendar page

     Scenario: A CMS user can see datetime placeholders for the release page by textbox
        When the user clicks "Add child page" to create a new draft release page
        Then the date placeholder, "YYYY-MM-DD HH:MM", is displayed in the date input textboxes

<<<<<<< HEAD
    Scenario: A CMS user can author and publish release page
        When the user clicks "Add child page" to create a new draft release page
        And the user sets the page status to "Published"
        And the user enters some example content on the page
        And looks up and selects a dataset
        And manually enters a dataset link
        And the user clicks "Publish"
        And the user clicks "View Live" on the publish confirmation banner
        Then the new published release page with the example content is displayed
        And the selected datasets are displayed on the page
        And the user can see the breadcrumbs

=======
>>>>>>> fe39388e
    Scenario: Release date text field is visible for provisional releases
        When the user clicks "Add child page" to create a new draft release page
        Then the page status is set to "Provisional" and the release date text field is visible

<<<<<<< HEAD
    Scenario: Release date text field is added
        When the user clicks "Add child page" to create a new draft release page
        And the user enters some example content on the page
        And the user adds a release date text
        And the user clicks "Publish"
        And the user clicks "View Live" on the publish confirmation banner
        Then the release date text is displayed

    Scenario: Next release date text is added
        When the user clicks "Add child page" to create a new draft release page
        And the user enters some example content on the page
        And the user adds a next release date text
        And the user sets the page status to "Published"
        And the user clicks "Publish"
        And the user clicks "View Live" on the publish confirmation banner
        Then the next release date text is displayed

=======
>>>>>>> fe39388e
    Scenario Outline: Release date text field is hidden for provisional releases
        When the user clicks "Add child page" to create a new draft release page
        And the user sets the page status to "<PageStatus>"
        Then the date text field is not visible

        Examples:
            | PageStatus   |
            | Confirmed    |
            | Cancelled    |

    Scenario Outline: A CMS user inputs a datetime on a release calendar page and the correct period is displayed
        When the user clicks "Add child page" to create a new draft release page
        And the user enters some example content on the page
        And the user inputs a <MeridiemIndicator> datetime
        And the user clicks "Publish"
        And the user clicks "View Live" on the publish confirmation banner
        Then the datetime is displayed with "<MeridiemIndicator>"

        Examples:
            | MeridiemIndicator |
            | am                |
            | pm                |
<|MERGE_RESOLUTION|>--- conflicted
+++ resolved
@@ -9,26 +9,10 @@
         When the user clicks "Add child page" to create a new draft release page
         Then the date placeholder, "YYYY-MM-DD HH:MM", is displayed in the date input textboxes
 
-<<<<<<< HEAD
-    Scenario: A CMS user can author and publish release page
-        When the user clicks "Add child page" to create a new draft release page
-        And the user sets the page status to "Published"
-        And the user enters some example content on the page
-        And looks up and selects a dataset
-        And manually enters a dataset link
-        And the user clicks "Publish"
-        And the user clicks "View Live" on the publish confirmation banner
-        Then the new published release page with the example content is displayed
-        And the selected datasets are displayed on the page
-        And the user can see the breadcrumbs
-
-=======
->>>>>>> fe39388e
     Scenario: Release date text field is visible for provisional releases
         When the user clicks "Add child page" to create a new draft release page
         Then the page status is set to "Provisional" and the release date text field is visible
 
-<<<<<<< HEAD
     Scenario: Release date text field is added
         When the user clicks "Add child page" to create a new draft release page
         And the user enters some example content on the page
@@ -46,8 +30,6 @@
         And the user clicks "View Live" on the publish confirmation banner
         Then the next release date text is displayed
 
-=======
->>>>>>> fe39388e
     Scenario Outline: Release date text field is hidden for provisional releases
         When the user clicks "Add child page" to create a new draft release page
         And the user sets the page status to "<PageStatus>"
@@ -69,4 +51,4 @@
         Examples:
             | MeridiemIndicator |
             | am                |
-            | pm                |
+            | pm                |