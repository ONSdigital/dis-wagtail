Feature: Statistical Article Page components

    Background:
        Given a superuser logs into the admin site

    Scenario: A CMS user can create and publish a Statistical Article Page
        When the user goes to add a new statistical article page
        And the user adds basic statistical article page content
        And the user clicks "Publish"
        And the user clicks "View Live" on the publish confirmation banner
        Then the published statistical article page is displayed with the populated data


    Scenario: A CMS user can add a table on a Statistical Article Page
        When the user goes to add a new statistical article page
        And the user adds basic statistical article page content
        And the user adds a table with pasted content
        And the user clicks "Publish"
        And the user clicks "View Live" on the publish confirmation banner
        Then the published statistical article page is displayed with the populated data
        And the published statistical article page has the added table
        And the user can expand the footnotes

    Scenario: A CMS user can add a correction to a Statistical Article Page
        When the user goes to add a new statistical article page
        And the user adds basic statistical article page content
        And the user clicks "Publish"
        And the user returns to editing the statistical article page
        And the user adds a correction
        And the user clicks "Publish"
        And the user clicks "View Live" on the publish confirmation banner
        Then the published statistical article page has the added correction
        And the user can expand and collapse correction details

    Scenario: A CMS user can edit a correction to a Statistical Article Page
        When the user goes to add a new statistical article page
        And the user adds basic statistical article page content
        And the user clicks "Publish"
        And the user returns to editing the statistical article page
        And the user adds a correction
        And the user clicks "Publish"
        And the user returns to editing the statistical article page
        Then the user can edit the correction

    Scenario: A CMS user cannot delete a correction to a Statistical Article Page once it is published
        When the user goes to add a new statistical article page
        And the user adds basic statistical article page content
        And the user clicks "Publish"
        And the user returns to editing the statistical article page
        And the user adds a correction
        And the user clicks "Publish"
        And the user returns to editing the statistical article page
        Then the user cannot delete the correction

    Scenario: Corrections are saved in chronological order
        When the user goes to add a new statistical article page
        And the user adds basic statistical article page content
        And the user clicks "Publish"
        And the user returns to editing the statistical article page
        And the user adds a correction
        And the user clicks "Publish"
        And the user returns to editing the statistical article page
        And the user adds another correction using the add button at the bottom
        And the user clicks "Publish"
        And the user clicks "View Live" on the publish confirmation banner
        Then the published statistical article page has corrections in chronological order

    Scenario: A CMS user can view a superseded Statistical Article Page
        When the user goes to add a new statistical article page
        And the user adds basic statistical article page content
        And the user clicks "Publish"
        And the user returns to editing the statistical article page
        And the user updates the statistical article page content
        And the user adds a correction
        And the user clicks "Publish"
        And the user clicks "View Live" on the publish confirmation banner
        And the user clicks on "View superseded version"
        Then the user can view the superseded statistical article page

    Scenario: A CMS user can add a notice to a Statistical Article Page
        When the user goes to add a new statistical article page
        And the user adds basic statistical article page content
        And the user adds a notice
        And the user clicks "Publish"
        And the user clicks "View Live" on the publish confirmation banner
        Then the published statistical article page has the added notice
        And the user can expand and collapse notice details

    Scenario: A CMS user can add a correction and a notice to a Statistical Article Page
        When the user goes to add a new statistical article page
        And the user adds basic statistical article page content
        And the user clicks "Publish"
        And the user returns to editing the statistical article page
        And the user adds a correction
        And the user adds a notice
        And the user clicks "Publish"
        And the user clicks "View Live" on the publish confirmation banner
        Then the published statistical article page has the corrections and notices block
        And the user can click on "Show detail" to expand the corrections and notices block
        And the user can click on "Close detail" to collapse the corrections and notices block

    Scenario: A CMS user can add headline figures to a Statistical Article Page
        When the user goes to add a new statistical article page
        And the user adds basic statistical article page content
        And the user adds headline figures
        And the user clicks "Publish"
        And the user clicks "View Live" on the publish confirmation banner
<<<<<<< HEAD
        Then the published statistical article page has the added headline figures

    Scenario: A CMS user can choose headline figures when editing a topic page
        When the user goes to add a new statistical article page
        And the user adds basic statistical article page content
        And the user adds headline figures
        And the user clicks "Publish"
        And the user edits the ancestor topic
        And the user clicks to add headline figures to the topic page
        Then the headline figures are shown

    Scenario: A CMS user can add headline figures to a topic page
        When the user goes to add a new statistical article page
        And the user adds basic statistical article page content
        And the user adds headline figures
        And the user clicks "Publish"
        And the user edits the ancestor topic
        And the user adds two headline figures to the topic page
        And the user clicks "Publish"
        And the user clicks "View Live" on the publish confirmation banner
        Then the published topic page has the added headline figures
        And the headline figures on the topic page link to the statistical page

    Scenario: A CMS user can reorder headline figures on a topic page
        When the user goes to add a new statistical article page
        And the user adds basic statistical article page content
        And the user adds headline figures
        And the user clicks "Publish"
        And the user edits the ancestor topic
        And the user adds two headline figures to the topic page
        And the user clicks "Publish"
        And the user clicks "View Live" on the publish confirmation banner
        Then the published topic page has the added headline figures in the correct order
        And the user edits the ancestor topic
        When the user reorders the headline figures on the topic page
        And the user clicks "Publish"
        And the user clicks "View Live" on the publish confirmation banner
        Then the published topic page has reordered headline figures

    Scenario: A CMS user can reorder headline figures on a Statistical Article Page without affecting the order of the figures on the topic page
        When the user goes to add a new statistical article page
        And the user adds basic statistical article page content
        And the user adds headline figures
        And the user clicks "Publish"
        And the user edits the ancestor topic
        And the user adds two headline figures to the topic page
        And the user clicks "Publish"
        And the user clicks "View Live" on the publish confirmation banner
        Then the published topic page has the added headline figures in the correct order
        When the user returns to editing the statistical article page
        And the user reorders the headline figures on the Statistical Article Page
        And the user clicks "Publish"
        And the user views the topic page
        Then the published topic page has the added headline figures in the correct order

    Scenario: The related data page is linked and accessible when there are datasets related to a statistical article
        When the user goes to add a new statistical article page
        And the user adds basic statistical article page content
        And the user navigates to the related data editor tab
        And looks up and selects a dataset
        And manually enters a dataset link
        And the user clicks "Publish"
        And the user clicks "View Live" on the publish confirmation banner
        And the user clicks "View data used in this article" on the article page
        Then the related data page for the article is shown
=======
        Then the published statistical article page has the added headline figures
>>>>>>> b29adc49
<|MERGE_RESOLUTION|>--- conflicted
+++ resolved
@@ -105,61 +105,7 @@
         And the user adds headline figures
         And the user clicks "Publish"
         And the user clicks "View Live" on the publish confirmation banner
-<<<<<<< HEAD
         Then the published statistical article page has the added headline figures
-
-    Scenario: A CMS user can choose headline figures when editing a topic page
-        When the user goes to add a new statistical article page
-        And the user adds basic statistical article page content
-        And the user adds headline figures
-        And the user clicks "Publish"
-        And the user edits the ancestor topic
-        And the user clicks to add headline figures to the topic page
-        Then the headline figures are shown
-
-    Scenario: A CMS user can add headline figures to a topic page
-        When the user goes to add a new statistical article page
-        And the user adds basic statistical article page content
-        And the user adds headline figures
-        And the user clicks "Publish"
-        And the user edits the ancestor topic
-        And the user adds two headline figures to the topic page
-        And the user clicks "Publish"
-        And the user clicks "View Live" on the publish confirmation banner
-        Then the published topic page has the added headline figures
-        And the headline figures on the topic page link to the statistical page
-
-    Scenario: A CMS user can reorder headline figures on a topic page
-        When the user goes to add a new statistical article page
-        And the user adds basic statistical article page content
-        And the user adds headline figures
-        And the user clicks "Publish"
-        And the user edits the ancestor topic
-        And the user adds two headline figures to the topic page
-        And the user clicks "Publish"
-        And the user clicks "View Live" on the publish confirmation banner
-        Then the published topic page has the added headline figures in the correct order
-        And the user edits the ancestor topic
-        When the user reorders the headline figures on the topic page
-        And the user clicks "Publish"
-        And the user clicks "View Live" on the publish confirmation banner
-        Then the published topic page has reordered headline figures
-
-    Scenario: A CMS user can reorder headline figures on a Statistical Article Page without affecting the order of the figures on the topic page
-        When the user goes to add a new statistical article page
-        And the user adds basic statistical article page content
-        And the user adds headline figures
-        And the user clicks "Publish"
-        And the user edits the ancestor topic
-        And the user adds two headline figures to the topic page
-        And the user clicks "Publish"
-        And the user clicks "View Live" on the publish confirmation banner
-        Then the published topic page has the added headline figures in the correct order
-        When the user returns to editing the statistical article page
-        And the user reorders the headline figures on the Statistical Article Page
-        And the user clicks "Publish"
-        And the user views the topic page
-        Then the published topic page has the added headline figures in the correct order
 
     Scenario: The related data page is linked and accessible when there are datasets related to a statistical article
         When the user goes to add a new statistical article page
@@ -170,7 +116,4 @@
         And the user clicks "Publish"
         And the user clicks "View Live" on the publish confirmation banner
         And the user clicks "View data used in this article" on the article page
-        Then the related data page for the article is shown
-=======
-        Then the published statistical article page has the added headline figures
->>>>>>> b29adc49
+        Then the related data page for the article is shown