Feature: Statistical Article Page components

    Background:
        Given a superuser logs into the admin site

    Scenario: A CMS user can create and publish a Statistical Article Page
        When the user goes to add a new statistical article page
        And the user adds basic statistical article page content
        And the user clicks "Publish"
        And the user clicks "View Live" on the publish confirmation banner
        Then the published statistical article page is displayed with the populated data


    Scenario: A CMS user can add a table on a Statistical Article Page
        When the user goes to add a new statistical article page
        And the user adds basic statistical article page content
        And the user adds a table with pasted content
        And the user clicks "Publish"
        And the user clicks "View Live" on the publish confirmation banner
        Then the published statistical article page is displayed with the populated data
        And the published statistical article page has the added table
        And the user can expand the footnotes

    Scenario: A CMS user can add a correction to a Statistical Article Page
        When the user goes to add a new statistical article page
        And the user adds basic statistical article page content
        And the user clicks "Publish"
        And the user returns to editing the statistical article page
        And the user adds a correction
        And the user clicks "Publish"
        And the user clicks "View Live" on the publish confirmation banner
        Then the published statistical article page has the added correction
        And the user can expand and collapse correction details

    Scenario: A CMS user can edit a correction to a Statistical Article Page
        When the user goes to add a new statistical article page
        And the user adds basic statistical article page content
        And the user clicks "Publish"
        And the user returns to editing the statistical article page
        And the user adds a correction
        And the user clicks "Publish"
        And the user returns to editing the statistical article page
        Then the user can edit the correction

    Scenario: A CMS user cannot delete a correction to a Statistical Article Page once it is published
        When the user goes to add a new statistical article page
        And the user adds basic statistical article page content
        And the user clicks "Publish"
        And the user returns to editing the statistical article page
        And the user adds a correction
        And the user clicks "Publish"
        And the user returns to editing the statistical article page
        Then the user cannot delete the correction

    Scenario: Corrections are saved in chronological order
        When the user goes to add a new statistical article page
        And the user adds basic statistical article page content
        And the user clicks "Publish"
        And the user returns to editing the statistical article page
        And the user adds a correction
        And the user clicks "Publish"
        And the user returns to editing the statistical article page
        And the user adds another correction using the add button at the bottom
        And the user clicks "Publish"
        And the user clicks "View Live" on the publish confirmation banner
        Then the published statistical article page has corrections in chronological order

    Scenario: A CMS user can view a superseded Statistical Article Page
        When the user goes to add a new statistical article page
        And the user adds basic statistical article page content
        And the user clicks "Publish"
        And the user returns to editing the statistical article page
        And the user updates the statistical article page content
        And the user adds a correction
        And the user clicks "Publish"
        And the user clicks "View Live" on the publish confirmation banner
        And the user clicks on "View superseded version"
        Then the user can view the superseded statistical article page

    Scenario: A CMS user can add a notice to a Statistical Article Page
        When the user goes to add a new statistical article page
        And the user adds basic statistical article page content
        And the user adds a notice
        And the user clicks "Publish"
        And the user clicks "View Live" on the publish confirmation banner
        Then the published statistical article page has the added notice
        And the user can expand and collapse notice details

    Scenario: A CMS user can add a correction and a notice to a Statistical Article Page
        When the user goes to add a new statistical article page
        And the user adds basic statistical article page content
        And the user clicks "Publish"
        And the user returns to editing the statistical article page
        And the user adds a correction
        And the user adds a notice
        And the user clicks "Publish"
        And the user clicks "View Live" on the publish confirmation banner
        Then the published statistical article page has the corrections and notices block
        And the user can click on "Show detail" to expand the corrections and notices block
        And the user can click on "Close detail" to collapse the corrections and notices block

    Scenario: A CMS user can add headline figures to a Statistical Article Page
        When the user goes to add a new statistical article page
        And the user adds basic statistical article page content
        And the user adds headline figures
        And the user clicks "Publish"
        And the user clicks "View Live" on the publish confirmation banner
        Then the published statistical article page has the added headline figures
<<<<<<< HEAD
        
    Scenario: A CMS user can see date placeholders on a Statistical Article Page by textbox
        When the user goes to add a new statistical article page
        Then the date placeholder "YYYY-MM-DD" is displayed in the "Release date*" textbox
        And the date placeholder "YYYY-MM-DD" is displayed in the "Next release date" textbox
=======

    Scenario: The related data page is linked and accessible when there are datasets related to a statistical article
        When the user goes to add a new statistical article page
        And the user adds basic statistical article page content
        And the user navigates to the related data editor tab
        And looks up and selects a dataset
        And manually enters a dataset link
        And the user clicks "Publish"
        And the user clicks "View Live" on the publish confirmation banner
        And the user clicks "View data used in this article" on the article page
        Then the related data page for the article is shown
>>>>>>> a5d31cd0
<|MERGE_RESOLUTION|>--- conflicted
+++ resolved
@@ -106,13 +106,11 @@
         And the user clicks "Publish"
         And the user clicks "View Live" on the publish confirmation banner
         Then the published statistical article page has the added headline figures
-<<<<<<< HEAD
         
     Scenario: A CMS user can see date placeholders on a Statistical Article Page by textbox
         When the user goes to add a new statistical article page
         Then the date placeholder "YYYY-MM-DD" is displayed in the "Release date*" textbox
         And the date placeholder "YYYY-MM-DD" is displayed in the "Next release date" textbox
-=======
 
     Scenario: The related data page is linked and accessible when there are datasets related to a statistical article
         When the user goes to add a new statistical article page
@@ -123,5 +121,4 @@
         And the user clicks "Publish"
         And the user clicks "View Live" on the publish confirmation banner
         And the user clicks "View data used in this article" on the article page
-        Then the related data page for the article is shown
->>>>>>> a5d31cd0
+        Then the related data page for the article is shown