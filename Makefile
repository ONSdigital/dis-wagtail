DESIGN_SYSTEM_VERSION=`cat .design-system-version`

.DEFAULT_GOAL := all

.PHONY: all
all: ## Show the available make targets.
	@echo "Usage: make <target>"
	@echo ""
	@echo "Targets:"
	@fgrep "##" Makefile | fgrep -v fgrep

.PHONY: clean
clean: ## Clean the temporary files.
	rm -rf .mypy_cache
	rm -rf .coverage
	rm -rf .ruff_cache
	rm -rf megalinter-reports

.PHONY: format
format: format-py format-html format-frontend ## Format the code.

.PHONY: format-py
format-py:  ## Format the Python code
	poetry run ruff format .
	poetry run ruff check . --fix

.PHONY: format-html
format-html:  ## Format the HTML code
	find cms/ -name '*.html' | xargs poetry run djhtml

.PHONY: format-frontend
format-frontend:  ## Format front-end files (CSS, JS, YAML, MD)
	npm run format

.PHONY: lint
lint: lint-py lint-html lint-frontend ## Run all linters (python, html, front-end)

.PHONY: lint-py
lint-py:  ## Run all Python linters (ruff/pylint/mypy).
	poetry run ruff check .
	poetry run ruff format --check .
	find . -type f -name "*.py" | xargs poetry run pylint --reports=n --output-format=colorized --rcfile=.pylintrc --django-settings-module=cms.settings.production -j 0
	make mypy

.PHONY: lint-html
lint-html:  ## Run HTML Linters
	find cms/ -name '*.html' | xargs poetry run djhtml --check

.PHONY: lint-frontend
lint-frontend:  ## Run front-end linters
	npm run lint

.PHONY: test
test:  ## Run the tests and check coverage.
	poetry run coverage erase
	poetry run coverage run ./manage.py test --parallel --settings=cms.settings.test --shuffle
	poetry run coverage combine
	poetry run coverage report --fail-under=90

.PHONY: mypy
mypy:  ## Run mypy.
	poetry run mypy cms

.PHONY: install
install:  ## Install the dependencies excluding dev.
	poetry install --only main --no-root

.PHONY: install-dev
install-dev:  ## Install the dependencies including dev.
	poetry install --no-root

.PHONY: megalint
megalint:  ## Run the mega-linter.
	docker run --platform linux/amd64 --rm \
		-v /var/run/docker.sock:/var/run/docker.sock:rw \
		-v $(shell pwd):/tmp/lint:rw \
		oxsecurity/megalinter:v7

.PHONY: load-design-system-templates
load-design-system-templates:  ## Load the design system templates
	./scripts/load-design-system-templates.sh $(DESIGN_SYSTEM_VERSION)

# Docker and docker compose make commands

.PHONY: compose-build
compose-build: load-design-system-templates  ## Build the main application's Docker container
	docker compose build

.PHONY: compose-pull
compose-pull: ## Pull Docker containers
	docker compose pull

.PHONY: compose-up
compose-up:  ## Start Docker containers
	docker compose up --detach

.PHONY: compose-down
compose-down:   ## Stop and remove Docker containers and networks
	docker compose down --volumes

.PHONY: compose-stop
compose-stop:  ## Stop Docker containers
	docker compose stop

.PHONY: docker-shell
docker-shell:  ## SSH into the main application's Docker container
	docker compose exec web bash

# Docker and docker compose make commands for the dev containers

.PHONY:	compose-dev-pull
compose-dev-pull: ## Pull dev Docker containers
	docker compose -f docker-compose-dev.yml pull

.PHONY: compose-dev-up
compose-dev-up:  ## Start dev Docker containers
	docker compose -f docker-compose-dev.yml up --detach

.PHONY: compose-dev-stop
compose-dev-stop: ## Stop dev Docker containers
	docker compose -f docker-compose-dev.yml stop

.PHONY: compose-dev-down
compose-dev-down: ## Stop and remove dev Docker containers and networks
	docker compose -f docker-compose-dev.yml down

# Django make command

.PHONY: makemigrations-check
makemigrations-check: ## Check whether there are new migrations to be generated
	poetry run python ./manage.py makemigrations --check

.PHONY: makemigrations
makemigrations: ## Generate new migrations
	poetry run python ./manage.py makemigrations

.PHONY: collectstatic
collectstatic:  ## Collect static files from all Django apps
	poetry run python ./manage.py collectstatic --verbosity 0 --noinput --clear

.PHONY: migrate
migrate: ## Apply the database migrations
	poetry run python ./manage.py migrate

.PHONY: createsuperuser
createsuperuser: ## Create a super user with a default username and password
	poetry run python ./manage.py shell -c "from cms.users.models import User;(not User.objects.filter(username='admin').exists()) and User.objects.create_superuser('admin', 'super@example.com', 'changeme')"

.PHONY: runserver
runserver: ## Run the Django application locally
<<<<<<< HEAD
	poetry run python ./manage.py runserver

.PHONY: dev-init
dev-init: load-design-system-templates collectstatic makemigrations migrate createsuperuser ## Run the pre-run setup scripts

.PHONY: functional-tests-up
functional-tests-up:  ## Start the functional tests docker compose dependencies
	docker compose -f functional_tests/docker-compose.yml up -d

.PHONY: functional-tests-up-dev
functional-tests-up-dev:  ## Start the functional tests docker compose dependencies and dev app
	docker compose -f functional_tests/docker-compose-dev-app.yml up -d

.PHONY: functional-tests-down
functional-tests-down:  ## Stop the functional tests docker compose dependencies
	docker compose -f functional_tests/docker-compose-dev-app.yml down

.PHONY: functional-tests-run
functional-tests-run: collectstatic  ## Run the functional tests
	DJANGO_SETTINGS_MODULE=cms.settings.functional_test poetry run ./manage.py migrate --noinput
	poetry run behave functional_tests

.PHONY: functional-tests
functional-tests: functional-tests-up functional-tests-run functional-tests-down  ## Run the functional tests with backing services (all in one)

.PHONY: playwright-install
playwright-install:  ## Install Playwright dependencies
	poetry run playwright install --with-deps
=======
	poetry run python ./manage.py runserver 0:8000

.PHONY: dev-init
dev-init: load-design-system-templates collectstatic makemigrations migrate createsuperuser ## Run the pre-run setup scripts
>>>>>>> e12215b4
<|MERGE_RESOLUTION|>--- conflicted
+++ resolved
@@ -148,8 +148,7 @@
 
 .PHONY: runserver
 runserver: ## Run the Django application locally
-<<<<<<< HEAD
-	poetry run python ./manage.py runserver
+	poetry run python ./manage.py runserver 0:8000
 
 .PHONY: dev-init
 dev-init: load-design-system-templates collectstatic makemigrations migrate createsuperuser ## Run the pre-run setup scripts
@@ -176,10 +175,4 @@
 
 .PHONY: playwright-install
 playwright-install:  ## Install Playwright dependencies
-	poetry run playwright install --with-deps
-=======
-	poetry run python ./manage.py runserver 0:8000
-
-.PHONY: dev-init
-dev-init: load-design-system-templates collectstatic makemigrations migrate createsuperuser ## Run the pre-run setup scripts
->>>>>>> e12215b4
+	poetry run playwright install --with-deps