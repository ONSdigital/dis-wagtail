--- conflicted
+++ resolved
@@ -106,10 +106,52 @@
 docker-shell:  ## SSH into the main application's Docker container
 	docker compose exec web bash
 
-<<<<<<< HEAD
-.PHONY: docker-destroy
-docker-destroy:  ## Tear down the Docker containers
-	docker compose down --volumes
+# Docker and docker compose make commands for the dev containers
+
+.PHONY:	compose-dev-pull
+compose-dev-pull: ## Pull dev Docker containers
+	docker compose -f docker-compose-dev.yml pull
+
+.PHONY: compose-dev-up
+compose-dev-up:  ## Start dev Docker containers
+	docker compose -f docker-compose-dev.yml up --detach
+
+.PHONY: compose-dev-stop
+compose-dev-stop: ## Stop dev Docker containers
+	docker compose -f docker-compose-dev.yml stop
+
+.PHONY: compose-dev-down
+compose-dev-down: ## Stop and remove dev Docker containers and networks
+	docker compose -f docker-compose-dev.yml down
+
+# Django make command
+
+.PHONY: makemigrations-check
+makemigrations-check: ## Check whether there are new migrations to be generated
+	poetry run python ./manage.py makemigrations --check
+
+.PHONY: makemigrations
+makemigrations: ## Generate new migrations
+	poetry run python ./manage.py makemigrations
+
+.PHONY: collectstatic
+collectstatic:  ## Collect static files from all Django apps
+	poetry run python ./manage.py collectstatic --verbosity 0 --noinput --clear
+
+.PHONY: migrate
+migrate: ## Apply the database migrations
+	poetry run python ./manage.py migrate
+
+.PHONY: createsuperuser
+createsuperuser: ## Create a super user with a default username and password
+	poetry run python ./manage.py shell -c "from cms.users.models import User;(not User.objects.filter(username='admin').exists()) and User.objects.create_superuser('admin', 'super@example.com', 'changeme')"
+
+.PHONY: runserver
+runserver: ## Run the Django application locally
+	poetry run python ./manage.py runserver
+
+.PHONY: dev-init
+dev-init: load-design-system-templates collectstatic makemigrations migrate createsuperuser ## Run the pre-run setup scripts
 
 .PHONY: functional-tests-up
 functional-tests-up:  ## Start the functional tests docker compose dependencies
@@ -132,52 +174,4 @@
 
 .PHONY: playwright-install
 playwright-install:  ## Install Playwright dependencies
-	poetry run playwright install --with-deps
-=======
-# Docker and docker compose make commands for the dev containers
-
-.PHONY:	compose-dev-pull
-compose-dev-pull: ## Pull dev Docker containers
-	docker compose -f docker-compose-dev.yml pull
-
-.PHONY: compose-dev-up
-compose-dev-up:  ## Start dev Docker containers
-	docker compose -f docker-compose-dev.yml up --detach 
-
-.PHONY: compose-dev-stop
-compose-dev-stop: ## Stop dev Docker containers
-	docker compose -f docker-compose-dev.yml stop
-
-.PHONY: compose-dev-down
-compose-dev-down: ## Stop and remove dev Docker containers and networks
-	docker compose -f docker-compose-dev.yml down
-
-# Django make command
-
-.PHONY: makemigrations-check
-makemigrations-check: ## Check whether there are new migrations to be generated
-	poetry run python ./manage.py makemigrations --check
-
-.PHONY: makemigrations
-makemigrations: ## Generate new migrations
-	poetry run python ./manage.py makemigrations
-
-.PHONY: collectstatic
-collectstatic:  ## Collect static files from all Django apps
-	poetry run python ./manage.py collectstatic --verbosity 0 --noinput --clear
-	
-.PHONY: migrate
-migrate: ## Apply the database migrations
-	poetry run python ./manage.py migrate 
-
-.PHONY: createsuperuser
-createsuperuser: ## Create a super user with a default username and password
-	poetry run python ./manage.py shell -c "from cms.users.models import User;(not User.objects.filter(username='admin').exists()) and User.objects.create_superuser('admin', 'super@example.com', 'changeme')"
-
-.PHONY: runserver
-runserver: ## Run the Django application locally	
-	poetry run python ./manage.py runserver
-
-.PHONY: dev-init 
-dev-init: load-design-system-templates collectstatic makemigrations migrate createsuperuser ## Run the pre-run setup scripts
->>>>>>> 7765e766
+	poetry run playwright install --with-deps