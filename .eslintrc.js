module.exports = {
  root: true,
  // See https://github.com/wagtail/eslint-config-wagtail for rules.
<<<<<<< HEAD
  extends: ['@wagtail/eslint-config-wagtail', 'plugin:@typescript-eslint/recommended']
  env: {
      browser: true,
      commonjs: true,
      es6: true,
      jest: true,
    },
}
=======
  extends: ['@wagtail/eslint-config-wagtail', 'plugin:@typescript-eslint/recommended'],
  env: {
    browser: true,
    commonjs: true,
    es6: true,
    jest: true,
  },
};
>>>>>>> 3538ca7a
<|MERGE_RESOLUTION|>--- conflicted
+++ resolved
@@ -1,16 +1,6 @@
 module.exports = {
   root: true,
   // See https://github.com/wagtail/eslint-config-wagtail for rules.
-<<<<<<< HEAD
-  extends: ['@wagtail/eslint-config-wagtail', 'plugin:@typescript-eslint/recommended']
-  env: {
-      browser: true,
-      commonjs: true,
-      es6: true,
-      jest: true,
-    },
-}
-=======
   extends: ['@wagtail/eslint-config-wagtail', 'plugin:@typescript-eslint/recommended'],
   env: {
     browser: true,
@@ -18,5 +8,4 @@
     es6: true,
     jest: true,
   },
-};
->>>>>>> 3538ca7a
+};