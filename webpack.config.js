--- conflicted
+++ resolved
@@ -1,25 +1,25 @@
 /* eslint-disable @typescript-eslint/no-var-requires */
-const path = require('path')
-const CopyPlugin = require('copy-webpack-plugin')
-const MiniCssExtractPlugin = require('mini-css-extract-plugin')
-const sass = require('sass')
-const ESLintPlugin = require('eslint-webpack-plugin')
-const StylelintPlugin = require('stylelint-webpack-plugin')
-const { CleanWebpackPlugin } = require('clean-webpack-plugin')
-
-const projectRoot = 'cms'
+const path = require('path');
+const CopyPlugin = require('copy-webpack-plugin');
+const MiniCssExtractPlugin = require('mini-css-extract-plugin');
+const sass = require('sass');
+const ESLintPlugin = require('eslint-webpack-plugin');
+const StylelintPlugin = require('stylelint-webpack-plugin');
+const { CleanWebpackPlugin } = require('clean-webpack-plugin');
+
+const projectRoot = 'cms';
 
 const options = {
   entry: {
-    main: `./${projectRoot}/static_src/javascript/main.js`
+    main: `./${projectRoot}/static_src/javascript/main.js`,
   },
   resolve: {
-    extensions: ['.ts', '.js']
+    extensions: ['.ts', '.js'],
   },
   output: {
     path: path.resolve(`./${projectRoot}/static_compiled/`),
     // based on entry name, e.g. main.js
-    filename: 'js/[name].js' // based on entry name, e.g. main.js
+    filename: 'js/[name].js', // based on entry name, e.g. main.js
   },
   plugins: [
     new CopyPlugin({
@@ -31,27 +31,27 @@
           context: path.resolve(`./${projectRoot}/static_src/`),
           to: path.resolve(`./${projectRoot}/static_compiled/images`),
           globOptions: {
-            ignore: ['cssBackgrounds/*']
-          }
-        }
-      ]
+            ignore: ['cssBackgrounds/*'],
+          },
+        },
+      ],
     }),
     new MiniCssExtractPlugin({
-      filename: 'css/[name].css'
+      filename: 'css/[name].css',
     }),
     new ESLintPlugin({
       failOnError: false,
       lintDirtyModulesOnly: true,
-      emitWarning: true
+      emitWarning: true,
     }),
     new StylelintPlugin({
       failOnError: false,
       lintDirtyModulesOnly: true,
       emitWarning: true,
-      extensions: ['scss']
+      extensions: ['scss'],
     }),
     //  Automatically remove all unused webpack assets on rebuild
-    new CleanWebpackPlugin()
+    new CleanWebpackPlugin(),
   ],
   module: {
     rules: [
@@ -60,8 +60,8 @@
         exclude: /node_modules/,
         use: {
           loader: 'ts-loader',
-          options: { compilerOptions: { noEmit: false } }
-        }
+          options: { compilerOptions: { noEmit: false } },
+        },
       },
       {
         test: /\.(scss|css)$/,
@@ -69,14 +69,14 @@
           {
             loader: MiniCssExtractPlugin.loader,
             options: {
-              esModule: false
-            }
+              esModule: false,
+            },
           },
           {
             loader: 'css-loader',
             options: {
-              sourceMap: true
-            }
+              sourceMap: true,
+            },
           },
           {
             loader: 'postcss-loader',
@@ -86,10 +86,10 @@
                 plugins: [
                   'autoprefixer',
                   'postcss-custom-properties',
-                  ['cssnano', { preset: 'default' }]
-                ]
-              }
-            }
+                  ['cssnano', { preset: 'default' }],
+                ],
+              },
+            },
           },
           {
             loader: 'sass-loader',
@@ -97,20 +97,12 @@
               sourceMap: true,
               implementation: sass,
               sassOptions: {
-<<<<<<< HEAD
-                outputStyle: 'compressed'
-              }
-            }
-          }
-        ]
-=======
                 outputStyle: 'compressed',
                 includePaths: [path.resolve(`${projectRoot}/static_src/sass`)],
               },
             },
           },
         ],
->>>>>>> 3538ca7a
       },
       {
         // Copies font files referenced by CSS/JS to the fonts
@@ -120,23 +112,11 @@
         // this directory will result in a build error. Make sure to
         // store all fonts in this directory.
         test: /\.(woff|woff2)$/,
-<<<<<<< HEAD
-        include: /fonts/,
-        use: {
-          loader: 'file-loader',
-          options: {
-            name: '[name].[ext]',
-            outputPath: 'fonts/',
-            publicPath: '../fonts'
-          }
-        }
-=======
         include: path.resolve(`./${projectRoot}/static_src/fonts/`),
         type: 'asset/resource',
         generator: {
           filename: 'fonts/[name][ext]',
         },
->>>>>>> 3538ca7a
       },
       {
         // Handles CSS background images in the cssBackgrounds folder
@@ -148,20 +128,20 @@
         type: 'asset',
         parser: {
           dataUrlCondition: {
-            maxSize: 1024
-          }
+            maxSize: 1024,
+          },
         },
         generator: {
-          filename: 'images/cssBackgrounds/[name][ext]'
-        }
-      }
-    ]
+          filename: 'images/cssBackgrounds/[name][ext]',
+        },
+      },
+    ],
   },
   // externals are loaded via base.html and not included in the webpack bundle.
   externals: {
     // gettext: 'gettext',
-  }
-}
+  },
+};
 
 /*
   If a project requires internationalisation, then include `gettext` in base.html
@@ -169,9 +149,9 @@
 */
 
 const webpackConfig = (environment, argv) => {
-  const isProduction = argv.mode === 'production'
-
-  options.mode = isProduction ? 'production' : 'development'
+  const isProduction = argv.mode === 'production';
+
+  options.mode = isProduction ? 'production' : 'development';
 
   if (!isProduction) {
     // https://webpack.js.org/configuration/stats/
@@ -195,14 +175,14 @@
       // Add children information
       children: false,
       // Add asset Information.
-      assets: false
-    }
-
-    options.stats = stats
+      assets: false,
+    };
+
+    options.stats = stats;
 
     // Create JS source maps in the dev mode
     // See https://webpack.js.org/configuration/devtool/ for more options
-    options.devtool = 'inline-source-map'
+    options.devtool = 'inline-source-map';
 
     // See https://webpack.js.org/configuration/dev-server/.
     options.devServer = {
@@ -215,23 +195,23 @@
       port: 3000,
       proxy: {
         context: () => true,
-        target: 'http://localhost:8000'
+        target: 'http://localhost:8000',
       },
       client: {
         // Shows a full-screen overlay in the browser when there are compiler errors.
         overlay: true,
-        logging: 'error'
+        logging: 'error',
       },
       devMiddleware: {
         index: true,
         publicPath: '/static/',
         writeToDisk: true,
-        stats
-      }
-    }
+        stats,
+      },
+    };
   }
 
-  return options
-}
-
-module.exports = webpackConfig+  return options;
+};
+
+module.exports = webpackConfig;