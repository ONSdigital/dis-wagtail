// .stylelintrc.js
function autoFixFunc(node, validation, root, config) {
  const { value, prop } = node

  if (prop === 'color') {
    switch (value) {
      case '#fff':
        // auto-fix by returned value
        return '$color-white'

      case 'red':
        // auto-fix by PostCSS AST tranformation
        node.value = '$color-red'

      default:
        // optional, you can throw your own error message if the value is not stated or handled, ex: color: blue
        throw `Property ${prop} with value ${value} can't be autofixed!`
        // or an Error object
        throw new Error(`Property ${prop} with value ${value} can't be autofixed!`)
        // or a falsy value to use the default error message
        throw null;
    }
  }
}

module.exports = {
<<<<<<< HEAD
// "See https://github.com/wagtail/stylelint-config-wagtail for rules." //,
     "extends": ["@wagtail/stylelint-config-wagtail", "stylelint-config-standard"],
     // overrides to the wagtail config
     "rules": {
         // Allow union class names in selectors e.g. &__header
         'scss/selector-no-union-class-name': null,
         // Override some wagtail specific rules relating to design tokens
         'scale-unlimited/declaration-strict-value': [
           ['color', 'fill', 'stroke', '/-color/'],
           {
             // The following are as per the wagtail config but need to be reset here
             ignoreValues: [
               'currentColor',
               'inherit',
               'initial',
               'none',
               'unset',
               'transparent',
               'Canvas',
               'CanvasText',
               'LinkText',
               'VisitedText',
               'ActiveText',
               'ButtonFace',
               'ButtonText',
               'ButtonBorder',
               'Field',
               'FieldText',
               'Highlight',
               'HighlightText',
               'SelectedItem',
               'SelectedItemText',
               'Mark',
               'MarkText',
               'GrayText',
               'AccentColor',
               'AccentColorText',
             ],
           },
         ],
     "no-invalid-double-slash-comments": null,
     "scale-unlimited/declaration-strict-value": [
      ["/color$/"], {
      autoFixFunc: autoFixFunc,
      disableFix: true,
    }],
     // Ensure that @include statements are at the top of the declaration block but not nested ones such as the media-query include
        'order/order': [{ name: 'include', type: 'at-rule', hasBlock: false }, 'declarations'],
        // Allow positioning with physical properties as right to left languages are not supported
        'property-disallowed-list': [
          // The following rules are as per the wagtail config
          '/forced-color-adjust/',
          'text-transform',
        ],
        // Allow physical values for clear, float and text-align, as right to left languages are not supported
        'declaration-property-value-allowed-list': {},
  },
}
=======
  // See https://github.com/wagtail/stylelint-config-wagtail for rules.
  extends: '@wagtail/stylelint-config-wagtail',
  // overrides to the wagtail config
  rules: {
    // Allow union class names in selectors e.g. &__header
    'scss/selector-no-union-class-name': null,
    // Override some wagtail specific rules relating to design tokens
    'scale-unlimited/declaration-strict-value': [
      ['color', 'fill', 'stroke', '/-color/'],
      {
        // The following are as per the wagtail config but need to be reset here
        ignoreValues: [
          'currentColor',
          'inherit',
          'initial',
          'none',
          'unset',
          'transparent',
          'Canvas',
          'CanvasText',
          'LinkText',
          'VisitedText',
          'ActiveText',
          'ButtonFace',
          'ButtonText',
          'ButtonBorder',
          'Field',
          'FieldText',
          'Highlight',
          'HighlightText',
          'SelectedItem',
          'SelectedItemText',
          'Mark',
          'MarkText',
          'GrayText',
          'AccentColor',
          'AccentColorText',
        ],
      },
    ],
    // Ensure that @include statements are at the top of the declaration block but not nested ones such as the media-query include
    'order/order': [{ name: 'include', type: 'at-rule', hasBlock: false }, 'declarations'],
    // Allow positioning with physical properties as right to left languages are not supported
    'property-disallowed-list': [
      // The following rules are as per the wagtail config
      '/forced-color-adjust/',
      'text-transform',
    ],
    // Allow physical values for clear, float and text-align, as right to left languages are not supported
    'declaration-property-value-allowed-list': {},
  },
};
>>>>>>> 3538ca7a
<|MERGE_RESOLUTION|>--- conflicted
+++ resolved
@@ -24,66 +24,6 @@
 }
 
 module.exports = {
-<<<<<<< HEAD
-// "See https://github.com/wagtail/stylelint-config-wagtail for rules." //,
-     "extends": ["@wagtail/stylelint-config-wagtail", "stylelint-config-standard"],
-     // overrides to the wagtail config
-     "rules": {
-         // Allow union class names in selectors e.g. &__header
-         'scss/selector-no-union-class-name': null,
-         // Override some wagtail specific rules relating to design tokens
-         'scale-unlimited/declaration-strict-value': [
-           ['color', 'fill', 'stroke', '/-color/'],
-           {
-             // The following are as per the wagtail config but need to be reset here
-             ignoreValues: [
-               'currentColor',
-               'inherit',
-               'initial',
-               'none',
-               'unset',
-               'transparent',
-               'Canvas',
-               'CanvasText',
-               'LinkText',
-               'VisitedText',
-               'ActiveText',
-               'ButtonFace',
-               'ButtonText',
-               'ButtonBorder',
-               'Field',
-               'FieldText',
-               'Highlight',
-               'HighlightText',
-               'SelectedItem',
-               'SelectedItemText',
-               'Mark',
-               'MarkText',
-               'GrayText',
-               'AccentColor',
-               'AccentColorText',
-             ],
-           },
-         ],
-     "no-invalid-double-slash-comments": null,
-     "scale-unlimited/declaration-strict-value": [
-      ["/color$/"], {
-      autoFixFunc: autoFixFunc,
-      disableFix: true,
-    }],
-     // Ensure that @include statements are at the top of the declaration block but not nested ones such as the media-query include
-        'order/order': [{ name: 'include', type: 'at-rule', hasBlock: false }, 'declarations'],
-        // Allow positioning with physical properties as right to left languages are not supported
-        'property-disallowed-list': [
-          // The following rules are as per the wagtail config
-          '/forced-color-adjust/',
-          'text-transform',
-        ],
-        // Allow physical values for clear, float and text-align, as right to left languages are not supported
-        'declaration-property-value-allowed-list': {},
-  },
-}
-=======
   // See https://github.com/wagtail/stylelint-config-wagtail for rules.
   extends: '@wagtail/stylelint-config-wagtail',
   // overrides to the wagtail config
@@ -124,6 +64,12 @@
         ],
       },
     ],
+        "no-invalid-double-slash-comments": null,
+         "scale-unlimited/declaration-strict-value": [
+          ["/color$/"], {
+          autoFixFunc: autoFixFunc,
+          disableFix: true,
+        }],
     // Ensure that @include statements are at the top of the declaration block but not nested ones such as the media-query include
     'order/order': [{ name: 'include', type: 'at-rule', hasBlock: false }, 'declarations'],
     // Allow positioning with physical properties as right to left languages are not supported
@@ -135,5 +81,4 @@
     // Allow physical values for clear, float and text-align, as right to left languages are not supported
     'declaration-property-value-allowed-list': {},
   },
-};
->>>>>>> 3538ca7a
+};