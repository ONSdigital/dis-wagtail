{
  "version": "1.5.0",
  "plugins_used": [
    {
      "name": "ArtifactoryDetector"
    },
    {
      "name": "AWSKeyDetector"
    },
    {
      "name": "AzureStorageKeyDetector"
    },
    {
      "name": "Base64HighEntropyString",
      "limit": 4.5
    },
    {
      "name": "BasicAuthDetector"
    },
    {
      "name": "CloudantDetector"
    },
    {
      "name": "DiscordBotTokenDetector"
    },
    {
      "name": "GitHubTokenDetector"
    },
    {
      "name": "GitLabTokenDetector"
    },
    {
      "name": "HexHighEntropyString",
      "limit": 3.0
    },
    {
      "name": "IbmCloudIamDetector"
    },
    {
      "name": "IbmCosHmacDetector"
    },
    {
      "name": "IPPublicDetector"
    },
    {
      "name": "JwtTokenDetector"
    },
    {
      "name": "KeywordDetector",
      "keyword_exclude": ""
    },
    {
      "name": "MailchimpDetector"
    },
    {
      "name": "NpmDetector"
    },
    {
      "name": "OpenAIDetector"
    },
    {
      "name": "PrivateKeyDetector"
    },
    {
      "name": "PypiTokenDetector"
    },
    {
      "name": "SendGridDetector"
    },
    {
      "name": "SlackDetector"
    },
    {
      "name": "SoftlayerDetector"
    },
    {
      "name": "SquareOAuthDetector"
    },
    {
      "name": "StripeDetector"
    },
    {
      "name": "TelegramBotTokenDetector"
    },
    {
      "name": "TwilioKeyDetector"
    }
  ],
  "filters_used": [
    {
      "path": "detect_secrets.filters.allowlist.is_line_allowlisted"
    },
    {
      "path": "detect_secrets.filters.common.is_baseline_file",
      "filename": ".secrets.baseline"
    },
    {
      "path": "detect_secrets.filters.common.is_ignored_due_to_verification_policies",
      "min_level": 2
    },
    {
      "path": "detect_secrets.filters.heuristic.is_indirect_reference"
    },
    {
      "path": "detect_secrets.filters.heuristic.is_likely_id_string"
    },
    {
      "path": "detect_secrets.filters.heuristic.is_lock_file"
    },
    {
      "path": "detect_secrets.filters.heuristic.is_not_alphanumeric_string"
    },
    {
      "path": "detect_secrets.filters.heuristic.is_potential_uuid"
    },
    {
      "path": "detect_secrets.filters.heuristic.is_prefixed_with_dollar_sign"
    },
    {
      "path": "detect_secrets.filters.heuristic.is_sequential_string"
    },
    {
      "path": "detect_secrets.filters.heuristic.is_swagger_file"
    },
    {
      "path": "detect_secrets.filters.heuristic.is_templated_secret"
    }
  ],
  "results": {
    "cms/settings/base.py": [
      {
        "type": "Basic Auth Credentials",
        "filename": "cms/settings/base.py",
        "hashed_secret": "f0830a557d7a666ab2a69fb1641ee20b7d5cc331",
        "is_verified": false,
<<<<<<< HEAD
        "line_number": 245
=======
        "line_number": 244
>>>>>>> b405435e
      }
    ],
    "cms/users/tests/test_signal_handlers.py": [
      {
        "type": "Secret Keyword",
        "filename": "cms/users/tests/test_signal_handlers.py",
        "hashed_secret": "5baa61e4c9b93f3f0682250b6cf8331b7ee68fd8",
        "is_verified": false,
        "line_number": 51
      },
      {
        "type": "Secret Keyword",
        "filename": "cms/users/tests/test_signal_handlers.py",
        "hashed_secret": "e8662cfb96bd9c7fe84c31d76819ec3a92c80e63",
        "is_verified": false,
        "line_number": 109
      }
    ]
  },
<<<<<<< HEAD
  "generated_at": "2025-06-13T10:55:14Z"
=======
  "generated_at": "2025-06-10T08:33:37Z"
>>>>>>> b405435e
}<|MERGE_RESOLUTION|>--- conflicted
+++ resolved
@@ -133,11 +133,7 @@
         "filename": "cms/settings/base.py",
         "hashed_secret": "f0830a557d7a666ab2a69fb1641ee20b7d5cc331",
         "is_verified": false,
-<<<<<<< HEAD
-        "line_number": 245
-=======
-        "line_number": 244
->>>>>>> b405435e
+        "line_number": 246
       }
     ],
     "cms/users/tests/test_signal_handlers.py": [
@@ -157,9 +153,5 @@
       }
     ]
   },
-<<<<<<< HEAD
-  "generated_at": "2025-06-13T10:55:14Z"
-=======
-  "generated_at": "2025-06-10T08:33:37Z"
->>>>>>> b405435e
+  "generated_at": "2025-06-17T08:18:47Z"
 }