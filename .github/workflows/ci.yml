---
name: CI

on: # yamllint disable-line rule:truthy
  push:
    branches: [main]
  pull_request:
    branches:
      - main
      - 'feature/datavis'

concurrency:
  group: '${{ github.head_ref || github.ref }}-${{ github.workflow }}'
  cancel-in-progress: true

env:
  POETRY_VERSION: '1.8.4' # keep in sync with pyproject.toml, Dockerfile

jobs:
  lint:
    runs-on: ubuntu-latest
    steps:
      - uses: actions/checkout@v4
      - name: Install Poetry
        run: pipx install poetry==${{ env.POETRY_VERSION }}

      - name: Set up Python
        uses: actions/setup-python@v5
        with:
          python-version-file: .python-version
          cache: poetry

      - name: Install dependencies
        run: make install-dev

      - name: Lint Python
        run: make lint-py
      - name: Lint HTML
        run: make lint-html

  lint-front-end:
    runs-on: ubuntu-latest
    steps:
      - uses: actions/checkout@v4
      - uses: actions/setup-node@v4
        with:
          node-version-file: '.nvmrc'
      - name: Install npm dependencies
        run: npm ci --no-audit
      - name: CSS linting
        run: npm run lint:css
      - name: JS linting
        run: npm run lint:js
      - name: Prettier
        run: npm run lint:format

  compile_static:
    runs-on: ubuntu-latest
    steps:
      - uses: actions/checkout@v4
      - uses: actions/setup-node@v4
        with:
          node-version-file: '.nvmrc'
      - id: node-cache
        uses: actions/cache@v4
        with:
          path: node_modules
          key: ${{ runner.os }}-node-${{ hashFiles('**/.nvmrc') }}-${{ hashFiles('**/package-lock.json') }}
      - if: steps.node-cache.outputs.cache-hit != 'true'
        run: npm ci --no-audit
      - run: npm run build:prod
      - uses: actions/upload-artifact@v4
        with:
          name: static
          path: cms/static_compiled/

  test-python:
    runs-on: ubuntu-latest
    needs:
      - lint
      - lint-front-end
      - compile_static

    env:
      DJANGO_SETTINGS_MODULE: cms.settings.test
      DATABASE_URL: postgres://postgres:postgres@localhost/postgres # pragma: allowlist secret
      ENABLE_DJANGO_DEFENDER: 'false'
      POSTGRES_HOST_AUTH_METHOD: trust
      SECRET_KEY: fake_secret_key_to_run_tests # pragma: allowlist secret
      KAFKA_SERVER: localhost:9092

    services:
      postgres:
        image: postgres:16
        env:
          POSTGRES_USER: postgres
          POSTGRES_PASSWORD: postgres # pragma: allowlist secret
          POSTGRES_DB: postgres
        ports:
          - 5432:5432
        options: --health-cmd pg_isready --health-interval 10s --health-timeout 5s --health-retries 5

      broker:
        image: bitnami/kafka:3.5.1
        env:
          # Enable plaintext connections for local testing.
          ALLOW_PLAINTEXT_LISTENER: 'yes'

          # Enable KRaft mode (no ZooKeeper).
          KAFKA_ENABLE_KRAFT: 'yes'

          # Use the KAFKA_CFG_ prefix for Kafka config.
          KAFKA_CFG_NODE_ID: '1'
          KAFKA_CFG_PROCESS_ROLES: 'broker,controller'
          KAFKA_CFG_LISTENERS: 'PLAINTEXT://0.0.0.0:9092,CONTROLLER://0.0.0.0:9093'
          KAFKA_CFG_ADVERTISED_LISTENERS: 'PLAINTEXT://localhost:9092'
          KAFKA_CFG_CONTROLLER_LISTENER_NAMES: 'CONTROLLER'
          KAFKA_CFG_LISTENER_SECURITY_PROTOCOL_MAP: 'CONTROLLER:PLAINTEXT,PLAINTEXT:PLAINTEXT'
          KAFKA_CFG_CONTROLLER_QUORUM_VOTERS: '1@localhost:9093'
          KAFKA_CFG_OFFSETS_TOPIC_REPLICATION_FACTOR: '1'
          KAFKA_CFG_TRANSACTION_STATE_LOG_REPLICATION_FACTOR: '1'
          KAFKA_CFG_TRANSACTION_STATE_LOG_MIN_ISR: '1'
          KAFKA_CFG_GROUP_INITIAL_REBALANCE_DELAY_MS: '0'
          KAFKA_CFG_NUM_PARTITIONS: '3'
          # Enable auto-creation of topics
          KAFKA_CFG_AUTO_CREATE_TOPICS_ENABLE: 'true'
        ports:
          - '9092:9092'

    steps:
      - uses: actions/checkout@v4
      - name: Install Poetry
        run: pipx install poetry==${{ env.POETRY_VERSION }}

      - name: Set up Python
        uses: actions/setup-python@v5
        with:
          python-version-file: .python-version
          cache: poetry

      - name: Install dependencies
        run: |
          make install-dev
<<<<<<< HEAD
          sudo apt-get install -y gettext
=======
          sudo apt-get install -y --no-install-recommends gettext cm-super texlive-latex-extra
>>>>>>> f6a88856

      - uses: actions/download-artifact@v4
        with:
          name: static
          path: cms/static_compiled/

      - name: Fetch Design System templates
        run: make load-design-system-templates
      - name: collectstatic
        run: poetry run ./manage.py collectstatic --verbosity 0 --noinput --clear
      - name: System checks
        run: poetry run ./manage.py check
      - name: Check for missing migrations
        run: poetry run ./manage.py makemigrations --check --noinput
      - name: Create cache table
        run: poetry run ./manage.py createcachetable
      - name: Run migrations to work around Django bug (#35967)
        run: poetry run ./manage.py migrate --noinput
      - name: Compile translations
        run: make compilemessages
      - name: Test
        run: make test
      - name: Add coverage data to GitHub Action summary
        run: |
          poetry run coverage html --skip-covered --skip-empty
          echo "## Coverage summary" >> "$GITHUB_STEP_SUMMARY"
          poetry run coverage report --format=markdown >> "$GITHUB_STEP_SUMMARY"
      - name: Upload coverage HTML report
        uses: actions/upload-artifact@v4
        with:
          name: html-report
          path: htmlcov
      - name: Lint Migrations
        run: DJANGO_SETTINGS_MODULE=cms.settings.dev make lint-migrations

  docker:
    runs-on: ubuntu-latest
    steps:
      - uses: actions/checkout@v4
      - name: Build Docker Image
        run: docker build --target web -t ons .

  repository_checks:
    runs-on: ubuntu-latest
    steps:
      - uses: actions/checkout@v4
      - name: Set up Python
        uses: actions/setup-python@v5
        with:
          python-version-file: .python-version
      - name: Ensure .dockerignore (mostly) matches .gitignore
        run: ./.github/check_docker_ignore.py

  functional-tests:
    runs-on: ubuntu-latest
    strategy:
      matrix:
        browser:
          - chromium
    needs:
      - lint
      - lint-front-end
      - compile_static

    env:
      DJANGO_SETTINGS_MODULE: cms.settings.functional_test
      SECRET_KEY: fake_secret_key_to_run_tests # pragma: allowlist secret
      PLAYWRIGHT_BROWSER: ${{ matrix.browser }}
      PLAYWRIGHT_TRACES_DIR: playwright_traces
      PLAYWRIGHT_TRACE: 'true'

    steps:
      - uses: actions/checkout@v4
      - name: Install Poetry
        run: pipx install poetry==${{ env.POETRY_VERSION }}

      - name: Set up Python
        uses: actions/setup-python@v5
        with:
          python-version-file: .python-version
          cache: poetry

      - name: Install dependencies
        run: |
          make install-dev
<<<<<<< HEAD
          sudo apt-get install -y gettext
=======
          sudo apt-get install -y --no-install-recommends gettext cm-super texlive-latex-extra
>>>>>>> f6a88856

      - name: Playwright Install
        run: poetry run python -m playwright install --with-deps ${{ matrix.browser }}

      - uses: actions/download-artifact@v4
        with:
          name: static
          path: cms/static_compiled/

      - name: Compile translations
        run: make compilemessages

      - name: Run Functional Tests
        run: make functional-tests

      - name: Upload Failure Traces
        uses: actions/upload-artifact@v4
        if: failure()
        with:
          name: playwright-traces-${{ matrix.browser }}
          path: playwright_traces/<|MERGE_RESOLUTION|>--- conflicted
+++ resolved
@@ -141,11 +141,7 @@
       - name: Install dependencies
         run: |
           make install-dev
-<<<<<<< HEAD
-          sudo apt-get install -y gettext
-=======
           sudo apt-get install -y --no-install-recommends gettext cm-super texlive-latex-extra
->>>>>>> f6a88856
 
       - uses: actions/download-artifact@v4
         with:
@@ -231,11 +227,7 @@
       - name: Install dependencies
         run: |
           make install-dev
-<<<<<<< HEAD
-          sudo apt-get install -y gettext
-=======
           sudo apt-get install -y --no-install-recommends gettext cm-super texlive-latex-extra
->>>>>>> f6a88856
 
       - name: Playwright Install
         run: poetry run python -m playwright install --with-deps ${{ matrix.browser }}
