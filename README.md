# dis-wagtail

[![Build Status](https://github.com/ONSdigital/dis-wagtail/actions/workflows/ci.yml/badge.svg)](https://github.com/ONSdigital/dis-wagtail/actions/workflows/ci.yml)
[![Build Status](https://github.com/ONSdigital/dis-wagtail/actions/workflows/mega-linter.yml/badge.svg)](https://github.com/ONSdigital/dis-wagtail/actions/workflows/mega-linter.yml)
[![Build Status](https://github.com/ONSdigital/dis-wagtail/actions/workflows/codeql.yml/badge.svg)](https://github.com/ONSdigital/dis-wagtail/actions/workflows/codeql.yml)

[![Linting: Ruff](https://img.shields.io/endpoint?url=https://raw.githubusercontent.com/charliermarsh/ruff/main/assets/badge/v2.json)](https://github.com/astral-sh/ruff)
[![Checked with mypy](https://www.mypy-lang.org/static/mypy_badge.svg)](https://mypy-lang.org/)
[![poetry-managed](https://img.shields.io/badge/poetry-managed-blue)](https://python-poetry.org/)
[![License - MIT](https://img.shields.io/badge/licence%20-MIT-1ac403.svg)](https://github.com/ONSdigital/dis-wagtail/blob/main/LICENSE)

The Wagtail CMS for managing and publishing content for the Office for National Statistics (ONS)

---

## Table of Contents

[//]: # ':TODO: Enable link checking once https://github.com/tcort/markdown-link-check/issues/250 is resolved.'

<!-- markdown-link-check-disable -->

-   [Getting Started](#getting-started)
    -   [Pre-requisites](#pre-requisites)
    -   [Setup](#setup)
        -   [Using Docker](#using-docker)
        -   [Running locally with supporting services in Docker](#running-locally-with-supporting-services-in-docker)
-   [Development](#development)
    -   [Front-end tooling](#front-end-tooling)
    -   [Adding Python packages](#adding-python-packages)
    -   [Run Tests with Coverage](#run-tests-with-coverage)
    -   [Linting and Formatting](#linting-and-formatting)
        -   [Python](#python)
        -   [Front-end](#front-end)
        -   [pre-commit](#pre-commit)
        -   [Megalinter](#megalinter-lintformat-non-python-files)
    -   [Django Migrations](#django-migrations)
-   [Contributing](#contributing)
-   [License](#license)
<!-- markdown-link-check-enable -->

For further developer documentation see [docs](docs/index.md)

## Getting Started

To get a local copy up and running, follow the steps below.

### Pre-requisites

Ensure you have the following installed:

1. **Python**: Version specified in `.python-version`. We recommend using [pyenv](https://github.com/pyenv/pyenv) for
   managing Python versions.
2. **[Poetry](https://python-poetry.org/)**: This is used to manage package dependencies and virtual
   environments.
3. **[Colima](https://github.com/ONSdigital/dp-compose/blob/main/setting-up-colima-locally.md)** for running the project in Docker containers.
4. **[PostgreSQL](https://www.postgresql.org/)** for the database. Provided as container via `docker-compose.yml` when using the Docker setup.
5. **[Node](https://nodejs.org/en)** and **[`nvm` (Node Version Manager)](https://github.com/nvm-sh/nvm)** for front-end tooling.
6. **[JQ](https://jqlang.github.io/jq/)** for the step in the build that installs the design system templates
7. **Operation System**: Ubuntu/MacOS

### Setup

1. Clone the repository

    ```bash
    git clone git@github.com:ONSdigital/dis-wagtail.git
    ```

2. Install dependencies

    [Poetry](https://python-poetry.org/) is used to manage dependencies in this project. For more information, read
    the [Poetry documentation](https://python-poetry.org/).

    To install all dependencies, including development dependencies, run:

    ```bash
    make install-dev
    ```

    To install only production dependencies, run:

    ```bash
    make install
    ```

#### Using Docker

Follow these steps to set up and run the project using Docker.

1. **Build and Start the Containers**

    ```bash
    # pull the supporting containers
    make compose-pull

    # build the main application image
    make compose-build

    # start the containers
    make compose-up
    ```

2. **Migrations and Superuser Creation**

    If this is your first time setting up the project, you’ll need to run migrations to set up the database schema and create an administrative user.

    ```bash
    # ssh into the web container
    make docker-shell

    # Run database migrations
    make migrate

    # Create a superuser for accessing the admin interface
    make createsuperuser
    ```

3. **Start Django Inside the Container**

    Once the containers are running, you need to manually start Django from within the web container. This allows for running both the Django server and any additional background services (e.g., schedulers).

    ⚠️ WARNING  
    The `honcho` command will pick up your local mounted `.env` file when running via `docker-compose`. Ensure that you comment out any variables in the `.env` file which might cause clashes in the container context as they will take precedence when running `honcho start`.

    ```bash
    # Start both Django and the scheduler using Honcho
    honcho start

    # This is not needed if you used `honcho start`
    make runserver
    ```

You can then access the admin at `http://0.0.0.0:8000/admin/` or `http://localhost:8000/admin/`.

#### Running locally with supporting services in Docker

You can also run the main application locally with the supporting backend services such as the Postgres and Redis running in Docker. This can be useful when you want to make changes that require the app to be frequently restarted to be picked up.

In order to run it:

1. Pull the images of the supporting services.

```
make compose-dev-pull
```

2. Start the supporting services in Docker.

```
make compose-dev-up
```

3. Run the below command to run the necessary pre-run steps:

```
make dev-init
```

4. Run the Django server locally via your IDE or with the following command:

```
make runserver
```

<<<<<<< HEAD
You can specify the runtime configuration either in your IDE (for PyCharm see [here](https://www.jetbrains.com/help/pycharm/run-debug-configuration.html#createExplicitly)), or copy the `.development.env` and rename it to `.env` which will allow Django to pick up the config.
Note that once you create the `.env` file, and you'd like to switch back to running the application in a container with `make compose-up`, the `.env` file will be accessible inside the containers and it will be picked up by the `honcho` command. In order to avoid conflicts you should comment out the `DATABASE_URL` and `REDIS_URL` variables in the `.env` file.
=======
You can specify the runtime configuration either in your IDE (for PyCharm see [here](https://www.jetbrains.com/help/pycharm/run-debug-configuration.html#createExplicitly)), or copy the `.env-dev-example` and rename it to `.env` which will allow Django to pick up the config.
Note that once you create the `.env` file, and you'd like to switch back to running the application in a container with `make compose-up`, the `.env` file will be accessible inside the containers and it will be picked up by the `honcho` command. In order to avoid conflicts you may need to comment out some variables (such as `DATABASE_URL` and `REDIS_URL`).
>>>>>>> a9384f74

> [!NOTE]
> When running the application in a virtual environment via Poetry the `.env` file will not be picked up automatically. For this to work you'll need to install the [poetry-plugin-dotenv](https://github.com/pivoshenko/poetry-plugin-dotenv). However if you installed Poetry with `brew` rather than `pip` that currently isn't going to work (see the [issue](https://github.com/pivoshenko/poetry-plugin-dotenv/issues/327)) and you'll need to install an older and seemingly no longer maintained [poetry-dotenv-plugin](https://github.com/mpeteuil/poetry-dotenv-plugin).

## Development

Get started with development by running the following commands.
Before proceeding, make sure you have the development dependencies installed using the `make install-dev` command.

A Makefile is provided to simplify common development tasks. To view all available commands, run:

```bash
make
```

### Front-end tooling

While the end goal is to have all front-end elements in the [Design System](https://service-manual.ons.gov.uk/design-system),
the new design introduces a number of components that we need to build and contributed to the DS. In order to aid
development and avoid being blocked by the DS, we will use modern front-end tooling for that.

Here are the common commands:

```bash
# Install front-end dependencies.
npm install
# Start the Webpack build in watch mode, without live-reload.
npm run start
# Start the Webpack server build on port 3000 only with live-reload.
npm run start:reload
# Do a one-off Webpack development build.
npm run build
# Do a one-off Webpack production build.
npm run build:prod
```

### Adding Python packages

Python packages can be installed using `poetry` in the web container:

```bash
make docker-shell
poetry add wagtailmedia
```

### Run Tests with Coverage

To run the tests and check coverage, run:

```bash
make test
```

During tests, the `cms.settings.test` settings module is used. When running test without using `make test`, ensure this settings module is used.

### Linting and Formatting

Various tools are used to lint and format the code in this project.

#### Python

The project uses [Ruff](https://github.com/astral-sh/ruff) and [pylint](https://pylint.pycqa.org/en/latest/index.html)
for linting and formatting of the Python code.

The tools are configured using the `pyproject.toml` file.

To lint the Python code, run:

```bash
make lint
```

To auto-format the Python code, and correct fixable linting issues, run:

```bash
make format
```

#### Front-end

```bash
# lint and format custom CSS/JS
npm run lint
# only CSS
npm run lint:css
# only JS
npm run lint:js
# check css, js, markdown and yaml formatting
npm run lint:format
# format
npm run format
```

#### pre-commit

Note that this project has configuration for [pre-commit](https://github.com/pre-commit/pre-commit). To set up locally:

```bash
# if you don't have it yet, globally
pip install pre-commit

# in the project directory, initialize pre-commit
pre-commit install

# Optional, run all checks once for this, then the checks will run only on the changed files
pre-commit run --all-files
```

The `detect-secrets` pre-commit hook requires a baseline secrets file to be included. If you need to, \
you can update this file, e.g. when adding dummy secrets for unit tests:

```bash
poetry run detect-secrets scan > .secrets.baseline
```

#### MegaLinter (Lint/Format non-python files)

[MegaLinter](https://github.com/oxsecurity/megalinter) is utilised to lint the non-python files in the project.
It offers a single interface to execute a suite of linters for multiple languages and formats, ensuring adherence to
best practices and maintaining consistency across the repository without the need to install each linter individually.

MegaLinter examines various file types and tools, including GitHub Actions, Shell scripts, Dockerfile, etc. It is
configured using the `.mega-linter.yml` file.

To run MegaLinter, ensure you have **Docker** installed on your system.

> Note: The initial run may take some time to download the Docker image. However, subsequent executions will be
> considerably faster due to Docker caching. :rocket:

To start the linter and automatically rectify fixable issues, run:

```bash
make megalint
```

### Django Migrations

Wagtail is built on [Django](https://djangoproject.com/) and changes to its models may require generating and
running schema migrations. For full details see the [Django documentation on migrations](https://docs.djangoproject.com/en/5.1/topics/migrations/)

Below are the commands you will most commonly use, note that these have to be run inside the container.

```bash
# Check if you need to generate any new migrations after changes to the model
make makemigrations-check

# Generate migrations
make makemigrations

# Apply migrations. Needed if new migrations have been generated (either by you, or via upstream code)
make migrate
```

## Contributing

See [CONTRIBUTING.md](CONTRIBUTING.md) for details.

## License

See [LICENSE](LICENSE) for details.<|MERGE_RESOLUTION|>--- conflicted
+++ resolved
@@ -162,13 +162,8 @@
 make runserver
 ```
 
-<<<<<<< HEAD
-You can specify the runtime configuration either in your IDE (for PyCharm see [here](https://www.jetbrains.com/help/pycharm/run-debug-configuration.html#createExplicitly)), or copy the `.development.env` and rename it to `.env` which will allow Django to pick up the config.
-Note that once you create the `.env` file, and you'd like to switch back to running the application in a container with `make compose-up`, the `.env` file will be accessible inside the containers and it will be picked up by the `honcho` command. In order to avoid conflicts you should comment out the `DATABASE_URL` and `REDIS_URL` variables in the `.env` file.
-=======
 You can specify the runtime configuration either in your IDE (for PyCharm see [here](https://www.jetbrains.com/help/pycharm/run-debug-configuration.html#createExplicitly)), or copy the `.env-dev-example` and rename it to `.env` which will allow Django to pick up the config.
 Note that once you create the `.env` file, and you'd like to switch back to running the application in a container with `make compose-up`, the `.env` file will be accessible inside the containers and it will be picked up by the `honcho` command. In order to avoid conflicts you may need to comment out some variables (such as `DATABASE_URL` and `REDIS_URL`).
->>>>>>> a9384f74
 
 > [!NOTE]
 > When running the application in a virtual environment via Poetry the `.env` file will not be picked up automatically. For this to work you'll need to install the [poetry-plugin-dotenv](https://github.com/pivoshenko/poetry-plugin-dotenv). However if you installed Poetry with `brew` rather than `pip` that currently isn't going to work (see the [issue](https://github.com/pivoshenko/poetry-plugin-dotenv/issues/327)) and you'll need to install an older and seemingly no longer maintained [poetry-dotenv-plugin](https://github.com/mpeteuil/poetry-dotenv-plugin).
