--- conflicted
+++ resolved
@@ -125,13 +125,9 @@
     This allows for running both the Django server and any additional background services (e.g., schedulers).
 
     > ⚠️ WARNING
-<<<<<<< HEAD
-    >  The `honcho` command will pick up your local mounted `.env` file when running via `docker-compose`. Ensure that you comment out any variables in the `.env` file which might cause clashes in the container context as they will take precedence when running `honcho start`.
-=======
     > The `honcho` command will pick up your local mounted `.env` file when running via `docker-compose`.
     > Ensure that you comment out any variables in the `.env` file which might cause clashes in the container
     > context as they will take precedence when running `honcho start`.
->>>>>>> 3e87d033
 
     ```bash
     # Start both Django and the scheduler using Honcho
