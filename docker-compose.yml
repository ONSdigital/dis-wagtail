--- conflicted
+++ resolved
@@ -22,12 +22,8 @@
       WAGTAILADMIN_BASE_URL: 'http://localhost:8000'
       STATIC_DIR: /app/static/
       STATIC_URL: /static/
-<<<<<<< HEAD
-      KAFKA_SERVER: broker:9092
+      KAFKA_SERVERS: broker:9092
       WAGTAIL_CORE_ADMIN_LOGIN_ENABLED: true
-=======
-      KAFKA_SERVERS: broker:9092
->>>>>>> 8bf841f5
     ports:
       - 3000:3000 # webpack
       - 8000:8000 # runserver
