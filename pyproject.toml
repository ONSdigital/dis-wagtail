--- conflicted
+++ resolved
@@ -31,16 +31,12 @@
 django-iam-dbauth = "^0.2.1"
 requests = "^2.32.3"
 django-treebeard = "^4.7.1"
-<<<<<<< HEAD
-wagtail-tinytableblock = "^0.2.4"
-djangorestframework = "^3.16.0"
-=======
 kafka-python = "^2.0.5"
 wagtail-tinytableblock = "^0.3.2"
 queryish = "^0.2"
 python-json-logger = "^3.3.0"
 json-log-formatter = "^1.1.1"
->>>>>>> 79bcd9ca
+djangorestframework = "^3.16.0"
 
 [tool.poetry.group.dev.dependencies]
 # :TODO: Remove pylint when ruff supports all pylint rules
