--- conflicted
+++ resolved
@@ -27,11 +27,8 @@
 wagtail-storages = "~2.0"
 wagtailmath = "~1.3.0"
 whitenoise = "~6.8"
-<<<<<<< HEAD
 django-cache-memoize = "^0.2.0"
-=======
 django-iam-dbauth = "^0.2.1"
->>>>>>> b001906e
 
 [tool.poetry.group.dev.dependencies]
 # :TODO: Remove pylint when ruff supports all pylint rules
