--- conflicted
+++ resolved
@@ -9,11 +9,7 @@
 
 [tool.poetry.dependencies]
 python = "^3.13"
-<<<<<<< HEAD
-django = "~5.2.6"
-=======
 django = "5.2.6"
->>>>>>> 0402b033
 wagtail = "~7.0"
 dj-database-url = "~3.0.0"
 django-basic-auth-ip-whitelist = "~0.8"
