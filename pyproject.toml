[tool.poetry]
name = "cms"
version = "0.1.0"
description = "The Wagtail CMS for managing and publishing content for the Office for National Statistics (ONS)"
authors = ["ONSdigital"]
license = "MIT"
readme = "README.md"
package-mode = false

[tool.poetry.dependencies]
python = "^3.12"
django = "~5.1.2"
wagtail = "~6.3"
dj-database-url = "~2.3.0"
django-basic-auth-ip-whitelist = "~0.6"
django-csp = "~3.8"
django-defender = "~0.9.8"
django-extensions = "~3.2"
django-jinja = "^2.11.0"
django-redis = "~5.4"
django-storages = { version = "~1.14", extras = ["s3"] }
gunicorn = "~23.0"
psycopg = "~3.2.3"
sentry-sdk = "~2.17"
wagtail-font-awesome-svg = "^1.0.1"
apscheduler = "^3.10.4"
wagtail-storages = "~2.0"
wagtailmath = "~1.3.0"
whitenoise = "~6.8"
django-cache-memoize = "^0.2.0"
django-iam-dbauth = "^0.2.1"

[tool.poetry.group.dev.dependencies]
# :TODO: Remove pylint when ruff supports all pylint rules
djhtml = "3.0.7"
mypy = "^1.13.0"  # keep version in sync with .pre-commit-config.yaml
django-stubs = { version="^5.1.1", extras=["compatible-mypy"]}
pylint = "^3.3.1"
pylint-django = "^2.0.0"
ruff = "^0.7.1"  # keep version in sync with .pre-commit-config.yaml

wagtail-factories = "^4.1.0"
coverage = "^7.6.4"

dslr = "^0.4.0"
django-debug-toolbar = "^4.4.6"
pudb = "^2024.1"
tblib = "^3.0.0"
Werkzeug = "~3.0.6"

setuptools = "^75.2.0"
honcho = "^2.0.0"
detect-secrets = "^1.5.0"
<<<<<<< HEAD
django-migration-linter = "^5.1.0"
=======
moto = {extras = ["iam"], version = "^5.0.21"}
>>>>>>> 6d9d6b50

[tool.ruff]
target-version = "py312"
line-length = 120
indent-width = 4

[tool.ruff.lint]
select = [
    # Enabling ALL is not recommended it will implicitly enable new rules after upgrade.
    # "ALL",

    # Ruff rules: https://docs.astral.sh/ruff/rules/

    "E",      # pycodestyle erros
    "W",      # pycodestyle warnings
    "F",      # Pyflakes
    "UP",     # pyupgrade
    "I",      # isort
    "B",      # flake8-bugbear
    "SIM",    # flake8-simplify
    "C4",     # flake8-comprehensions
    "S",      # flake8-bandit
    "D",      # pydocstyle - Enforce existing docstrings only
    "C90",    # mccabe
    "RUF",    # Ruff specific rules

    # PL - Pylint is only partially supported, we also use the pylint tool to catch all the rules.
    # It is enabled here to take advantage of the ruff's speed.
    "PL",
]

ignore = [
    # Conflicts with google docstring style
    "D205",
    # Allow missing docstring, remove to enforce docstrings across the board
    "D100", "D101", "D102", "D103", "D104", "D105", "D106", "D107",
    # indentation contains tabs
    "W191",
    # Prefer explicit type rather than union (|) shorthand
    "UP007"
]

[tool.ruff.lint.pydocstyle]
convention = "google"

[tool.ruff.lint.per-file-ignores]
"**/tests/*" = [
    # Allow use of assert statements in tests
    "S101",
]
"cms/*/migrations/*" = [
    "RUF012"
]
"cms/settings/*.py" = ["SIM105"]

[tool.ruff.format]
quote-style = "double"
indent-style = "space"

[tool.mypy]
# Global mypy options
no_implicit_optional = "True"
ignore_missing_imports = "True"
warn_unused_configs = "True"
warn_no_return = "False"
warn_unused_ignores = "True"
warn_return_any = "True"
warn_redundant_casts = "True"
disallow_untyped_defs = "True"
disallow_untyped_calls = "True"
disallow_incomplete_defs = "True"
strict_equality = "True"

plugins = "mypy_django_plugin.main"

[[tool.mypy.overrides]]
module = "*.migrations.*"
ignore_errors = true

[[tool.mypy.overrides]]
module = "*.tests.*"
ignore_errors = true

[tool.django-stubs]
django_settings_module = "cms.settings.test"

[tool.coverage.run]
source = ["cms"]
omit = [
    "manage.py",
    "conftest.py",
    "*venv/*",
    "*.mypy_cache*",
    "**/node_modules/*",
    "**/migrations/*",
    "**/tests/*",
    "cms/core/management/commands/test_sentry.py",
    "cms/wsgi.py",
    "cms/urls.py",
    "cms/settings/*",
]
parallel = true
concurrency = ["multiprocessing", "thread"]

[tool.coverage.report]
show_missing = true
skip_covered = true

exclude_also = [
    # Have to re-enable the standard pragma
    "pragma: no cover",

    # Don't complain about missing debug-only code:
    "def __repr__",
    "if self.debug",
    "if settings.DEBUG",

    # Don't complain if tests don't hit defensive assertion code:
    "raise AssertionError",
    "raise NotImplementedError",

    # Don't complain if non-runnable code isn't run:
    "if 0:",
    "if __name__ == .__main__.:",

    # Nor complain about type checking
    "if TYPE_CHECKING:",
    "class .*\\bProtocol\\):",
    "@(abc\\.)?abstractmethod",
]<|MERGE_RESOLUTION|>--- conflicted
+++ resolved
@@ -51,11 +51,8 @@
 setuptools = "^75.2.0"
 honcho = "^2.0.0"
 detect-secrets = "^1.5.0"
-<<<<<<< HEAD
+moto = {extras = ["iam"], version = "^5.0.21"}
 django-migration-linter = "^5.1.0"
-=======
-moto = {extras = ["iam"], version = "^5.0.21"}
->>>>>>> 6d9d6b50
 
 [tool.ruff]
 target-version = "py312"
