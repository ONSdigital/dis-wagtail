--- conflicted
+++ resolved
@@ -36,13 +36,10 @@
 queryish = "^0.2"
 python-json-logger = "^3.3.0"
 json-log-formatter = "^1.1.1"
-<<<<<<< HEAD
+django-xff = "^1.5.0"
+djangorestframework = "^3.16.0"
 pyjwt = "^2.10.1"
 cryptography = "^44.0.2"
-=======
-django-xff = "^1.5.0"
-djangorestframework = "^3.16.0"
->>>>>>> b29adc49
 
 [tool.poetry.group.dev.dependencies]
 # :TODO: Remove pylint when ruff supports all pylint rules
