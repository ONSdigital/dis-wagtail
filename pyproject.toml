--- conflicted
+++ resolved
@@ -27,12 +27,9 @@
 wagtail-storages = "~2.0"
 wagtailmath = "~1.3.0"
 whitenoise = "~6.8"
-<<<<<<< HEAD
 slack-sdk = "^3.33.3"
-=======
 django-cache-memoize = "^0.2.0"
 django-iam-dbauth = "^0.2.1"
->>>>>>> 6d9d6b50
 
 [tool.poetry.group.dev.dependencies]
 # :TODO: Remove pylint when ruff supports all pylint rules
