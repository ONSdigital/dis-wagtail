--- conflicted
+++ resolved
@@ -30,11 +30,7 @@
 django-cache-memoize = "^0.2.0"
 django-iam-dbauth = "^0.2.1"
 requests = "^2.32.3"
-<<<<<<< HEAD
-wagtailmedia = "^0.15.2"
-=======
 django-treebeard = "^4.7.1"
->>>>>>> d0e1017d
 
 [tool.poetry.group.dev.dependencies]
 # :TODO: Remove pylint when ruff supports all pylint rules
