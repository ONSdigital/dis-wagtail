--- conflicted
+++ resolved
@@ -54,17 +54,14 @@
         jq \
         unzip \
         gettext \
-<<<<<<< HEAD
         texlive-latex-extra \
         texlive-fonts-recommended \
         cm-super \
-=======
         postgresql-common \
     # Install the Postgres repo
     && /usr/share/postgresql-common/pgdg/apt.postgresql.org.sh -y \
     # Install the Postgres client (matching production version)
     && apt --quiet --yes install --no-install-recommends postgresql-client-${POSTGRES_VERSION} \
->>>>>>> fe836f7f
     && apt --quiet --yes autoremove
 
 
